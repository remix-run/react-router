import type { History, Location, Path, To } from "./history";
import {
  Action as HistoryAction,
  createLocation,
  createPath,
  parsePath,
} from "./history";
import type {
  DataResult,
  AgnosticDataRouteMatch,
  AgnosticDataRouteObject,
  DeferredResult,
  ErrorResult,
  FormEncType,
  FormMethod,
  RedirectResult,
  RouteData,
  AgnosticRouteObject,
  Submission,
  SuccessResult,
  AgnosticRouteMatch,
} from "./utils";
import {
  DeferredData,
  ErrorResponse,
  ResultType,
  convertRoutesToDataRoutes,
  getPathContributingMatches,
  invariant,
  isRouteErrorResponse,
  joinPaths,
  matchRoutes,
  resolveTo,
} from "./utils";

////////////////////////////////////////////////////////////////////////////////
//#region Types and Constants
////////////////////////////////////////////////////////////////////////////////

/**
 * A Router instance manages all navigation and data loading/mutations
 */
export interface Router {
  /**
   * @internal
   * PRIVATE - DO NOT USE
   *
   * Return the basename for the router
   */
  get basename(): RouterInit["basename"];

  /**
   * @internal
   * PRIVATE - DO NOT USE
   *
   * Return the current state of the router
   */
  get state(): RouterState;

  /**
   * @internal
   * PRIVATE - DO NOT USE
   *
   * Return the routes for this router instance
   */
  get routes(): AgnosticDataRouteObject[];

  /**
   * @internal
   * PRIVATE - DO NOT USE
   *
   * Initialize the router, including adding history listeners and kicking off
   * initial data fetches.  Returns a function to cleanup listeners and abort
   * any in-progress loads
   */
  initialize(): Router;

  /**
   * @internal
   * PRIVATE - DO NOT USE
   *
   * Subscribe to router.state updates
   *
   * @param fn function to call with the new state
   */
  subscribe(fn: RouterSubscriber): () => void;

  /**
   * @internal
   * PRIVATE - DO NOT USE
   *
   * Enable scroll restoration behavior in the router
   *
   * @param savedScrollPositions Object that will manage positions, in case
   *                             it's being restored from sessionStorage
   * @param getScrollPosition    Function to get the active Y scroll position
   * @param getKey               Function to get the key to use for restoration
   */
  enableScrollRestoration(
    savedScrollPositions: Record<string, number>,
    getScrollPosition: GetScrollPositionFunction,
    getKey?: GetScrollRestorationKeyFunction
  ): () => void;

  /**
   * @internal
   * PRIVATE - DO NOT USE
   *
   * Navigate forward/backward in the history stack
   * @param to Delta to move in the history stack
   */
  navigate(to: number): void;

  /**
   * Navigate to the given path
   * @param to Path to navigate to
   * @param opts Navigation options (method, submission, etc.)
   */
  navigate(to: To, opts?: RouterNavigateOptions): void;

  /**
   * @internal
   * PRIVATE - DO NOT USE
   *
   * Trigger a fetcher load/submission
   *
   * @param key     Fetcher key
   * @param routeId Route that owns the fetcher
   * @param href    href to fetch
   * @param opts    Fetcher options, (method, submission, etc.)
   */
  fetch(
    key: string,
    routeId: string,
    href: string,
    opts?: RouterNavigateOptions
  ): void;

  /**
   * @internal
   * PRIVATE - DO NOT USE
   *
   * Trigger a revalidation of all current route loaders and fetcher loads
   */
  revalidate(): void;

  /**
   * @internal
   * PRIVATE - DO NOT USE
   *
   * Utility function to create an href for the given location
   * @param location
   */
  createHref(location: Location | URL): string;

  /**
   * @internal
   * PRIVATE - DO NOT USE
   *
   * Get/create a fetcher for the given key
   * @param key
   */
  getFetcher<TData = any>(key?: string): Fetcher<TData>;

  /**
   * @internal
   * PRIVATE - DO NOT USE
   *
   * Delete the fetcher for a given key
   * @param key
   */
  deleteFetcher(key?: string): void;

  /**
   * @internal
   * PRIVATE - DO NOT USE
   *
   * Cleanup listeners and abort any in-progress loads
   */
  dispose(): void;

  /**
   * @internal
   * PRIVATE - DO NOT USE
   *
   * Internal fetch AbortControllers accessed by unit tests
   */
  _internalFetchControllers: Map<string, AbortController>;

  /**
   * @internal
   * PRIVATE - DO NOT USE
   *
   * Internal pending DeferredData instances accessed by unit tests
   */
  _internalActiveDeferreds: Map<string, DeferredData>;
}

/**
 * State maintained internally by the router.  During a navigation, all states
 * reflect the the "old" location unless otherwise noted.
 */
export interface RouterState {
  /**
   * The action of the most recent navigation
   */
  historyAction: HistoryAction;

  /**
   * The current location reflected by the router
   */
  location: Location;

  /**
   * The current set of route matches
   */
  matches: AgnosticDataRouteMatch[];

  /**
   * Tracks whether we've completed our initial data load
   */
  initialized: boolean;

  /**
   * Current scroll position we should start at for a new view
   *  - number -> scroll position to restore to
   *  - false -> do not restore scroll at all (used during submissions)
   *  - null -> don't have a saved position, scroll to hash or top of page
   */
  restoreScrollPosition: number | false | null;

  /**
   * Indicate whether this navigation should skip resetting the scroll position
   * if we are unable to restore the scroll position
   */
  preventScrollReset: boolean;

  /**
   * Tracks the state of the current navigation
   */
  navigation: Navigation;

  /**
   * Tracks any in-progress revalidations
   */
  revalidation: RevalidationState;

  /**
   * Data from the loaders for the current matches
   */
  loaderData: RouteData;

  /**
   * Data from the action for the current matches
   */
  actionData: RouteData | null;

  /**
   * Errors caught from loaders for the current matches
   */
  errors: RouteData | null;

  /**
   * Map of current fetchers
   */
  fetchers: Map<string, Fetcher>;
}

/**
 * Data that can be passed into hydrate a Router from SSR
 */
export type HydrationState = Partial<
  Pick<RouterState, "loaderData" | "actionData" | "errors">
>;

/**
 * Initialization options for createRouter
 */
export interface RouterInit {
  basename?: string;
  routes: AgnosticRouteObject[];
  history: History;
  hydrationData?: HydrationState;
}

/**
 * State returned from a server-side query() call
 */
export interface StaticHandlerContext {
  location: RouterState["location"];
  matches: RouterState["matches"];
  loaderData: RouterState["loaderData"];
  actionData: RouterState["actionData"];
  errors: RouterState["errors"];
  statusCode: number;
  loaderHeaders: Record<string, Headers>;
  actionHeaders: Record<string, Headers>;
  _deepestRenderedBoundaryId?: string | null;
}

/**
 * A StaticHandler instance manages a singular SSR navigation/fetch event
 */
export interface StaticHandler {
  dataRoutes: AgnosticDataRouteObject[];
  query(request: Request): Promise<StaticHandlerContext | Response>;
  queryRoute(request: Request, routeId?: string): Promise<any>;
}

/**
 * Subscriber function signature for changes to router state
 */
export interface RouterSubscriber {
  (state: RouterState): void;
}

interface UseMatchesMatch {
  id: string;
  pathname: string;
  params: AgnosticRouteMatch["params"];
  data: unknown;
  handle: unknown;
}

/**
 * Function signature for determining the key to be used in scroll restoration
 * for a given location
 */
export interface GetScrollRestorationKeyFunction {
  (location: Location, matches: UseMatchesMatch[]): string | null;
}

/**
 * Function signature for determining the current scroll position
 */
export interface GetScrollPositionFunction {
  (): number;
}

/**
 * Options for a navigate() call for a Link navigation
 */
type LinkNavigateOptions = {
  replace?: boolean;
  state?: any;
  preventScrollReset?: boolean;
};

/**
 * Options for a navigate() call for a Form navigation
 */
type SubmissionNavigateOptions = {
  replace?: boolean;
  state?: any;
  formMethod?: FormMethod;
  formEncType?: FormEncType;
  formData: FormData;
};

/**
 * Options to pass to navigate() for either a Link or Form navigation
 */
export type RouterNavigateOptions =
  | LinkNavigateOptions
  | SubmissionNavigateOptions;

/**
 * Options to pass to fetch()
 */
export type RouterFetchOptions =
  | Omit<LinkNavigateOptions, "replace">
  | Omit<SubmissionNavigateOptions, "replace">;

/**
 * Potential states for state.navigation
 */
export type NavigationStates = {
  Idle: {
    state: "idle";
    location: undefined;
    formMethod: undefined;
    formAction: undefined;
    formEncType: undefined;
    formData: undefined;
  };
  Loading: {
    state: "loading";
    location: Location;
    formMethod: FormMethod | undefined;
    formAction: string | undefined;
    formEncType: FormEncType | undefined;
    formData: FormData | undefined;
  };
  Submitting: {
    state: "submitting";
    location: Location;
    formMethod: FormMethod;
    formAction: string;
    formEncType: FormEncType;
    formData: FormData;
  };
};

export type Navigation = NavigationStates[keyof NavigationStates];

export type RevalidationState = "idle" | "loading";

/**
 * Potential states for fetchers
 */
type FetcherStates<TData = any> = {
  Idle: {
    state: "idle";
    formMethod: undefined;
    formAction: undefined;
    formEncType: undefined;
    formData: undefined;
    data: TData | undefined;
  };
  Loading: {
    state: "loading";
    formMethod: FormMethod | undefined;
    formAction: string | undefined;
    formEncType: FormEncType | undefined;
    formData: FormData | undefined;
    data: TData | undefined;
  };
  Submitting: {
    state: "submitting";
    formMethod: FormMethod;
    formAction: string;
    formEncType: FormEncType;
    formData: FormData;
    data: TData | undefined;
  };
};

export type Fetcher<TData = any> =
  FetcherStates<TData>[keyof FetcherStates<TData>];

interface ShortCircuitable {
  /**
   * startNavigation does not need to complete the navigation because we
   * redirected or got interrupted
   */
  shortCircuited?: boolean;
}

interface HandleActionResult extends ShortCircuitable {
  /**
   * Error thrown from the current action, keyed by the route containing the
   * error boundary to render the error.  To be committed to the state after
   * loaders have completed
   */
  pendingActionError?: RouteData;
  /**
   * Data returned from the current action, keyed by the route owning the action.
   * To be committed to the state after loaders have completed
   */
  pendingActionData?: RouteData;
}

interface HandleLoadersResult extends ShortCircuitable {
  /**
   * loaderData returned from the current set of loaders
   */
  loaderData?: RouterState["loaderData"];
  /**
   * errors thrown from the current set of loaders
   */
  errors?: RouterState["errors"];
}

/**
 * Tuple of [key, href, DataRouteMatch, DataRouteMatch[]] for a revalidating
 * fetcher.load()
 */
type RevalidatingFetcher = [
  string,
  string,
  AgnosticDataRouteMatch,
  AgnosticDataRouteMatch[]
];

/**
 * Tuple of [href, DataRouteMatch, DataRouteMatch[]] for an active
 * fetcher.load()
 */
type FetchLoadMatch = [
  string,
  AgnosticDataRouteMatch,
  AgnosticDataRouteMatch[]
];

/**
 * Wrapper object to allow us to throw any response out from callLoaderOrAction
 * for queryRouter while preserving whether or not it was thrown or returned
 * from the loader/action
 */
interface QueryRouteResponse {
  type: ResultType.data | ResultType.error;
  response: Response;
}

export const IDLE_NAVIGATION: NavigationStates["Idle"] = {
  state: "idle",
  location: undefined,
  formMethod: undefined,
  formAction: undefined,
  formEncType: undefined,
  formData: undefined,
};

export const IDLE_FETCHER: FetcherStates["Idle"] = {
  state: "idle",
  data: undefined,
  formMethod: undefined,
  formAction: undefined,
  formEncType: undefined,
  formData: undefined,
};

const isBrowser =
  typeof window !== "undefined" &&
  typeof window.document !== "undefined" &&
  typeof window.document.createElement !== "undefined";
const isServer = !isBrowser;
//#endregion

////////////////////////////////////////////////////////////////////////////////
//#region createRouter
////////////////////////////////////////////////////////////////////////////////

/**
 * Create a router and listen to history POP navigations
 */
export function createRouter(init: RouterInit): Router {
  invariant(
    init.routes.length > 0,
    "You must provide a non-empty routes array to createRouter"
  );

  let dataRoutes = convertRoutesToDataRoutes(init.routes);
  // Cleanup function for history
  let unlistenHistory: (() => void) | null = null;
  // Externally-provided functions to call on all state changes
  let subscribers = new Set<RouterSubscriber>();
  // Externally-provided object to hold scroll restoration locations during routing
  let savedScrollPositions: Record<string, number> | null = null;
  // Externally-provided function to get scroll restoration keys
  let getScrollRestorationKey: GetScrollRestorationKeyFunction | null = null;
  // Externally-provided function to get current scroll position
  let getScrollPosition: GetScrollPositionFunction | null = null;
  // One-time flag to control the initial hydration scroll restoration.  Because
  // we don't get the saved positions from <ScrollRestoration /> until _after_
  // the initial render, we need to manually trigger a separate updateState to
  // send along the restoreScrollPosition
  let initialScrollRestored = false;

  let initialMatches = matchRoutes(
    dataRoutes,
    init.history.location,
    init.basename
  );
  let initialErrors: RouteData | null = null;

  if (initialMatches == null) {
    // If we do not match a user-provided-route, fall back to the root
    // to allow the error boundary to take over
    let { matches, route, error } = getNotFoundMatches(dataRoutes);
    initialMatches = matches;
    initialErrors = { [route.id]: error };
  }

  let initialized =
    !initialMatches.some((m) => m.route.loader) || init.hydrationData != null;

  let router: Router;
  let state: RouterState = {
    historyAction: init.history.action,
    location: init.history.location,
    matches: initialMatches,
    initialized,
    navigation: IDLE_NAVIGATION,
    restoreScrollPosition: null,
    preventScrollReset: false,
    revalidation: "idle",
    loaderData: (init.hydrationData && init.hydrationData.loaderData) || {},
    actionData: (init.hydrationData && init.hydrationData.actionData) || null,
    errors: (init.hydrationData && init.hydrationData.errors) || initialErrors,
    fetchers: new Map(),
  };

  // -- Stateful internal variables to manage navigations --
  // Current navigation in progress (to be committed in completeNavigation)
  let pendingAction: HistoryAction = HistoryAction.Pop;
  // Should the current navigation prevent the scroll reset if scroll cannot
  // be restored?
  let pendingPreventScrollReset = false;
  // AbortController for the active navigation
  let pendingNavigationController: AbortController | null;
  // We use this to avoid touching history in completeNavigation if a
  // revalidation is entirely uninterrupted
  let isUninterruptedRevalidation = false;
  // Use this internal flag to force revalidation of all loaders:
  //  - submissions (completed or interrupted)
  //  - useRevalidate()
  //  - X-Remix-Revalidate (from redirect)
  let isRevalidationRequired = false;
  // Use this internal array to capture routes that require revalidation due
  // to a cancelled deferred on action submission
  let cancelledDeferredRoutes: string[] = [];
  // Use this internal array to capture fetcher loads that were cancelled by an
  // action navigation and require revalidation
  let cancelledFetcherLoads: string[] = [];
  // AbortControllers for any in-flight fetchers
  let fetchControllers = new Map<string, AbortController>();
  // Track loads based on the order in which they started
  let incrementingLoadId = 0;
  // Track the outstanding pending navigation data load to be compared against
  // the globally incrementing load when a fetcher load lands after a completed
  // navigation
  let pendingNavigationLoadId = -1;
  // Fetchers that triggered data reloads as a result of their actions
  let fetchReloadIds = new Map<string, number>();
  // Fetchers that triggered redirect navigations from their actions
  let fetchRedirectIds = new Set<string>();
  // Most recent href/match for fetcher.load calls for fetchers
  let fetchLoadMatches = new Map<string, FetchLoadMatch>();
  // Store DeferredData instances for active route matches.  When a
  // route loader returns defer() we stick one in here.  Then, when a nested
  // promise resolves we update loaderData.  If a new navigation starts we
  // cancel active deferreds for eliminated routes.
  let activeDeferreds = new Map<string, DeferredData>();

  // Initialize the router, all side effects should be kicked off from here.
  // Implemented as a Fluent API for ease of:
  //   let router = createRouter(init).initialize();
  function initialize() {
    // If history informs us of a POP navigation, start the navigation but do not update
    // state.  We'll update our own state once the navigation completes
    unlistenHistory = init.history.listen(
      ({ action: historyAction, location }) =>
        startNavigation(historyAction, location)
    );

    // Kick off initial data load if needed.  Use Pop to avoid modifying history
    if (!state.initialized) {
      startNavigation(HistoryAction.Pop, state.location);
    }

    return router;
  }

  // Clean up a router and it's side effects
  function dispose() {
    if (unlistenHistory) {
      unlistenHistory();
    }
    subscribers.clear();
    pendingNavigationController && pendingNavigationController.abort();
    state.fetchers.forEach((_, key) => deleteFetcher(key));
  }

  // Subscribe to state updates for the router
  function subscribe(fn: RouterSubscriber) {
    subscribers.add(fn);
    return () => subscribers.delete(fn);
  }

  // Update our state and notify the calling context of the change
  function updateState(newState: Partial<RouterState>): void {
    state = {
      ...state,
      ...newState,
    };
    subscribers.forEach((subscriber) => subscriber(state));
  }

  // Complete a navigation returning the state.navigation back to the IDLE_NAVIGATION
  // and setting state.[historyAction/location/matches] to the new route.
  // - Location is a required param
  // - Navigation will always be set to IDLE_NAVIGATION
  // - Can pass any other state in newState
  function completeNavigation(
    location: Location,
    newState: Partial<Omit<RouterState, "action" | "location" | "navigation">>
  ): void {
    // Deduce if we're in a loading/actionReload state:
    // - We have committed actionData in the store
    // - The current navigation was a submission
    // - We're past the submitting state and into the loading state
    // - The location we've finished loading is different from the submission
    //   location, indicating we redirected from the action (avoids false
    //   positives for loading/submissionRedirect when actionData returned
    //   on a prior submission)
    let isActionReload =
      state.actionData != null &&
      state.navigation.formMethod != null &&
      state.navigation.state === "loading" &&
      state.navigation.formAction?.split("?")[0] === location.pathname;

    // Always preserve any existing loaderData from re-used routes
    let newLoaderData = newState.loaderData
      ? {
          loaderData: mergeLoaderData(
            state.loaderData,
            newState.loaderData,
            newState.matches || []
          ),
        }
      : {};

    updateState({
      // Clear existing actionData on any completed navigation beyond the original
      // action, unless we're currently finishing the loading/actionReload state.
      // Do this prior to spreading in newState in case we got back to back actions
      ...(isActionReload ? {} : { actionData: null }),
      ...newState,
      ...newLoaderData,
      historyAction: pendingAction,
      location,
      initialized: true,
      navigation: IDLE_NAVIGATION,
      revalidation: "idle",
      // Don't restore on submission navigations
      restoreScrollPosition: state.navigation.formData
        ? false
        : getSavedScrollPosition(location, newState.matches || state.matches),
      preventScrollReset: pendingPreventScrollReset,
    });

    if (isUninterruptedRevalidation) {
      // If this was an uninterrupted revalidation then do not touch history
    } else if (pendingAction === HistoryAction.Pop) {
      // Do nothing for POP - URL has already been updated
    } else if (pendingAction === HistoryAction.Push) {
      init.history.push(location, location.state);
    } else if (pendingAction === HistoryAction.Replace) {
      init.history.replace(location, location.state);
    }

    // Reset stateful navigation vars
    pendingAction = HistoryAction.Pop;
    pendingPreventScrollReset = false;
    isUninterruptedRevalidation = false;
    isRevalidationRequired = false;
    cancelledDeferredRoutes = [];
    cancelledFetcherLoads = [];
  }

  // Trigger a navigation event, which can either be a numerical POP or a PUSH
  // replace with an optional submission
  async function navigate(
    to: number | To,
    opts?: RouterNavigateOptions
  ): Promise<void> {
    if (typeof to === "number") {
      init.history.go(to);
      return;
    }

    let { path, submission, error } = normalizeNavigateOptions(to, opts);

    let location = createLocation(state.location, path, opts && opts.state);
    let historyAction =
      (opts && opts.replace) === true || submission != null
        ? HistoryAction.Replace
        : HistoryAction.Push;
    let preventScrollReset =
      opts && "preventScrollReset" in opts
        ? opts.preventScrollReset === true
        : undefined;

    return await startNavigation(historyAction, location, {
      submission,
      // Send through the formData serialization error if we have one so we can
      // render at the right error boundary after we match routes
      pendingError: error,
      preventScrollReset,
      replace: opts && opts.replace,
    });
  }

  // Revalidate all current loaders.  If a navigation is in progress or if this
  // is interrupted by a navigation, allow this to "succeed" by calling all
  // loaders during the next loader round
  function revalidate() {
    interruptActiveLoads();
    updateState({ revalidation: "loading" });

    // If we're currently submitting an action, we don't need to start a new
    // navigation, we'll just let the follow up loader execution call all loaders
    if (state.navigation.state === "submitting") {
      return;
    }

    // If we're currently in an idle state, start a new navigation for the current
    // action/location and mark it as uninterrupted, which will skip the history
    // update in completeNavigation
    if (state.navigation.state === "idle") {
      startNavigation(state.historyAction, state.location, {
        startUninterruptedRevalidation: true,
      });
      return;
    }

    // Otherwise, if we're currently in a loading state, just start a new
    // navigation to the navigation.location but do not trigger an uninterrupted
    // revalidation so that history correctly updates once the navigation completes
    startNavigation(
      pendingAction || state.historyAction,
      state.navigation.location,
      { overrideNavigation: state.navigation }
    );
  }

  // Start a navigation to the given action/location.  Can optionally provide a
  // overrideNavigation which will override the normalLoad in the case of a redirect
  // navigation
  async function startNavigation(
    historyAction: HistoryAction,
    location: Location,
    opts?: {
      submission?: Submission;
      overrideNavigation?: Navigation;
      pendingError?: ErrorResponse;
      startUninterruptedRevalidation?: boolean;
      preventScrollReset?: boolean;
      replace?: boolean;
    }
  ): Promise<void> {
    // Abort any in-progress navigations and start a new one. Unset any ongoing
    // uninterrupted revalidations unless told otherwise, since we want this
    // new navigation to update history normally
    pendingNavigationController && pendingNavigationController.abort();
    pendingNavigationController = null;
    pendingAction = historyAction;
    isUninterruptedRevalidation =
      (opts && opts.startUninterruptedRevalidation) === true;

    // Save the current scroll position every time we start a new navigation,
    // and track whether we should reset scroll on completion
    saveScrollPosition(state.location, state.matches);
    pendingPreventScrollReset = (opts && opts.preventScrollReset) === true;

    let loadingNavigation = opts && opts.overrideNavigation;
    let matches = matchRoutes(dataRoutes, location, init.basename);

    // Short circuit with a 404 on the root error boundary if we match nothing
    if (!matches) {
      let {
        matches: notFoundMatches,
        route,
        error,
      } = getNotFoundMatches(dataRoutes);
      // Cancel all pending deferred on 404s since we don't keep any routes
      cancelActiveDeferreds();
      completeNavigation(location, {
        matches: notFoundMatches,
        loaderData: {},
        errors: {
          [route.id]: error,
        },
      });
      return;
    }

    // Short circuit if it's only a hash change
    if (isHashChangeOnly(state.location, location)) {
      completeNavigation(location, { matches });
      return;
    }

    // Create a controller/Request for this navigation
    pendingNavigationController = new AbortController();
    let request = createRequest(
      location,
      pendingNavigationController.signal,
      opts && opts.submission
    );
    let pendingActionData: RouteData | undefined;
    let pendingError: RouteData | undefined;

    if (opts && opts.pendingError) {
      // If we have a pendingError, it means the user attempted a GET submission
      // with binary FormData so assign here and skip to handleLoaders.  That
      // way we handle calling loaders above the boundary etc.  It's not really
      // different from an actionError in that sense.
      pendingError = {
        [findNearestBoundary(matches).route.id]: opts.pendingError,
      };
    } else if (opts && opts.submission) {
      // Call action if we received an action submission
      let actionOutput = await handleAction(
        request,
        location,
        opts.submission,
        matches,
        { replace: opts.replace }
      );

      if (actionOutput.shortCircuited) {
        return;
      }

      pendingActionData = actionOutput.pendingActionData;
      pendingError = actionOutput.pendingActionError;

      let navigation: NavigationStates["Loading"] = {
        state: "loading",
        location,
        ...opts.submission,
      };
      loadingNavigation = navigation;
    }

    // Call loaders
    let { shortCircuited, loaderData, errors } = await handleLoaders(
      request,
      location,
      matches,
      loadingNavigation,
      opts && opts.submission,
      opts && opts.replace,
      pendingActionData,
      pendingError
    );

    if (shortCircuited) {
      return;
    }

    // Clean up now that the action/loaders have completed.  Don't clean up if
    // we short circuited because pendingNavigationController will have already
    // been assigned to a new controller for the next navigation
    pendingNavigationController = null;

    completeNavigation(location, {
      matches,
      loaderData,
      errors,
    });
  }

  // Call the action matched by the leaf route for this navigation and handle
  // redirects/errors
  async function handleAction(
    request: Request,
    location: Location,
    submission: Submission,
    matches: AgnosticDataRouteMatch[],
    opts?: { replace?: boolean }
  ): Promise<HandleActionResult> {
    interruptActiveLoads();

    // Put us in a submitting state
    let navigation: NavigationStates["Submitting"] = {
      state: "submitting",
      location,
      ...submission,
    };
    updateState({ navigation });

    // Call our action and get the result
    let result: DataResult;
    let actionMatch = getTargetMatch(matches, location);

    if (!actionMatch.route.action) {
      result = getMethodNotAllowedResult(location);
    } else {
      result = await callLoaderOrAction(
        "action",
        request,
        actionMatch,
        matches,
        router.basename
      );

      if (request.signal.aborted) {
        return { shortCircuited: true };
      }
    }

    if (isRedirectResult(result)) {
      let redirectNavigation: NavigationStates["Loading"] = {
        state: "loading",
        location: createLocation(state.location, result.location),
        ...submission,
      };
      await startRedirectNavigation(
        result,
        redirectNavigation,
        opts && opts.replace
      );
      return { shortCircuited: true };
    }

    if (isErrorResult(result)) {
      // Store off the pending error - we use it to determine which loaders
      // to call and will commit it when we complete the navigation
      let boundaryMatch = findNearestBoundary(matches, actionMatch.route.id);

      // By default, all submissions are REPLACE navigations, but if the
      // action threw an error that'll be rendered in an errorElement, we fall
      // back to PUSH so that the user can use the back button to get back to
      // the pre-submission form location to try again
      if ((opts && opts.replace) !== true) {
        pendingAction = HistoryAction.Push;
      }

      return {
        pendingActionError: { [boundaryMatch.route.id]: result.error },
      };
    }

    if (isDeferredResult(result)) {
      throw new Error("defer() is not supported in actions");
    }

    return {
      pendingActionData: { [actionMatch.route.id]: result.data },
    };
  }

  // Call all applicable loaders for the given matches, handling redirects,
  // errors, etc.
  async function handleLoaders(
    request: Request,
    location: Location,
    matches: AgnosticDataRouteMatch[],
    overrideNavigation?: Navigation,
    submission?: Submission,
    replace?: boolean,
    pendingActionData?: RouteData,
    pendingError?: RouteData
  ): Promise<HandleLoadersResult> {
    // Figure out the right navigation we want to use for data loading
    let loadingNavigation = overrideNavigation;
    if (!loadingNavigation) {
      let navigation: NavigationStates["Loading"] = {
        state: "loading",
        location,
        formMethod: undefined,
        formAction: undefined,
        formEncType: undefined,
        formData: undefined,
      };
      loadingNavigation = navigation;
    }

    let [matchesToLoad, revalidatingFetchers] = getMatchesToLoad(
      state,
      matches,
      submission,
      location,
      isRevalidationRequired,
      cancelledDeferredRoutes,
      cancelledFetcherLoads,
      pendingActionData,
      pendingError,
      fetchLoadMatches
    );

    // Cancel pending deferreds for no-longer-matched routes or routes we're
    // about to reload.  Note that if this is an action reload we would have
    // already cancelled all pending deferreds so this would be a no-op
    cancelActiveDeferreds(
      (routeId) =>
        !(matches && matches.some((m) => m.route.id === routeId)) ||
        (matchesToLoad && matchesToLoad.some((m) => m.route.id === routeId))
    );

    // Short circuit if we have no loaders to run
    if (matchesToLoad.length === 0 && revalidatingFetchers.length === 0) {
      completeNavigation(location, {
        matches,
        loaderData: mergeLoaderData(state.loaderData, {}, matches),
        // Commit pending error if we're short circuiting
        errors: pendingError || null,
        actionData: pendingActionData || null,
      });
      return { shortCircuited: true };
    }

    // If this is an uninterrupted revalidation, we remain in our current idle
    // state.  If not, we need to switch to our loading state and load data,
    // preserving any new action data or existing action data (in the case of
    // a revalidation interrupting an actionReload)
    if (!isUninterruptedRevalidation) {
      revalidatingFetchers.forEach(([key]) => {
        const fetcher = state.fetchers.get(key);
        let revalidatingFetcher: FetcherStates["Loading"] = {
          state: "loading",
          data: fetcher && fetcher.data,
          formMethod: undefined,
          formAction: undefined,
          formEncType: undefined,
          formData: undefined,
        };
        state.fetchers.set(key, revalidatingFetcher);
      });
      updateState({
        navigation: loadingNavigation,
        actionData: pendingActionData || state.actionData || null,
        ...(revalidatingFetchers.length > 0
          ? { fetchers: new Map(state.fetchers) }
          : {}),
      });
    }

    pendingNavigationLoadId = ++incrementingLoadId;
    revalidatingFetchers.forEach(([key]) =>
      fetchControllers.set(key, pendingNavigationController!)
    );

    let { results, loaderResults, fetcherResults } =
      await callLoadersAndMaybeResolveData(
        state.matches,
        matches,
        matchesToLoad,
        revalidatingFetchers,
        request
      );

    if (request.signal.aborted) {
      return { shortCircuited: true };
    }

    // Clean up _after_ loaders have completed.  Don't clean up if we short
    // circuited because fetchControllers would have been aborted and
    // reassigned to new controllers for the next navigation
    revalidatingFetchers.forEach(([key]) => fetchControllers.delete(key));

    // If any loaders returned a redirect Response, start a new REPLACE navigation
    let redirect = findRedirect(results);
    if (redirect) {
      let redirectNavigation = getLoaderRedirect(state, redirect);
      await startRedirectNavigation(redirect, redirectNavigation, replace);
      return { shortCircuited: true };
    }

    // Process and commit output from loaders
    let { loaderData, errors } = processLoaderData(
      state,
      matches,
      matchesToLoad,
      loaderResults,
      pendingError,
      revalidatingFetchers,
      fetcherResults,
      activeDeferreds
    );

    // Wire up subscribers to update loaderData as promises settle
    activeDeferreds.forEach((deferredData, routeId) => {
      deferredData.subscribe((aborted) => {
        // Note: No need to updateState here since the TrackedPromise on
        // loaderData is stable across resolve/reject
        // Remove this instance if we were aborted or if promises have settled
        if (aborted || deferredData.done) {
          activeDeferreds.delete(routeId);
        }
      });
    });

    markFetchRedirectsDone();
    let didAbortFetchLoads = abortStaleFetchLoads(pendingNavigationLoadId);

    return {
      loaderData,
      errors,
      ...(didAbortFetchLoads || revalidatingFetchers.length > 0
        ? { fetchers: new Map(state.fetchers) }
        : {}),
    };
  }

  function getFetcher<TData = any>(key: string): Fetcher<TData> {
    return state.fetchers.get(key) || IDLE_FETCHER;
  }

  // Trigger a fetcher load/submit for the given fetcher key
  function fetch(
    key: string,
    routeId: string,
    href: string,
    opts?: RouterFetchOptions
  ) {
    if (isServer) {
      throw new Error(
        "router.fetch() was called during the server render, but it shouldn't be. " +
          "You are likely calling a useFetcher() method in the body of your component. " +
          "Try moving it to a useEffect or a callback."
      );
    }

    if (fetchControllers.has(key)) abortFetcher(key);

    let matches = matchRoutes(dataRoutes, href, init.basename);
    if (!matches) {
      setFetcherError(key, routeId, new ErrorResponse(404, "Not Found", null));
      return;
    }

    let { path, submission } = normalizeNavigateOptions(href, opts, true);
    let match = getTargetMatch(matches, path);

    if (submission) {
      handleFetcherAction(key, routeId, path, match, matches, submission);
      return;
    }

    // Store off the match so we can call it's shouldRevalidate on subsequent
    // revalidations
    fetchLoadMatches.set(key, [path, match, matches]);
    handleFetcherLoader(key, routeId, path, match, matches);
  }

  // Call the action for the matched fetcher.submit(), and then handle redirects,
  // errors, and revalidation
  async function handleFetcherAction(
    key: string,
    routeId: string,
    path: string,
    match: AgnosticDataRouteMatch,
    requestMatches: AgnosticDataRouteMatch[],
    submission: Submission
  ) {
    interruptActiveLoads();
    fetchLoadMatches.delete(key);

    if (!match.route.action) {
      let { error } = getMethodNotAllowedResult(path);
      setFetcherError(key, routeId, error);
      return;
    }

    // Put this fetcher into it's submitting state
    let existingFetcher = state.fetchers.get(key);
    let fetcher: FetcherStates["Submitting"] = {
      state: "submitting",
      ...submission,
      data: existingFetcher && existingFetcher.data,
    };
    state.fetchers.set(key, fetcher);
    updateState({ fetchers: new Map(state.fetchers) });

    // Call the action for the fetcher
    let abortController = new AbortController();
    let fetchRequest = createRequest(path, abortController.signal, submission);
    fetchControllers.set(key, abortController);

    let actionResult = await callLoaderOrAction(
      "action",
      fetchRequest,
      match,
      requestMatches,
      router.basename
    );

    if (fetchRequest.signal.aborted) {
      // We can delete this so long as we weren't aborted by ou our own fetcher
      // re-submit which would have put _new_ controller is in fetchControllers
      if (fetchControllers.get(key) === abortController) {
        fetchControllers.delete(key);
      }
      return;
    }

    if (isRedirectResult(actionResult)) {
      fetchControllers.delete(key);
      fetchRedirectIds.add(key);
      let loadingFetcher: FetcherStates["Loading"] = {
        state: "loading",
        ...submission,
        data: undefined,
      };
      state.fetchers.set(key, loadingFetcher);
      updateState({ fetchers: new Map(state.fetchers) });

      let redirectNavigation: NavigationStates["Loading"] = {
        state: "loading",
        location: createLocation(state.location, actionResult.location),
        ...submission,
      };
      await startRedirectNavigation(actionResult, redirectNavigation);
      return;
    }

    // Process any non-redirect errors thrown
    if (isErrorResult(actionResult)) {
      setFetcherError(key, routeId, actionResult.error);
      return;
    }

    if (isDeferredResult(actionResult)) {
      invariant(false, "defer() is not supported in actions");
    }

    // Start the data load for current matches, or the next location if we're
    // in the middle of a navigation
    let nextLocation = state.navigation.location || state.location;
    let revalidationRequest = createRequest(
      nextLocation,
      abortController.signal
    );
    let matches =
      state.navigation.state !== "idle"
        ? matchRoutes(dataRoutes, state.navigation.location, init.basename)
        : state.matches;

    invariant(matches, "Didn't find any matches after fetcher action");

    let loadId = ++incrementingLoadId;
    fetchReloadIds.set(key, loadId);

    let loadFetcher: FetcherStates["Loading"] = {
      state: "loading",
      data: actionResult.data,
      ...submission,
    };
    state.fetchers.set(key, loadFetcher);

    let [matchesToLoad, revalidatingFetchers] = getMatchesToLoad(
      state,
      matches,
      submission,
      nextLocation,
      isRevalidationRequired,
      cancelledDeferredRoutes,
      cancelledFetcherLoads,
      { [match.route.id]: actionResult.data },
      undefined, // No need to send through errors since we short circuit above
      fetchLoadMatches
    );

    // Put all revalidating fetchers into the loading state, except for the
    // current fetcher which we want to keep in it's current loading state which
    // contains it's action submission info + action data
    revalidatingFetchers
      .filter(([staleKey]) => staleKey !== key)
      .forEach(([staleKey]) => {
        let existingFetcher = state.fetchers.get(staleKey);
        let revalidatingFetcher: FetcherStates["Loading"] = {
          state: "loading",
          data: existingFetcher && existingFetcher.data,
          formMethod: undefined,
          formAction: undefined,
          formEncType: undefined,
          formData: undefined,
        };
        state.fetchers.set(staleKey, revalidatingFetcher);
        fetchControllers.set(staleKey, abortController);
      });

    updateState({ fetchers: new Map(state.fetchers) });

    let { results, loaderResults, fetcherResults } =
      await callLoadersAndMaybeResolveData(
        state.matches,
        matches,
        matchesToLoad,
        revalidatingFetchers,
        revalidationRequest
      );

    if (abortController.signal.aborted) {
      return;
    }

    fetchReloadIds.delete(key);
    fetchControllers.delete(key);
    revalidatingFetchers.forEach(([staleKey]) =>
      fetchControllers.delete(staleKey)
    );

    let redirect = findRedirect(results);
    if (redirect) {
      let redirectNavigation = getLoaderRedirect(state, redirect);
      await startRedirectNavigation(redirect, redirectNavigation);
      return;
    }

    // Process and commit output from loaders
    let { loaderData, errors } = processLoaderData(
      state,
      state.matches,
      matchesToLoad,
      loaderResults,
      undefined,
      revalidatingFetchers,
      fetcherResults,
      activeDeferreds
    );

    let doneFetcher: FetcherStates["Idle"] = {
      state: "idle",
      data: actionResult.data,
      formMethod: undefined,
      formAction: undefined,
      formEncType: undefined,
      formData: undefined,
    };
    state.fetchers.set(key, doneFetcher);

    let didAbortFetchLoads = abortStaleFetchLoads(loadId);

    // If we are currently in a navigation loading state and this fetcher is
    // more recent than the navigation, we want the newer data so abort the
    // navigation and complete it with the fetcher data
    if (
      state.navigation.state === "loading" &&
      loadId > pendingNavigationLoadId
    ) {
      invariant(pendingAction, "Expected pending action");
      pendingNavigationController && pendingNavigationController.abort();

      completeNavigation(state.navigation.location, {
        matches,
        loaderData,
        errors,
        fetchers: new Map(state.fetchers),
      });
    } else {
      // otherwise just update with the fetcher data, preserving any existing
      // loaderData for loaders that did not need to reload.  We have to
      // manually merge here since we aren't going through completeNavigation
      updateState({
        errors,
        loaderData: mergeLoaderData(state.loaderData, loaderData, matches),
        ...(didAbortFetchLoads ? { fetchers: new Map(state.fetchers) } : {}),
      });
      isRevalidationRequired = false;
    }
  }

  // Call the matched loader for fetcher.load(), handling redirects, errors, etc.
  async function handleFetcherLoader(
    key: string,
    routeId: string,
    path: string,
    match: AgnosticDataRouteMatch,
    matches: AgnosticDataRouteMatch[]
  ) {
    let existingFetcher = state.fetchers.get(key);
    // Put this fetcher into it's loading state
    let loadingFetcher: FetcherStates["Loading"] = {
      state: "loading",
      formMethod: undefined,
      formAction: undefined,
      formEncType: undefined,
      formData: undefined,
      data: existingFetcher && existingFetcher.data,
    };
    state.fetchers.set(key, loadingFetcher);
    updateState({ fetchers: new Map(state.fetchers) });

    // Call the loader for this fetcher route match
    let abortController = new AbortController();
    let fetchRequest = createRequest(path, abortController.signal);
    fetchControllers.set(key, abortController);
    let result: DataResult = await callLoaderOrAction(
      "loader",
      fetchRequest,
      match,
      matches,
      router.basename
    );

    // Deferred isn't supported or fetcher loads, await everything and treat it
    // as a normal load.  resolveDeferredData will return undefined if this
    // fetcher gets aborted, so we just leave result untouched and short circuit
    // below if that happens
    if (isDeferredResult(result)) {
      result =
        (await resolveDeferredData(result, fetchRequest.signal, true)) ||
        result;
    }

    // We can delete this so long as we weren't aborted by ou our own fetcher
    // re-load which would have put _new_ controller is in fetchControllers
    if (fetchControllers.get(key) === abortController) {
      fetchControllers.delete(key);
    }

    if (fetchRequest.signal.aborted) {
      return;
    }

    // If the loader threw a redirect Response, start a new REPLACE navigation
    if (isRedirectResult(result)) {
      let redirectNavigation = getLoaderRedirect(state, result);
      await startRedirectNavigation(result, redirectNavigation);
      return;
    }

    // Process any non-redirect errors thrown
    if (isErrorResult(result)) {
      let boundaryMatch = findNearestBoundary(state.matches, routeId);
      state.fetchers.delete(key);
      // TODO: In remix, this would reset to IDLE_NAVIGATION if it was a catch -
      // do we need to behave any differently with our non-redirect errors?
      // What if it was a non-redirect Response?
      updateState({
        fetchers: new Map(state.fetchers),
        errors: {
          [boundaryMatch.route.id]: result.error,
        },
      });
      return;
    }

    invariant(!isDeferredResult(result), "Unhandled fetcher deferred data");

    // Put the fetcher back into an idle state
    let doneFetcher: FetcherStates["Idle"] = {
      state: "idle",
      data: result.data,
      formMethod: undefined,
      formAction: undefined,
      formEncType: undefined,
      formData: undefined,
    };
    state.fetchers.set(key, doneFetcher);
    updateState({ fetchers: new Map(state.fetchers) });
  }

  /**
   * Utility function to handle redirects returned from an action or loader.
   * Normally, a redirect "replaces" the navigation that triggered it.  So, for
   * example:
   *
   *  - user is on /a
   *  - user clicks a link to /b
   *  - loader for /b redirects to /c
   *
   * In a non-JS app the browser would track the in-flight navigation to /b and
   * then replace it with /c when it encountered the redirect response.  In
   * the end it would only ever update the URL bar with /c.
   *
   * In client-side routing using pushState/replaceState, we aim to emulate
   * this behavior and we also do not update history until the end of the
   * navigation (including processed redirects).  This means that we never
   * actually touch history until we've processed redirects, so we just use
   * the history action from the original navigation (PUSH or REPLACE).
   */
  async function startRedirectNavigation(
    redirect: RedirectResult,
    navigation: Navigation,
    replace?: boolean
  ) {
    if (redirect.revalidate) {
      isRevalidationRequired = true;
    }
    invariant(
      navigation.location,
      "Expected a location on the redirect navigation"
    );
    // There's no need to abort on redirects, since we don't detect the
    // redirect until the action/loaders have settled
    pendingNavigationController = null;

    let redirectHistoryAction =
      replace === true ? HistoryAction.Replace : HistoryAction.Push;

    await startNavigation(redirectHistoryAction, navigation.location, {
      overrideNavigation: navigation,
    });
  }

  async function callLoadersAndMaybeResolveData(
    currentMatches: AgnosticDataRouteMatch[],
    matches: AgnosticDataRouteMatch[],
    matchesToLoad: AgnosticDataRouteMatch[],
    fetchersToLoad: RevalidatingFetcher[],
    request: Request
  ) {
    // Call all navigation loaders and revalidating fetcher loaders in parallel,
    // then slice off the results into separate arrays so we can handle them
    // accordingly
    let results = await Promise.all([
      ...matchesToLoad.map((match) =>
        callLoaderOrAction("loader", request, match, matches, router.basename)
      ),
      ...fetchersToLoad.map(([, href, match, fetchMatches]) =>
        callLoaderOrAction(
          "loader",
          createRequest(href, request.signal),
          match,
          fetchMatches,
          router.basename
        )
      ),
    ]);
    let loaderResults = results.slice(0, matchesToLoad.length);
    let fetcherResults = results.slice(matchesToLoad.length);

    await Promise.all([
      resolveDeferredResults(
        currentMatches,
        matchesToLoad,
        loaderResults,
        request.signal,
        false,
        state.loaderData
      ),
      resolveDeferredResults(
        currentMatches,
        fetchersToLoad.map(([, , match]) => match),
        fetcherResults,
        request.signal,
        true
      ),
    ]);

    return { results, loaderResults, fetcherResults };
  }

  function interruptActiveLoads() {
    // Every interruption triggers a revalidation
    isRevalidationRequired = true;

    // Cancel pending route-level deferreds and mark cancelled routes for
    // revalidation
    cancelledDeferredRoutes.push(...cancelActiveDeferreds());

    // Abort in-flight fetcher loads
    fetchLoadMatches.forEach((_, key) => {
      if (fetchControllers.has(key)) {
        cancelledFetcherLoads.push(key);
        abortFetcher(key);
      }
    });
  }

  function setFetcherError(key: string, routeId: string, error: any) {
    let boundaryMatch = findNearestBoundary(state.matches, routeId);
    deleteFetcher(key);
    updateState({
      errors: {
        [boundaryMatch.route.id]: error,
      },
      fetchers: new Map(state.fetchers),
    });
  }

  function deleteFetcher(key: string): void {
    if (fetchControllers.has(key)) abortFetcher(key);
    fetchLoadMatches.delete(key);
    fetchReloadIds.delete(key);
    fetchRedirectIds.delete(key);
    state.fetchers.delete(key);
  }

  function abortFetcher(key: string) {
    let controller = fetchControllers.get(key);
    invariant(controller, `Expected fetch controller: ${key}`);
    controller.abort();
    fetchControllers.delete(key);
  }

  function markFetchersDone(keys: string[]) {
    for (let key of keys) {
      let fetcher = getFetcher(key);
      let doneFetcher: FetcherStates["Idle"] = {
        state: "idle",
        data: fetcher.data,
        formMethod: undefined,
        formAction: undefined,
        formEncType: undefined,
        formData: undefined,
      };
      state.fetchers.set(key, doneFetcher);
    }
  }

  function markFetchRedirectsDone(): void {
    let doneKeys = [];
    for (let key of fetchRedirectIds) {
      let fetcher = state.fetchers.get(key);
      invariant(fetcher, `Expected fetcher: ${key}`);
      if (fetcher.state === "loading") {
        fetchRedirectIds.delete(key);
        doneKeys.push(key);
      }
    }
    markFetchersDone(doneKeys);
  }

  function abortStaleFetchLoads(landedId: number): boolean {
    let yeetedKeys = [];
    for (let [key, id] of fetchReloadIds) {
      if (id < landedId) {
        let fetcher = state.fetchers.get(key);
        invariant(fetcher, `Expected fetcher: ${key}`);
        if (fetcher.state === "loading") {
          abortFetcher(key);
          fetchReloadIds.delete(key);
          yeetedKeys.push(key);
        }
      }
    }
    markFetchersDone(yeetedKeys);
    return yeetedKeys.length > 0;
  }

  function cancelActiveDeferreds(
    predicate?: (routeId: string) => boolean
  ): string[] {
    let cancelledRouteIds: string[] = [];
    activeDeferreds.forEach((dfd, routeId) => {
      if (!predicate || predicate(routeId)) {
        // Cancel the deferred - but do not remove from activeDeferreds here -
        // we rely on the subscribers to do that so our tests can assert proper
        // cleanup via _internalActiveDeferreds
        dfd.cancel();
        cancelledRouteIds.push(routeId);
        activeDeferreds.delete(routeId);
      }
    });
    return cancelledRouteIds;
  }

  // Opt in to capturing and reporting scroll positions during navigations,
  // used by the <ScrollRestoration> component
  function enableScrollRestoration(
    positions: Record<string, number>,
    getPosition: GetScrollPositionFunction,
    getKey?: GetScrollRestorationKeyFunction
  ) {
    savedScrollPositions = positions;
    getScrollPosition = getPosition;
    getScrollRestorationKey = getKey || ((location) => location.key);

    // Perform initial hydration scroll restoration, since we miss the boat on
    // the initial updateState() because we've not yet rendered <ScrollRestoration/>
    // and therefore have no savedScrollPositions available
    if (!initialScrollRestored && state.navigation === IDLE_NAVIGATION) {
      initialScrollRestored = true;
      let y = getSavedScrollPosition(state.location, state.matches);
      if (y != null) {
        updateState({ restoreScrollPosition: y });
      }
    }

    return () => {
      savedScrollPositions = null;
      getScrollPosition = null;
      getScrollRestorationKey = null;
    };
  }

  function saveScrollPosition(
    location: Location,
    matches: AgnosticDataRouteMatch[]
  ): void {
    if (savedScrollPositions && getScrollRestorationKey && getScrollPosition) {
      let userMatches = matches.map((m) =>
        createUseMatchesMatch(m, state.loaderData)
      );
      let key = getScrollRestorationKey(location, userMatches) || location.key;
      savedScrollPositions[key] = getScrollPosition();
    }
  }

  function getSavedScrollPosition(
    location: Location,
    matches: AgnosticDataRouteMatch[]
  ): number | null {
    if (savedScrollPositions && getScrollRestorationKey && getScrollPosition) {
      let userMatches = matches.map((m) =>
        createUseMatchesMatch(m, state.loaderData)
      );
      let key = getScrollRestorationKey(location, userMatches) || location.key;
      let y = savedScrollPositions[key];
      if (typeof y === "number") {
        return y;
      }
    }
    return null;
  }

  router = {
    get basename() {
      return init.basename;
    },
    get state() {
      return state;
    },
    get routes() {
      return dataRoutes;
    },
    initialize,
    subscribe,
    enableScrollRestoration,
    navigate,
    fetch,
    revalidate,
    // Passthrough to history-aware createHref used by useHref so we get proper
    // hash-aware URLs in DOM paths
    createHref: (to: To) => init.history.createHref(to),
    getFetcher,
    deleteFetcher,
    dispose,
    _internalFetchControllers: fetchControllers,
    _internalActiveDeferreds: activeDeferreds,
  };

  return router;
}
//#endregion

////////////////////////////////////////////////////////////////////////////////
//#region createStaticHandler
////////////////////////////////////////////////////////////////////////////////

export function unstable_createStaticHandler(
  routes: AgnosticRouteObject[]
): StaticHandler {
  invariant(
    routes.length > 0,
    "You must provide a non-empty routes array to unstable_createStaticHandler"
  );

  let dataRoutes = convertRoutesToDataRoutes(routes);

  /**
   * The query() method is intended for document requests, in which we want to
   * call an optional action and potentially multiple loaders for all nested
   * routes.  It returns a StaticHandlerContext object, which is very similar
   * to the router state (location, loaderData, actionData, errors, etc.) and
   * also adds SSR-specific information such as the statusCode and headers
   * from action/loaders Responses.
   *
   * It _should_ never throw and should report all errors through the
   * returned context.errors object, properly associating errors to their error
   * boundary.  Additionally, it tracks _deepestRenderedBoundaryId which can be
   * used to emulate React error boundaries during SSr by performing a second
   * pass only down to the boundaryId.
   *
   * The one exception where we do not return a StaticHandlerContext is when a
   * redirect response is returned or thrown from any action/loader.  We
   * propagate that out and return the raw Response so the HTTP server can
   * return it directly.
   */
  async function query(
    request: Request
  ): Promise<StaticHandlerContext | Response> {
    let url = new URL(request.url);
    let location = createLocation("", createPath(url), null, "default");
    let matches = matchRoutes(dataRoutes, location);

    if (!matches) {
      let {
        matches: notFoundMatches,
        route,
        error,
      } = getNotFoundMatches(dataRoutes);
      return {
        location,
        matches: notFoundMatches,
        loaderData: {},
        actionData: null,
        errors: {
          [route.id]: error,
        },
        statusCode: 404,
        loaderHeaders: {},
        actionHeaders: {},
      };
    }

    let result = await queryImpl(request, location, matches, false);
    if (result instanceof Response) {
      return result;
    }

    // When returning StaticHandlerContext, we patch back in the location here
    // since we need it for React Context.  But this helps keep our submit and
    // loadRouteData operating on a Request instead of a Location
    return { location, ...result };
  }

  /**
   * The queryRoute() method is intended for targeted route requests, either
   * for fetch ?_data requests or resource route requests.  In this case, we
   * are only ever calling a single action or loader, and we are returning the
   * returned value directly.  In most cases, this will be a Response returned
   * from the action/loader, but it may be a primitive or other value as well -
   * and in such cases the calling context should handle that accordingly.
   *
   * We do respect the throw/return differentiation, so if an action/loader
   * throws, then this method will throw the value.  This is important so we
   * can do proper boundary identification in Remix where a thrown Response
   * must go to the Catch Boundary but a returned Response is happy-path.
   *
   * One thing to note is that any Router-initiated thrown Response (such as a
   * 404 or 405) will have a custom X-Remix-Router-Error: "yes" header on it
   * in order to differentiate from responses thrown from user actions/loaders.
   */
  async function queryRoute(request: Request, routeId?: string): Promise<any> {
    let url = new URL(request.url);
    let location = createLocation("", createPath(url), null, "default");
    let matches = matchRoutes(dataRoutes, location);

    if (!matches) {
      throw createRouterErrorResponse(null, {
        status: 404,
        statusText: "Not Found",
      });
    }

    let match = routeId
      ? matches.find((m) => m.route.id === routeId)
      : getTargetMatch(matches, location);

    if (!match) {
      throw createRouterErrorResponse(null, {
        status: 404,
        statusText: "Not Found",
      });
    }

    let result = await queryImpl(request, location, [match], true);
    if (result instanceof Response) {
      return result;
    }

    let error = result.errors ? Object.values(result.errors)[0] : undefined;
    if (error !== undefined) {
      // If we got back result.errors, that means the loader/action threw
      // _something_ that wasn't a Response, but it's not guaranteed/required
      // to be an `instanceof Error` either, so we have to use throw here to
      // preserve the "error" state outside of queryImpl.
      throw error;
    }

    // Pick off the right state value to return
    let routeData = [result.actionData, result.loaderData].find((v) => v);
    return Object.values(routeData || {})[0];
  }

  async function queryImpl(
    request: Request,
    location: Location,
    matches: AgnosticDataRouteMatch[],
    isRouteRequest: boolean
  ): Promise<Omit<StaticHandlerContext, "location"> | Response> {
    invariant(
      request.method !== "HEAD",
      "query()/queryRoute() do not support HEAD requests"
    );
    invariant(
      request.signal,
      "query()/queryRoute() requests must contain an AbortController signal"
    );

<<<<<<< HEAD
    let { location, matches, routeMatch, shortCircuitState } = matchRequest(
      request,
      routeId
    );

=======
>>>>>>> ec9bacf3
    try {
      if (request.method !== "GET") {
        let result = await submit(
          request,
          matches,
<<<<<<< HEAD
          routeMatch || getTargetMatch(matches, location),
          routeId != null
=======
          getTargetMatch(matches, location),
          isRouteRequest
>>>>>>> ec9bacf3
        );
        return result;
      }

<<<<<<< HEAD
      let result = await loadRouteData(request, matches, routeMatch);
      return {
        location,
        result: {
          ...result,
          actionData: null,
          actionHeaders: {},
        },
      };
=======
      let result = await loadRouteData(request, matches, isRouteRequest);
      return result instanceof Response
        ? result
        : {
            ...result,
            actionData: null,
            actionHeaders: {},
          };
>>>>>>> ec9bacf3
    } catch (e) {
      // If the user threw/returned a Response in callLoaderOrAction, we throw
      // it to bail out and then return or throw here based on whether the user
      // returned or threw
      if (isQueryRouteResponse(e)) {
        if (e.type === ResultType.error && !isRedirectResponse(e.response)) {
          throw e.response;
        }
        return e.response;
      }
      // Redirects are always returned since they don't propagate to catch
      // boundaries
      if (isRedirectResponse(e)) {
        return e;
      }
      throw e;
    }
  }

  async function submit(
    request: Request,
    matches: AgnosticDataRouteMatch[],
    actionMatch: AgnosticDataRouteMatch,
    isRouteRequest: boolean
  ): Promise<Omit<StaticHandlerContext, "location"> | Response> {
    let result: DataResult;
    if (!actionMatch.route.action) {
      let href = createServerHref(new URL(request.url));
      if (isRouteRequest) {
        throw createRouterErrorResponse(`No action found for [${href}]`, {
          status: 405,
          statusText: "Method Not Allowed",
        });
      }
      result = getMethodNotAllowedResult(href);
    } else {
      result = await callLoaderOrAction(
        "action",
        request,
        actionMatch,
        matches,
        undefined, // Basename not currently supported in static handlers
        true,
        isRouteRequest
      );

      if (request.signal.aborted) {
        let method = isRouteRequest ? "queryRoute" : "query";
        throw new Error(`${method}() call aborted`);
      }
    }

    if (isRedirectResult(result)) {
      // Uhhhh - this should never happen, we should always throw these from
      // callLoaderOrAction, but the type narrowing here keeps TS happy and we
      // can get back on the "throw all redirect responses" train here should
      // this ever happen :/
      throw new Response(null, {
        status: result.status,
        headers: {
          Location: result.location,
        },
      });
    }

    if (isDeferredResult(result)) {
      throw new Error("defer() is not supported in actions");
    }

    if (isRouteRequest) {
      // Note: This should only be non-Response values if we get here, since
      // isRouteRequest should throw any Response received in callLoaderOrAction
      if (isErrorResult(result)) {
        let boundaryMatch = findNearestBoundary(matches, actionMatch.route.id);
        return {
          matches: [actionMatch],
          loaderData: {},
          actionData: null,
          errors: {
            [boundaryMatch.route.id]: result.error,
          },
          // Note: statusCode + headers are unused here since queryRoute will
          // return the raw Response or value
          statusCode: 500,
          loaderHeaders: {},
          actionHeaders: {},
        };
      }

      return {
        matches: [actionMatch],
        loaderData: {},
        actionData: { [actionMatch.route.id]: result.data },
        errors: null,
        // Note: statusCode + headers are unused here since queryRoute will
        // return the raw Response or value
        statusCode: 200,
        loaderHeaders: {},
        actionHeaders: {},
      };
    }

    if (isErrorResult(result)) {
      // Store off the pending error - we use it to determine which loaders
      // to call and will commit it when we complete the navigation
      let boundaryMatch = findNearestBoundary(matches, actionMatch.route.id);
      let context = await loadRouteData(request, matches, undefined, {
        [boundaryMatch.route.id]: result.error,
      });

      // action status codes take precedence over loader status codes
      return {
        ...context,
        statusCode: isRouteErrorResponse(result.error)
          ? result.error.status
          : 500,
        actionData: null,
        actionHeaders: {
          ...(result.headers ? { [actionMatch.route.id]: result.headers } : {}),
        },
      };
    }

    let context = await loadRouteData(request, matches);

    return {
      ...context,
      // action status codes take precedence over loader status codes
      ...(result.statusCode ? { statusCode: result.statusCode } : {}),
      actionData: {
        [actionMatch.route.id]: result.data,
      },
      actionHeaders: {
        ...(result.headers ? { [actionMatch.route.id]: result.headers } : {}),
      },
    };
  }

  async function loadRouteData(
    request: Request,
    matches: AgnosticDataRouteMatch[],
    routeMatch?: AgnosticDataRouteMatch,
    pendingActionError?: RouteData
  ): Promise<
    | Omit<StaticHandlerContext, "location" | "actionData" | "actionHeaders">
    | Response
  > {
    let isRouteRequest = routeMatch != null;
    let requestMatches = routeMatch
      ? [routeMatch]
      : getLoaderMatchesUntilBoundary(
          matches,
          Object.keys(pendingActionError || {})[0]
        );
    let matchesToLoad = requestMatches.filter((m) => m.route.loader);

    // Short circuit if we have no loaders to run
    if (matchesToLoad.length === 0) {
      return {
        matches,
        loaderData: {},
        errors: pendingActionError || null,
        statusCode: 200,
        loaderHeaders: {},
      };
    }

    let results = await Promise.all([
      ...matchesToLoad.map((match) =>
        callLoaderOrAction(
          "loader",
          request,
          match,
          matches,
          undefined, // Basename not currently supported in static handlers
          true,
          isRouteRequest
        )
      ),
    ]);

    if (request.signal.aborted) {
      let method = isRouteRequest ? "queryRoute" : "query";
      throw new Error(`${method}() call aborted`);
    }

    // Can't do anything with these without the Remix side of things, so just
    // cancel them for now
    results.forEach((result) => {
      if (isDeferredResult(result)) {
        result.deferredData.cancel();
      }
    });

    // Process and commit output from loaders
    let context = processRouteLoaderData(
      matches,
      matchesToLoad,
      results,
      pendingActionError
    );

    return {
      ...context,
      matches,
    };
  }

<<<<<<< HEAD
  function matchRequest(
    req: Request,
    routeId?: string
  ): {
    location: Location;
    matches: AgnosticDataRouteMatch[];
    routeMatch?: AgnosticDataRouteMatch;
    shortCircuitState?: Omit<StaticHandlerContext, "location">;
  } {
    let url = new URL(req.url);
    let location = createLocation("", createPath(url), null, "default");
    let matches = matchRoutes(dataRoutes, location);
    let routeMatch: AgnosticDataRouteMatch | undefined = undefined;
    if (matches && routeId) {
      routeMatch = matches.find((m) => m.route.id === routeId);
    }

    // Short circuit with a 404 if we match nothing
    if (!matches || (routeId && !routeMatch)) {
      let {
        matches: notFoundMatches,
        route,
        error,
      } = getNotFoundMatches(dataRoutes);
      return {
        location,
        matches: notFoundMatches,
        shortCircuitState: {
          matches: notFoundMatches,
          loaderData: {},
          actionData: null,
          errors: {
            [route.id]: error,
          },
          statusCode: 404,
          loaderHeaders: {},
          actionHeaders: {},
        },
      };
    }

    return { location, matches, routeMatch };
=======
  function createRouterErrorResponse(
    body: BodyInit | null | undefined,
    init: ResponseInit
  ) {
    return new Response(body, {
      ...init,
      headers: {
        ...init.headers,
        "X-Remix-Router-Error": "yes",
      },
    });
>>>>>>> ec9bacf3
  }

  return {
    dataRoutes,
    query,
    queryRoute,
  };
}

//#endregion

////////////////////////////////////////////////////////////////////////////////
//#region Helpers
////////////////////////////////////////////////////////////////////////////////

/**
 * Given an existing StaticHandlerContext and an error thrown at render time,
 * provide an updated StaticHandlerContext suitable for a second SSR render
 */
export function getStaticContextFromError(
  routes: AgnosticDataRouteObject[],
  context: StaticHandlerContext,
  error: any
) {
  let newContext: StaticHandlerContext = {
    ...context,
    statusCode: 500,
    errors: {
      [context._deepestRenderedBoundaryId || routes[0].id]: error,
    },
  };
  return newContext;
}

// Normalize navigation options by converting formMethod=GET formData objects to
// URLSearchParams so they behave identically to links with query params
function normalizeNavigateOptions(
  to: To,
  opts?: RouterNavigateOptions,
  isFetcher = false
): {
  path: string;
  submission?: Submission;
  error?: ErrorResponse;
} {
  let path = typeof to === "string" ? to : createPath(to);

  // Return location verbatim on non-submission navigations
  if (!opts || (!("formMethod" in opts) && !("formData" in opts))) {
    return { path };
  }

  // Create a Submission on non-GET navigations
  if (opts.formMethod != null && opts.formMethod !== "get") {
    return {
      path,
      submission: {
        formMethod: opts.formMethod,
        formAction: createServerHref(parsePath(path)),
        formEncType:
          (opts && opts.formEncType) || "application/x-www-form-urlencoded",
        formData: opts.formData,
      },
    };
  }

  // No formData to flatten for GET submission
  if (!opts.formData) {
    return { path };
  }

  // Flatten submission onto URLSearchParams for GET submissions
  let parsedPath = parsePath(path);
  try {
    let searchParams = convertFormDataToSearchParams(opts.formData);
    // Since fetcher GET submissions only run a single loader (as opposed to
    // navigation GET submissions which run all loaders), we need to preserve
    // any incoming ?index params
    if (
      isFetcher &&
      parsedPath.search &&
      hasNakedIndexQuery(parsedPath.search)
    ) {
      searchParams.append("index", "");
    }
    parsedPath.search = `?${searchParams}`;
  } catch (e) {
    return {
      path,
      error: new ErrorResponse(
        400,
        "Bad Request",
        "Cannot submit binary form data using GET"
      ),
    };
  }

  return { path: createPath(parsedPath) };
}

function getLoaderRedirect(
  state: RouterState,
  redirect: RedirectResult
): Navigation {
  let { formMethod, formAction, formEncType, formData } = state.navigation;
  let navigation: NavigationStates["Loading"] = {
    state: "loading",
    location: createLocation(state.location, redirect.location),
    formMethod: formMethod || undefined,
    formAction: formAction || undefined,
    formEncType: formEncType || undefined,
    formData: formData || undefined,
  };
  return navigation;
}

// Filter out all routes below any caught error as they aren't going to
// render so we don't need to load them
function getLoaderMatchesUntilBoundary(
  matches: AgnosticDataRouteMatch[],
  boundaryId?: string
) {
  let boundaryMatches = matches;
  if (boundaryId) {
    let index = matches.findIndex((m) => m.route.id === boundaryId);
    if (index >= 0) {
      boundaryMatches = matches.slice(0, index);
    }
  }
  return boundaryMatches;
}

function getMatchesToLoad(
  state: RouterState,
  matches: AgnosticDataRouteMatch[],
  submission: Submission | undefined,
  location: Location,
  isRevalidationRequired: boolean,
  cancelledDeferredRoutes: string[],
  cancelledFetcherLoads: string[],
  pendingActionData?: RouteData,
  pendingError?: RouteData,
  fetchLoadMatches?: Map<string, FetchLoadMatch>
): [AgnosticDataRouteMatch[], RevalidatingFetcher[]] {
  let actionResult = pendingError
    ? Object.values(pendingError)[0]
    : pendingActionData
    ? Object.values(pendingActionData)[0]
    : null;

  // Pick navigation matches that are net-new or qualify for revalidation
  let boundaryId = pendingError ? Object.keys(pendingError)[0] : undefined;
  let boundaryMatches = getLoaderMatchesUntilBoundary(matches, boundaryId);
  let navigationMatches = boundaryMatches.filter(
    (match, index) =>
      match.route.loader != null &&
      (isNewLoader(state.loaderData, state.matches[index], match) ||
        // If this route had a pending deferred cancelled it must be revalidated
        cancelledDeferredRoutes.some((id) => id === match.route.id) ||
        shouldRevalidateLoader(
          state.location,
          state.matches[index],
          submission,
          location,
          match,
          isRevalidationRequired,
          actionResult
        ))
  );

  // Pick fetcher.loads that need to be revalidated
  let revalidatingFetchers: RevalidatingFetcher[] = [];
  fetchLoadMatches &&
    fetchLoadMatches.forEach(([href, match, fetchMatches], key) => {
      // This fetcher was cancelled from a prior action submission - force reload
      if (cancelledFetcherLoads.includes(key)) {
        revalidatingFetchers.push([key, href, match, fetchMatches]);
      } else if (isRevalidationRequired) {
        let shouldRevalidate = shouldRevalidateLoader(
          href,
          match,
          submission,
          href,
          match,
          isRevalidationRequired,
          actionResult
        );
        if (shouldRevalidate) {
          revalidatingFetchers.push([key, href, match, fetchMatches]);
        }
      }
    });

  return [navigationMatches, revalidatingFetchers];
}

function isNewLoader(
  currentLoaderData: RouteData,
  currentMatch: AgnosticDataRouteMatch,
  match: AgnosticDataRouteMatch
) {
  let isNew =
    // [a] -> [a, b]
    !currentMatch ||
    // [a, b] -> [a, c]
    match.route.id !== currentMatch.route.id;

  // Handle the case that we don't have data for a re-used route, potentially
  // from a prior error or from a cancelled pending deferred
  let isMissingData = currentLoaderData[match.route.id] === undefined;

  // Always load if this is a net-new route or we don't yet have data
  return isNew || isMissingData;
}

function isNewRouteInstance(
  currentMatch: AgnosticDataRouteMatch,
  match: AgnosticDataRouteMatch
) {
  let currentPath = currentMatch.route.path;
  return (
    // param change for this match, /users/123 -> /users/456
    currentMatch.pathname !== match.pathname ||
    // splat param changed, which is not present in match.path
    // e.g. /files/images/avatar.jpg -> files/finances.xls
    (currentPath &&
      currentPath.endsWith("*") &&
      currentMatch.params["*"] !== match.params["*"])
  );
}

function shouldRevalidateLoader(
  currentLocation: string | Location,
  currentMatch: AgnosticDataRouteMatch,
  submission: Submission | undefined,
  location: string | Location,
  match: AgnosticDataRouteMatch,
  isRevalidationRequired: boolean,
  actionResult: DataResult | undefined
) {
  let currentUrl = createURL(currentLocation);
  let currentParams = currentMatch.params;
  let nextUrl = createURL(location);
  let nextParams = match.params;

  // This is the default implementation as to when we revalidate.  If the route
  // provides it's own implementation, then we give them full control but
  // provide this value so they can leverage it if needed after they check
  // their own specific use cases
  // Note that fetchers always provide the same current/next locations so the
  // URL-based checks here don't apply to fetcher shouldRevalidate calls
  let defaultShouldRevalidate =
    isNewRouteInstance(currentMatch, match) ||
    // Clicked the same link, resubmitted a GET form
    currentUrl.toString() === nextUrl.toString() ||
    // Search params affect all loaders
    currentUrl.search !== nextUrl.search ||
    // Forced revalidation due to submission, useRevalidate, or X-Remix-Revalidate
    isRevalidationRequired;

  if (match.route.shouldRevalidate) {
    let routeChoice = match.route.shouldRevalidate({
      currentUrl,
      currentParams,
      nextUrl,
      nextParams,
      ...submission,
      actionResult,
      defaultShouldRevalidate,
    });
    if (typeof routeChoice === "boolean") {
      return routeChoice;
    }
  }

  return defaultShouldRevalidate;
}

async function callLoaderOrAction(
  type: "loader" | "action",
  request: Request,
  match: AgnosticDataRouteMatch,
  matches: AgnosticDataRouteMatch[],
  basename: string | undefined,
  isStaticRequest: boolean = false,
  isRouteRequest: boolean = false
): Promise<DataResult> {
  let resultType;
  let result;

  // Setup a promise we can race against so that abort signals short circuit
  let reject: () => void;
  let abortPromise = new Promise((_, r) => (reject = r));
  let onReject = () => reject();
  request.signal.addEventListener("abort", onReject);

  try {
    let handler = match.route[type];
    invariant<Function>(
      handler,
      `Could not find the ${type} to run on the "${match.route.id}" route`
    );

    result = await Promise.race([
      handler({ request, params: match.params }),
      abortPromise,
    ]);
  } catch (e) {
    resultType = ResultType.error;
    result = e;
  } finally {
    request.signal.removeEventListener("abort", onReject);
  }

  if (result instanceof Response) {
    let status = result.status;

<<<<<<< HEAD
    // Process redirects
    if (status >= 300 && status <= 399) {
      let location = result.headers.get("Location");
      invariant(
        location,
        "Redirects returned/thrown from loaders/actions must have a Location header"
      );
=======
    // For SSR single-route requests, we want to hand Responses back directly
    // without unwrapping.  Wer do this with the QueryRouteResponse wrapper
    // interface so we can know whether it was returned or thrown
    if (isRouteRequest) {
      // eslint-disable-next-line no-throw-literal
      throw {
        type: resultType || ResultType.data,
        response: result,
      };
    }
>>>>>>> ec9bacf3

      // Support relative routing in redirects
      let activeMatches = matches.slice(0, matches.indexOf(match) + 1);
      let routePathnames = getPathContributingMatches(activeMatches).map(
        (match) => match.pathnameBase
      );
      let requestPath = createURL(request.url).pathname;
      location = resolveTo(location, routePathnames, requestPath).pathname;
      invariant(
        location,
        `Unable to resolve redirect location: ${result.headers.get("Location")}`
      );

      // Prepend the basename to the redirect location if we have one
      if (basename) {
        let path = createURL(location).pathname;
        location = path === "/" ? basename : joinPaths([basename, path]);
      }

      // Don't process redirects in the router during static requests requests.
      // Instead, throw the Response and let the server handle it with an HTTP
      // redirect.  We also update the Location header in place in this flow so
      // basename and relative routing is taken into account
      if (isStaticRequest) {
        result.headers.set("Location", location);
        throw result;
      }

      return {
        type: ResultType.redirect,
        status,
        location,
        revalidate: result.headers.get("X-Remix-Revalidate") !== null,
      };
    }

    // For static single-route requests, we want to hand any other non-Redirect
    // Responses back directly without unwrapping
    if (isRouteRequest) {
      throw result;
    }

    let data: any;
    let contentType = result.headers.get("Content-Type");
    if (contentType && contentType.startsWith("application/json")) {
      data = await result.json();
    } else {
      data = await result.text();
    }

    if (resultType === ResultType.error) {
      return {
        type: resultType,
        error: new ErrorResponse(status, result.statusText, data),
        headers: result.headers,
      };
    }

    return {
      type: ResultType.data,
      data,
      statusCode: result.status,
      headers: result.headers,
    };
  }

  if (resultType === ResultType.error) {
    return { type: resultType, error: result };
  }

  if (result instanceof DeferredData) {
    return { type: ResultType.deferred, deferredData: result };
  }

  return { type: ResultType.data, data: result };
}

function createRequest(
  location: string | Location,
  signal: AbortSignal,
  submission?: Submission
): Request {
  let url = createURL(location).toString();
  let init: RequestInit = { signal };

  if (submission) {
    let { formMethod, formEncType, formData } = submission;
    init.method = formMethod.toUpperCase();
    init.body =
      formEncType === "application/x-www-form-urlencoded"
        ? convertFormDataToSearchParams(formData)
        : formData;
  }

  // Content-Type is inferred (https://fetch.spec.whatwg.org/#dom-request)
  return new Request(url, init);
}

function convertFormDataToSearchParams(formData: FormData): URLSearchParams {
  let searchParams = new URLSearchParams();

  for (let [key, value] of formData.entries()) {
    invariant(
      typeof value === "string",
      'File inputs are not supported with encType "application/x-www-form-urlencoded", ' +
        'please use "multipart/form-data" instead.'
    );
    searchParams.append(key, value);
  }

  return searchParams;
}

function processRouteLoaderData(
  matches: AgnosticDataRouteMatch[],
  matchesToLoad: AgnosticDataRouteMatch[],
  results: DataResult[],
  pendingError: RouteData | undefined,
  activeDeferreds?: Map<string, DeferredData>
): {
  loaderData: RouterState["loaderData"];
  errors: RouterState["errors"] | null;
  statusCode: number;
  loaderHeaders: Record<string, Headers>;
} {
  // Fill in loaderData/errors from our loaders
  let loaderData: RouterState["loaderData"] = {};
  let errors: RouterState["errors"] | null = null;
  let statusCode: number | undefined;
  let foundError = false;
  let loaderHeaders: Record<string, Headers> = {};

  // Process loader results into state.loaderData/state.errors
  results.forEach((result, index) => {
    let id = matchesToLoad[index].route.id;
    invariant(
      !isRedirectResult(result),
      "Cannot handle redirect results in processLoaderData"
    );
    if (isErrorResult(result)) {
      // Look upwards from the matched route for the closest ancestor
      // error boundary, defaulting to the root match
      let boundaryMatch = findNearestBoundary(matches, id);
      let error = result.error;
      // If we have a pending action error, we report it at the highest-route
      // that throws a loader error, and then clear it out to indicate that
      // it was consumed
      if (pendingError) {
        error = Object.values(pendingError)[0];
        pendingError = undefined;
      }
      errors = Object.assign(errors || {}, {
        [boundaryMatch.route.id]: error,
      });
      // Once we find our first (highest) error, we set the status code and
      // prevent deeper status codes from overriding
      if (!foundError) {
        foundError = true;
        statusCode = isRouteErrorResponse(result.error)
          ? result.error.status
          : 500;
      }
      if (result.headers) {
        loaderHeaders[id] = result.headers;
      }
    } else if (isDeferredResult(result)) {
      activeDeferreds && activeDeferreds.set(id, result.deferredData);
      loaderData[id] = result.deferredData.data;
      // TODO: Add statusCode/headers once we wire up streaming in Remix
    } else {
      loaderData[id] = result.data;
      // Error status codes always override success status codes, but if all
      // loaders are successful we take the deepest status code.
      if (
        result.statusCode != null &&
        result.statusCode !== 200 &&
        !foundError
      ) {
        statusCode = result.statusCode;
      }
      if (result.headers) {
        loaderHeaders[id] = result.headers;
      }
    }
  });

  // If we didn't consume the pending action error (i.e., all loaders
  // resolved), then consume it here
  if (pendingError) {
    errors = pendingError;
  }

  return {
    loaderData,
    errors,
    statusCode: statusCode || 200,
    loaderHeaders,
  };
}

function processLoaderData(
  state: RouterState,
  matches: AgnosticDataRouteMatch[],
  matchesToLoad: AgnosticDataRouteMatch[],
  results: DataResult[],
  pendingError: RouteData | undefined,
  revalidatingFetchers: RevalidatingFetcher[],
  fetcherResults: DataResult[],
  activeDeferreds: Map<string, DeferredData>
): {
  loaderData: RouterState["loaderData"];
  errors?: RouterState["errors"];
} {
  let { loaderData, errors } = processRouteLoaderData(
    matches,
    matchesToLoad,
    results,
    pendingError,
    activeDeferreds
  );

  // Process results from our revalidating fetchers
  for (let index = 0; index < revalidatingFetchers.length; index++) {
    let [key, , match] = revalidatingFetchers[index];
    invariant(
      fetcherResults !== undefined && fetcherResults[index] !== undefined,
      "Did not find corresponding fetcher result"
    );
    let result = fetcherResults[index];

    // Process fetcher non-redirect errors
    if (isErrorResult(result)) {
      let boundaryMatch = findNearestBoundary(state.matches, match.route.id);
      if (!(errors && errors[boundaryMatch.route.id])) {
        errors = {
          ...errors,
          [boundaryMatch.route.id]: result.error,
        };
      }
      state.fetchers.delete(key);
    } else if (isRedirectResult(result)) {
      // Should never get here, redirects should get processed above, but we
      // keep this to type narrow to a success result in the else
      throw new Error("Unhandled fetcher revalidation redirect");
    } else if (isDeferredResult(result)) {
      // Should never get here, deferred data should be awaited for fetchers
      // in resolveDeferredResults
      throw new Error("Unhandled fetcher deferred data");
    } else {
      let doneFetcher: FetcherStates["Idle"] = {
        state: "idle",
        data: result.data,
        formMethod: undefined,
        formAction: undefined,
        formEncType: undefined,
        formData: undefined,
      };
      state.fetchers.set(key, doneFetcher);
    }
  }

  return { loaderData, errors };
}

function mergeLoaderData(
  loaderData: RouteData,
  newLoaderData: RouteData,
  matches: AgnosticDataRouteMatch[]
): RouteData {
  let mergedLoaderData = { ...newLoaderData };
  matches.forEach((match) => {
    let id = match.route.id;
    if (newLoaderData[id] === undefined && loaderData[id] !== undefined) {
      mergedLoaderData[id] = loaderData[id];
    }
  });
  return mergedLoaderData;
}

// Find the nearest error boundary, looking upwards from the leaf route (or the
// route specified by routeId) for the closest ancestor error boundary,
// defaulting to the root match
function findNearestBoundary(
  matches: AgnosticDataRouteMatch[],
  routeId?: string
): AgnosticDataRouteMatch {
  let eligibleMatches = routeId
    ? matches.slice(0, matches.findIndex((m) => m.route.id === routeId) + 1)
    : [...matches];
  return (
    eligibleMatches.reverse().find((m) => m.route.hasErrorBoundary === true) ||
    matches[0]
  );
}

function getNotFoundMatches(routes: AgnosticDataRouteObject[]): {
  matches: AgnosticDataRouteMatch[];
  route: AgnosticDataRouteObject;
  error: ErrorResponse;
} {
  // Prefer a root layout route if present, otherwise shim in a route object
  let route = routes.find(
    (r) => r.index || r.path === "" || r.path === "/"
  ) || {
    id: "__shim-404-route__",
  };

  return {
    matches: [
      {
        params: {},
        pathname: "",
        pathnameBase: "",
        route,
      },
    ],
    route,
    error: new ErrorResponse(404, "Not Found", null),
  };
}

function getMethodNotAllowedResult(path: Location | string): ErrorResult {
  let href = typeof path === "string" ? path : createServerHref(path);
  console.warn(
    "You're trying to submit to a route that does not have an action.  To " +
      "fix this, please add an `action` function to the route for " +
      `[${href}]`
  );
  return {
    type: ResultType.error,
    error: new ErrorResponse(
      405,
      "Method Not Allowed",
      `No action found for [${href}]`
    ),
  };
}

// Find any returned redirect errors, starting from the lowest match
function findRedirect(results: DataResult[]): RedirectResult | undefined {
  for (let i = results.length - 1; i >= 0; i--) {
    let result = results[i];
    if (isRedirectResult(result)) {
      return result;
    }
  }
}

// Create an href to represent a "server" URL without the hash
function createServerHref(location: Partial<Path> | Location | URL) {
  return (location.pathname || "") + (location.search || "");
}

function isHashChangeOnly(a: Location, b: Location): boolean {
  return (
    a.pathname === b.pathname && a.search === b.search && a.hash !== b.hash
  );
}

function isDeferredResult(result: DataResult): result is DeferredResult {
  return result.type === ResultType.deferred;
}

function isErrorResult(result: DataResult): result is ErrorResult {
  return result.type === ResultType.error;
}

function isRedirectResult(result?: DataResult): result is RedirectResult {
  return (result && result.type) === ResultType.redirect;
}

function isRedirectResponse(result: any): result is Response {
  if (!(result instanceof Response)) {
    return false;
  }

  let status = result.status;
  let location = result.headers.get("Location");
  return status >= 300 && status <= 399 && location != null;
}

function isQueryRouteResponse(obj: any): obj is QueryRouteResponse {
  return (
    obj &&
    obj.response instanceof Response &&
    (obj.type === ResultType.data || ResultType.error)
  );
}

async function resolveDeferredResults(
  currentMatches: AgnosticDataRouteMatch[],
  matchesToLoad: AgnosticDataRouteMatch[],
  results: DataResult[],
  signal: AbortSignal,
  isFetcher: boolean,
  currentLoaderData?: RouteData
) {
  for (let index = 0; index < results.length; index++) {
    let result = results[index];
    let match = matchesToLoad[index];
    let currentMatch = currentMatches.find(
      (m) => m.route.id === match.route.id
    );
    let isRevalidatingLoader =
      currentMatch != null &&
      !isNewRouteInstance(currentMatch, match) &&
      (currentLoaderData && currentLoaderData[match.route.id]) !== undefined;

    if (isDeferredResult(result) && (isFetcher || isRevalidatingLoader)) {
      // Note: we do not have to touch activeDeferreds here since we race them
      // against the signal in resolveDeferredData and they'll get aborted
      // there if needed
      await resolveDeferredData(result, signal, isFetcher).then((result) => {
        if (result) {
          results[index] = result || results[index];
        }
      });
    }
  }
}

async function resolveDeferredData(
  result: DeferredResult,
  signal: AbortSignal,
  unwrap = false
): Promise<SuccessResult | ErrorResult | undefined> {
  let aborted = await result.deferredData.resolveData(signal);
  if (aborted) {
    return;
  }

  if (unwrap) {
    try {
      return {
        type: ResultType.data,
        data: result.deferredData.unwrappedData,
      };
    } catch (e) {
      // Handle any TrackedPromise._error values encountered while unwrapping
      return {
        type: ResultType.error,
        error: e,
      };
    }
  }

  return {
    type: ResultType.data,
    data: result.deferredData.data,
  };
}

function hasNakedIndexQuery(search: string): boolean {
  return new URLSearchParams(search).getAll("index").some((v) => v === "");
}

// Note: This should match the format exported by useMatches, so if you change
// this please also change that :)  Eventually we'll DRY this up
function createUseMatchesMatch(
  match: AgnosticDataRouteMatch,
  loaderData: RouteData
): UseMatchesMatch {
  let { route, pathname, params } = match;
  return {
    id: route.id,
    pathname,
    params,
    data: loaderData[route.id] as unknown,
    handle: route.handle as unknown,
  };
}

function getTargetMatch(
  matches: AgnosticDataRouteMatch[],
  location: Location | string
) {
  let search =
    typeof location === "string" ? parsePath(location).search : location.search;
  if (
    matches[matches.length - 1].route.index &&
    hasNakedIndexQuery(search || "")
  ) {
    // Return the leaf index route when index is present
    return matches[matches.length - 1];
  }
  // Otherwise grab the deepest "path contributing" match (ignoring index and
  // pathless layout routes)
  let pathMatches = getPathContributingMatches(matches);
  return pathMatches[pathMatches.length - 1];
}

function createURL(location: Location | string): URL {
  let base =
    typeof window !== "undefined" && typeof window.location !== "undefined"
      ? window.location.origin
      : "unknown://unknown";
  let href =
    typeof location === "string" ? location : createServerHref(location);
  return new URL(href, base);
}
//#endregion<|MERGE_RESOLUTION|>--- conflicted
+++ resolved
@@ -1871,7 +1871,7 @@
       };
     }
 
-    let result = await queryImpl(request, location, matches, false);
+    let result = await queryImpl(request, location, matches);
     if (result instanceof Response) {
       return result;
     }
@@ -1922,7 +1922,7 @@
       });
     }
 
-    let result = await queryImpl(request, location, [match], true);
+    let result = await queryImpl(request, location, matches, match);
     if (result instanceof Response) {
       return result;
     }
@@ -1945,7 +1945,7 @@
     request: Request,
     location: Location,
     matches: AgnosticDataRouteMatch[],
-    isRouteRequest: boolean
+    routeMatch?: AgnosticDataRouteMatch
   ): Promise<Omit<StaticHandlerContext, "location"> | Response> {
     invariant(
       request.method !== "HEAD",
@@ -1956,42 +1956,18 @@
       "query()/queryRoute() requests must contain an AbortController signal"
     );
 
-<<<<<<< HEAD
-    let { location, matches, routeMatch, shortCircuitState } = matchRequest(
-      request,
-      routeId
-    );
-
-=======
->>>>>>> ec9bacf3
     try {
       if (request.method !== "GET") {
         let result = await submit(
           request,
           matches,
-<<<<<<< HEAD
           routeMatch || getTargetMatch(matches, location),
-          routeId != null
-=======
-          getTargetMatch(matches, location),
-          isRouteRequest
->>>>>>> ec9bacf3
+          routeMatch != null
         );
         return result;
       }
 
-<<<<<<< HEAD
       let result = await loadRouteData(request, matches, routeMatch);
-      return {
-        location,
-        result: {
-          ...result,
-          actionData: null,
-          actionHeaders: {},
-        },
-      };
-=======
-      let result = await loadRouteData(request, matches, isRouteRequest);
       return result instanceof Response
         ? result
         : {
@@ -1999,7 +1975,6 @@
             actionData: null,
             actionHeaders: {},
           };
->>>>>>> ec9bacf3
     } catch (e) {
       // If the user threw/returned a Response in callLoaderOrAction, we throw
       // it to bail out and then return or throw here based on whether the user
@@ -2208,50 +2183,6 @@
     };
   }
 
-<<<<<<< HEAD
-  function matchRequest(
-    req: Request,
-    routeId?: string
-  ): {
-    location: Location;
-    matches: AgnosticDataRouteMatch[];
-    routeMatch?: AgnosticDataRouteMatch;
-    shortCircuitState?: Omit<StaticHandlerContext, "location">;
-  } {
-    let url = new URL(req.url);
-    let location = createLocation("", createPath(url), null, "default");
-    let matches = matchRoutes(dataRoutes, location);
-    let routeMatch: AgnosticDataRouteMatch | undefined = undefined;
-    if (matches && routeId) {
-      routeMatch = matches.find((m) => m.route.id === routeId);
-    }
-
-    // Short circuit with a 404 if we match nothing
-    if (!matches || (routeId && !routeMatch)) {
-      let {
-        matches: notFoundMatches,
-        route,
-        error,
-      } = getNotFoundMatches(dataRoutes);
-      return {
-        location,
-        matches: notFoundMatches,
-        shortCircuitState: {
-          matches: notFoundMatches,
-          loaderData: {},
-          actionData: null,
-          errors: {
-            [route.id]: error,
-          },
-          statusCode: 404,
-          loaderHeaders: {},
-          actionHeaders: {},
-        },
-      };
-    }
-
-    return { location, matches, routeMatch };
-=======
   function createRouterErrorResponse(
     body: BodyInit | null | undefined,
     init: ResponseInit
@@ -2263,7 +2194,6 @@
         "X-Remix-Router-Error": "yes",
       },
     });
->>>>>>> ec9bacf3
   }
 
   return {
@@ -2581,7 +2511,6 @@
   if (result instanceof Response) {
     let status = result.status;
 
-<<<<<<< HEAD
     // Process redirects
     if (status >= 300 && status <= 399) {
       let location = result.headers.get("Location");
@@ -2589,18 +2518,6 @@
         location,
         "Redirects returned/thrown from loaders/actions must have a Location header"
       );
-=======
-    // For SSR single-route requests, we want to hand Responses back directly
-    // without unwrapping.  Wer do this with the QueryRouteResponse wrapper
-    // interface so we can know whether it was returned or thrown
-    if (isRouteRequest) {
-      // eslint-disable-next-line no-throw-literal
-      throw {
-        type: resultType || ResultType.data,
-        response: result,
-      };
-    }
->>>>>>> ec9bacf3
 
       // Support relative routing in redirects
       let activeMatches = matches.slice(0, matches.indexOf(match) + 1);
@@ -2637,10 +2554,15 @@
       };
     }
 
-    // For static single-route requests, we want to hand any other non-Redirect
-    // Responses back directly without unwrapping
+    // For SSR single-route requests, we want to hand Responses back directly
+    // without unwrapping.  We do this with the QueryRouteResponse wrapper
+    // interface so we can know whether it was returned or thrown
     if (isRouteRequest) {
-      throw result;
+      // eslint-disable-next-line no-throw-literal
+      throw {
+        type: resultType || ResultType.data,
+        response: result,
+      };
     }
 
     let data: any;
