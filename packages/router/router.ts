--- conflicted
+++ resolved
@@ -672,7 +672,6 @@
     "You must provide a non-empty routes array to createRouter"
   );
 
-<<<<<<< HEAD
   let hasErrorBoundary = init.hasErrorBoundary || defaultHasErrorBoundary;
 
   // Routes keyed by ID
@@ -684,10 +683,7 @@
     undefined,
     manifest
   );
-=======
-  let dataRoutes = convertRoutesToDataRoutes(init.routes);
   let inFlightDataRoutes: AgnosticDataRouteObject[] | undefined;
->>>>>>> 3b38f54e
   // Cleanup function for history
   let unlistenHistory: (() => void) | null = null;
   // Externally-provided functions to call on all state changes
@@ -2123,19 +2119,6 @@
           router.basename
         )
       ),
-<<<<<<< HEAD
-      ...fetchersToLoad.map((f) =>
-        callLoaderOrAction(
-          "loader",
-          createClientSideRequest(init.history, f.path, request.signal),
-          f.match,
-          f.matches,
-          manifest,
-          hasErrorBoundary,
-          router.basename
-        )
-      ),
-=======
       ...fetchersToLoad.map((f) => {
         if (f.matches && f.match) {
           return callLoaderOrAction(
@@ -2143,6 +2126,8 @@
             createClientSideRequest(init.history, f.path, request.signal),
             f.match,
             f.matches,
+            manifest,
+            hasErrorBoundary,
             router.basename
           );
         } else {
@@ -2153,7 +2138,6 @@
           return error;
         }
       }),
->>>>>>> 3b38f54e
     ]);
     let loaderResults = results.slice(0, matchesToLoad.length);
     let fetcherResults = results.slice(matchesToLoad.length);
