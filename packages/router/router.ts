import type { History, Location, Path, To } from "./history";
import {
  Action as HistoryAction,
  createLocation,
  createPath,
  invariant,
  parsePath,
  warning,
} from "./history";
import type {
  AgnosticDataRouteMatch,
  AgnosticDataRouteObject,
  DataStrategyMatch,
  AgnosticRouteObject,
  DataResult,
  DataStrategyFunction,
  DataStrategyFunctionArgs,
  DeferredData,
  DeferredResult,
  DetectErrorBoundaryFunction,
  ErrorResult,
  FormEncType,
  FormMethod,
  HTMLFormMethod,
  DataStrategyResult,
  ImmutableRouteKey,
  MapRoutePropertiesFunction,
  MutationFormMethod,
  RedirectResult,
  RouteData,
  RouteManifest,
  ShouldRevalidateFunctionArgs,
  Submission,
  SuccessResult,
  UIMatch,
  V7_FormMethod,
  V7_MutationFormMethod,
  AgnosticPatchRoutesOnNavigationFunction,
  DataWithResponseInit,
} from "./utils";
import {
  ErrorResponseImpl,
  ResultType,
  convertRouteMatchToUiMatch,
  convertRoutesToDataRoutes,
  getPathContributingMatches,
  getResolveToMatches,
  immutableRouteKeys,
  isRouteErrorResponse,
  joinPaths,
  matchRoutes,
  matchRoutesImpl,
  resolveTo,
  stripBasename,
} from "./utils";

////////////////////////////////////////////////////////////////////////////////
//#region Types and Constants
////////////////////////////////////////////////////////////////////////////////

/**
 * A Router instance manages all navigation and data loading/mutations
 */
export interface Router {
  /**
   * @internal
   * PRIVATE - DO NOT USE
   *
   * Return the basename for the router
   */
  get basename(): RouterInit["basename"];

  /**
   * @internal
   * PRIVATE - DO NOT USE
   *
   * Return the future config for the router
   */
  get future(): FutureConfig;

  /**
   * @internal
   * PRIVATE - DO NOT USE
   *
   * Return the current state of the router
   */
  get state(): RouterState;

  /**
   * @internal
   * PRIVATE - DO NOT USE
   *
   * Return the routes for this router instance
   */
  get routes(): AgnosticDataRouteObject[];

  /**
   * @internal
   * PRIVATE - DO NOT USE
   *
   * Return the window associated with the router
   */
  get window(): RouterInit["window"];

  /**
   * @internal
   * PRIVATE - DO NOT USE
   *
   * Initialize the router, including adding history listeners and kicking off
   * initial data fetches.  Returns a function to cleanup listeners and abort
   * any in-progress loads
   */
  initialize(): Router;

  /**
   * @internal
   * PRIVATE - DO NOT USE
   *
   * Subscribe to router.state updates
   *
   * @param fn function to call with the new state
   */
  subscribe(fn: RouterSubscriber): () => void;

  /**
   * @internal
   * PRIVATE - DO NOT USE
   *
   * Enable scroll restoration behavior in the router
   *
   * @param savedScrollPositions Object that will manage positions, in case
   *                             it's being restored from sessionStorage
   * @param getScrollPosition    Function to get the active Y scroll position
   * @param getKey               Function to get the key to use for restoration
   */
  enableScrollRestoration(
    savedScrollPositions: Record<string, number>,
    getScrollPosition: GetScrollPositionFunction,
    getKey?: GetScrollRestorationKeyFunction
  ): () => void;

  /**
   * @internal
   * PRIVATE - DO NOT USE
   *
   * Navigate forward/backward in the history stack
   * @param to Delta to move in the history stack
   */
  navigate(to: number): Promise<void>;

  /**
   * Navigate to the given path
   * @param to Path to navigate to
   * @param opts Navigation options (method, submission, etc.)
   */
  navigate(to: To | null, opts?: RouterNavigateOptions): Promise<void>;

  /**
   * @internal
   * PRIVATE - DO NOT USE
   *
   * Trigger a fetcher load/submission
   *
   * @param key     Fetcher key
   * @param routeId Route that owns the fetcher
   * @param href    href to fetch
   * @param opts    Fetcher options, (method, submission, etc.)
   */
  fetch(
    key: string,
    routeId: string,
    href: string | null,
    opts?: RouterFetchOptions
  ): void;

  /**
   * @internal
   * PRIVATE - DO NOT USE
   *
   * Trigger a revalidation of all current route loaders and fetcher loads
   */
  revalidate(): void;

  /**
   * @internal
   * PRIVATE - DO NOT USE
   *
   * Utility function to create an href for the given location
   * @param location
   */
  createHref(location: Location | URL): string;

  /**
   * @internal
   * PRIVATE - DO NOT USE
   *
   * Utility function to URL encode a destination path according to the internal
   * history implementation
   * @param to
   */
  encodeLocation(to: To): Path;

  /**
   * @internal
   * PRIVATE - DO NOT USE
   *
   * Get/create a fetcher for the given key
   * @param key
   */
  getFetcher<TData = any>(key: string): Fetcher<TData>;

  /**
   * @internal
   * PRIVATE - DO NOT USE
   *
   * Delete the fetcher for a given key
   * @param key
   */
  deleteFetcher(key: string): void;

  /**
   * @internal
   * PRIVATE - DO NOT USE
   *
   * Cleanup listeners and abort any in-progress loads
   */
  dispose(): void;

  /**
   * @internal
   * PRIVATE - DO NOT USE
   *
   * Get a navigation blocker
   * @param key The identifier for the blocker
   * @param fn The blocker function implementation
   */
  getBlocker(key: string, fn: BlockerFunction): Blocker;

  /**
   * @internal
   * PRIVATE - DO NOT USE
   *
   * Delete a navigation blocker
   * @param key The identifier for the blocker
   */
  deleteBlocker(key: string): void;

  /**
   * @internal
   * PRIVATE DO NOT USE
   *
   * Patch additional children routes into an existing parent route
   * @param routeId The parent route id or a callback function accepting `patch`
   *                to perform batch patching
   * @param children The additional children routes
   */
  patchRoutes(routeId: string | null, children: AgnosticRouteObject[]): void;

  /**
   * @internal
   * PRIVATE - DO NOT USE
   *
   * HMR needs to pass in-flight route updates to React Router
   * TODO: Replace this with granular route update APIs (addRoute, updateRoute, deleteRoute)
   */
  _internalSetRoutes(routes: AgnosticRouteObject[]): void;

  /**
   * @internal
   * PRIVATE - DO NOT USE
   *
   * Internal fetch AbortControllers accessed by unit tests
   */
  _internalFetchControllers: Map<string, AbortController>;

  /**
   * @internal
   * PRIVATE - DO NOT USE
   *
   * Internal pending DeferredData instances accessed by unit tests
   */
  _internalActiveDeferreds: Map<string, DeferredData>;
}

/**
 * State maintained internally by the router.  During a navigation, all states
 * reflect the the "old" location unless otherwise noted.
 */
export interface RouterState {
  /**
   * The action of the most recent navigation
   */
  historyAction: HistoryAction;

  /**
   * The current location reflected by the router
   */
  location: Location;

  /**
   * The current set of route matches
   */
  matches: AgnosticDataRouteMatch[];

  /**
   * Tracks whether we've completed our initial data load
   */
  initialized: boolean;

  /**
   * Current scroll position we should start at for a new view
   *  - number -> scroll position to restore to
   *  - false -> do not restore scroll at all (used during submissions)
   *  - null -> don't have a saved position, scroll to hash or top of page
   */
  restoreScrollPosition: number | false | null;

  /**
   * Indicate whether this navigation should skip resetting the scroll position
   * if we are unable to restore the scroll position
   */
  preventScrollReset: boolean;

  /**
   * Tracks the state of the current navigation
   */
  navigation: Navigation;

  /**
   * Tracks any in-progress revalidations
   */
  revalidation: RevalidationState;

  /**
   * Data from the loaders for the current matches
   */
  loaderData: RouteData;

  /**
   * Data from the action for the current matches
   */
  actionData: RouteData | null;

  /**
   * Errors caught from loaders for the current matches
   */
  errors: RouteData | null;

  /**
   * Map of current fetchers
   */
  fetchers: Map<string, Fetcher>;

  /**
   * Map of current blockers
   */
  blockers: Map<string, Blocker>;
}

/**
 * Data that can be passed into hydrate a Router from SSR
 */
export type HydrationState = Partial<
  Pick<RouterState, "loaderData" | "actionData" | "errors">
>;

/**
 * Future flags to toggle new feature behavior
 */
export interface FutureConfig {
  v7_fetcherPersist: boolean;
  v7_normalizeFormMethod: boolean;
  v7_partialHydration: boolean;
  v7_prependBasename: boolean;
  v7_relativeSplatPath: boolean;
  v7_skipActionErrorRevalidation: boolean;
}

/**
 * Initialization options for createRouter
 */
export interface RouterInit {
  routes: AgnosticRouteObject[];
  history: History;
  basename?: string;
  /**
   * @deprecated Use `mapRouteProperties` instead
   */
  detectErrorBoundary?: DetectErrorBoundaryFunction;
  mapRouteProperties?: MapRoutePropertiesFunction;
  future?: Partial<FutureConfig>;
  hydrationData?: HydrationState;
  window?: Window;
<<<<<<< HEAD
  unstable_patchRoutesOnNavigation?: AgnosticPatchRoutesOnNavigationFunction;
  dataStrategy?: DataStrategyFunction;
=======
  patchRoutesOnNavigation?: AgnosticPatchRoutesOnNavigationFunction;
  unstable_dataStrategy?: DataStrategyFunction;
>>>>>>> 25e49819
}

/**
 * State returned from a server-side query() call
 */
export interface StaticHandlerContext {
  basename: Router["basename"];
  location: RouterState["location"];
  matches: RouterState["matches"];
  loaderData: RouterState["loaderData"];
  actionData: RouterState["actionData"];
  errors: RouterState["errors"];
  statusCode: number;
  loaderHeaders: Record<string, Headers>;
  actionHeaders: Record<string, Headers>;
  activeDeferreds: Record<string, DeferredData> | null;
  _deepestRenderedBoundaryId?: string | null;
}

/**
 * A StaticHandler instance manages a singular SSR navigation/fetch event
 */
export interface StaticHandler {
  dataRoutes: AgnosticDataRouteObject[];
  query(
    request: Request,
    opts?: {
      requestContext?: unknown;
      skipLoaderErrorBubbling?: boolean;
      dataStrategy?: DataStrategyFunction;
    }
  ): Promise<StaticHandlerContext | Response>;
  queryRoute(
    request: Request,
    opts?: {
      routeId?: string;
      requestContext?: unknown;
      dataStrategy?: DataStrategyFunction;
    }
  ): Promise<any>;
}

type ViewTransitionOpts = {
  currentLocation: Location;
  nextLocation: Location;
};

/**
 * Subscriber function signature for changes to router state
 */
export interface RouterSubscriber {
  (
    state: RouterState,
    opts: {
      deletedFetchers: string[];
      unstable_viewTransitionOpts?: ViewTransitionOpts;
      unstable_flushSync: boolean;
    }
  ): void;
}

/**
 * Function signature for determining the key to be used in scroll restoration
 * for a given location
 */
export interface GetScrollRestorationKeyFunction {
  (location: Location, matches: UIMatch[]): string | null;
}

/**
 * Function signature for determining the current scroll position
 */
export interface GetScrollPositionFunction {
  (): number;
}

export type RelativeRoutingType = "route" | "path";

// Allowed for any navigation or fetch
type BaseNavigateOrFetchOptions = {
  preventScrollReset?: boolean;
  relative?: RelativeRoutingType;
  unstable_flushSync?: boolean;
};

// Only allowed for navigations
type BaseNavigateOptions = BaseNavigateOrFetchOptions & {
  replace?: boolean;
  state?: any;
  fromRouteId?: string;
  unstable_viewTransition?: boolean;
};

// Only allowed for submission navigations
type BaseSubmissionOptions = {
  formMethod?: HTMLFormMethod;
  formEncType?: FormEncType;
} & (
  | { formData: FormData; body?: undefined }
  | { formData?: undefined; body: any }
);

/**
 * Options for a navigate() call for a normal (non-submission) navigation
 */
type LinkNavigateOptions = BaseNavigateOptions;

/**
 * Options for a navigate() call for a submission navigation
 */
type SubmissionNavigateOptions = BaseNavigateOptions & BaseSubmissionOptions;

/**
 * Options to pass to navigate() for a navigation
 */
export type RouterNavigateOptions =
  | LinkNavigateOptions
  | SubmissionNavigateOptions;

/**
 * Options for a fetch() load
 */
type LoadFetchOptions = BaseNavigateOrFetchOptions;

/**
 * Options for a fetch() submission
 */
type SubmitFetchOptions = BaseNavigateOrFetchOptions & BaseSubmissionOptions;

/**
 * Options to pass to fetch()
 */
export type RouterFetchOptions = LoadFetchOptions | SubmitFetchOptions;

/**
 * Potential states for state.navigation
 */
export type NavigationStates = {
  Idle: {
    state: "idle";
    location: undefined;
    formMethod: undefined;
    formAction: undefined;
    formEncType: undefined;
    formData: undefined;
    json: undefined;
    text: undefined;
  };
  Loading: {
    state: "loading";
    location: Location;
    formMethod: Submission["formMethod"] | undefined;
    formAction: Submission["formAction"] | undefined;
    formEncType: Submission["formEncType"] | undefined;
    formData: Submission["formData"] | undefined;
    json: Submission["json"] | undefined;
    text: Submission["text"] | undefined;
  };
  Submitting: {
    state: "submitting";
    location: Location;
    formMethod: Submission["formMethod"];
    formAction: Submission["formAction"];
    formEncType: Submission["formEncType"];
    formData: Submission["formData"];
    json: Submission["json"];
    text: Submission["text"];
  };
};

export type Navigation = NavigationStates[keyof NavigationStates];

export type RevalidationState = "idle" | "loading";

/**
 * Potential states for fetchers
 */
type FetcherStates<TData = any> = {
  Idle: {
    state: "idle";
    formMethod: undefined;
    formAction: undefined;
    formEncType: undefined;
    text: undefined;
    formData: undefined;
    json: undefined;
    data: TData | undefined;
  };
  Loading: {
    state: "loading";
    formMethod: Submission["formMethod"] | undefined;
    formAction: Submission["formAction"] | undefined;
    formEncType: Submission["formEncType"] | undefined;
    text: Submission["text"] | undefined;
    formData: Submission["formData"] | undefined;
    json: Submission["json"] | undefined;
    data: TData | undefined;
  };
  Submitting: {
    state: "submitting";
    formMethod: Submission["formMethod"];
    formAction: Submission["formAction"];
    formEncType: Submission["formEncType"];
    text: Submission["text"];
    formData: Submission["formData"];
    json: Submission["json"];
    data: TData | undefined;
  };
};

export type Fetcher<TData = any> =
  FetcherStates<TData>[keyof FetcherStates<TData>];

interface BlockerBlocked {
  state: "blocked";
  reset(): void;
  proceed(): void;
  location: Location;
}

interface BlockerUnblocked {
  state: "unblocked";
  reset: undefined;
  proceed: undefined;
  location: undefined;
}

interface BlockerProceeding {
  state: "proceeding";
  reset: undefined;
  proceed: undefined;
  location: Location;
}

export type Blocker = BlockerUnblocked | BlockerBlocked | BlockerProceeding;

export type BlockerFunction = (args: {
  currentLocation: Location;
  nextLocation: Location;
  historyAction: HistoryAction;
}) => boolean;

interface ShortCircuitable {
  /**
   * startNavigation does not need to complete the navigation because we
   * redirected or got interrupted
   */
  shortCircuited?: boolean;
}

type PendingActionResult = [string, SuccessResult | ErrorResult];

interface HandleActionResult extends ShortCircuitable {
  /**
   * Route matches which may have been updated from fog of war discovery
   */
  matches?: RouterState["matches"];
  /**
   * Tuple for the returned or thrown value from the current action.  The routeId
   * is the action route for success and the bubbled boundary route for errors.
   */
  pendingActionResult?: PendingActionResult;
}

interface HandleLoadersResult extends ShortCircuitable {
  /**
   * Route matches which may have been updated from fog of war discovery
   */
  matches?: RouterState["matches"];
  /**
   * loaderData returned from the current set of loaders
   */
  loaderData?: RouterState["loaderData"];
  /**
   * errors thrown from the current set of loaders
   */
  errors?: RouterState["errors"];
}

/**
 * Cached info for active fetcher.load() instances so they can participate
 * in revalidation
 */
interface FetchLoadMatch {
  routeId: string;
  path: string;
}

/**
 * Identified fetcher.load() calls that need to be revalidated
 */
interface RevalidatingFetcher extends FetchLoadMatch {
  key: string;
  match: AgnosticDataRouteMatch | null;
  matches: AgnosticDataRouteMatch[] | null;
  controller: AbortController | null;
}

const validMutationMethodsArr: MutationFormMethod[] = [
  "post",
  "put",
  "patch",
  "delete",
];
const validMutationMethods = new Set<MutationFormMethod>(
  validMutationMethodsArr
);

const validRequestMethodsArr: FormMethod[] = [
  "get",
  ...validMutationMethodsArr,
];
const validRequestMethods = new Set<FormMethod>(validRequestMethodsArr);

const redirectStatusCodes = new Set([301, 302, 303, 307, 308]);
const redirectPreserveMethodStatusCodes = new Set([307, 308]);

export const IDLE_NAVIGATION: NavigationStates["Idle"] = {
  state: "idle",
  location: undefined,
  formMethod: undefined,
  formAction: undefined,
  formEncType: undefined,
  formData: undefined,
  json: undefined,
  text: undefined,
};

export const IDLE_FETCHER: FetcherStates["Idle"] = {
  state: "idle",
  data: undefined,
  formMethod: undefined,
  formAction: undefined,
  formEncType: undefined,
  formData: undefined,
  json: undefined,
  text: undefined,
};

export const IDLE_BLOCKER: BlockerUnblocked = {
  state: "unblocked",
  proceed: undefined,
  reset: undefined,
  location: undefined,
};

const ABSOLUTE_URL_REGEX = /^(?:[a-z][a-z0-9+.-]*:|\/\/)/i;

const defaultMapRouteProperties: MapRoutePropertiesFunction = (route) => ({
  hasErrorBoundary: Boolean(route.hasErrorBoundary),
});

const TRANSITIONS_STORAGE_KEY = "remix-router-transitions";

//#endregion

////////////////////////////////////////////////////////////////////////////////
//#region createRouter
////////////////////////////////////////////////////////////////////////////////

/**
 * Create a router and listen to history POP navigations
 */
export function createRouter(init: RouterInit): Router {
  const routerWindow = init.window
    ? init.window
    : typeof window !== "undefined"
    ? window
    : undefined;
  const isBrowser =
    typeof routerWindow !== "undefined" &&
    typeof routerWindow.document !== "undefined" &&
    typeof routerWindow.document.createElement !== "undefined";
  const isServer = !isBrowser;

  invariant(
    init.routes.length > 0,
    "You must provide a non-empty routes array to createRouter"
  );

  let mapRouteProperties: MapRoutePropertiesFunction;
  if (init.mapRouteProperties) {
    mapRouteProperties = init.mapRouteProperties;
  } else if (init.detectErrorBoundary) {
    // If they are still using the deprecated version, wrap it with the new API
    let detectErrorBoundary = init.detectErrorBoundary;
    mapRouteProperties = (route) => ({
      hasErrorBoundary: detectErrorBoundary(route),
    });
  } else {
    mapRouteProperties = defaultMapRouteProperties;
  }

  // Routes keyed by ID
  let manifest: RouteManifest = {};
  // Routes in tree format for matching
  let dataRoutes = convertRoutesToDataRoutes(
    init.routes,
    mapRouteProperties,
    undefined,
    manifest
  );
  let inFlightDataRoutes: AgnosticDataRouteObject[] | undefined;
  let basename = init.basename || "/";
<<<<<<< HEAD
  let dataStrategyImpl = init.dataStrategy || defaultDataStrategy;
  let patchRoutesOnNavigationImpl = init.unstable_patchRoutesOnNavigation;
=======
  let dataStrategyImpl = init.unstable_dataStrategy || defaultDataStrategy;
  let patchRoutesOnNavigationImpl = init.patchRoutesOnNavigation;
>>>>>>> 25e49819

  // Config driven behavior flags
  let future: FutureConfig = {
    v7_fetcherPersist: false,
    v7_normalizeFormMethod: false,
    v7_partialHydration: false,
    v7_prependBasename: false,
    v7_relativeSplatPath: false,
    v7_skipActionErrorRevalidation: false,
    ...init.future,
  };
  // Cleanup function for history
  let unlistenHistory: (() => void) | null = null;
  // Externally-provided functions to call on all state changes
  let subscribers = new Set<RouterSubscriber>();
  // FIFO queue of previously discovered routes to prevent re-calling on
  // subsequent navigations to the same path
  let discoveredRoutesMaxSize = 1000;
  let discoveredRoutes = new Set<string>();
  // Externally-provided object to hold scroll restoration locations during routing
  let savedScrollPositions: Record<string, number> | null = null;
  // Externally-provided function to get scroll restoration keys
  let getScrollRestorationKey: GetScrollRestorationKeyFunction | null = null;
  // Externally-provided function to get current scroll position
  let getScrollPosition: GetScrollPositionFunction | null = null;
  // One-time flag to control the initial hydration scroll restoration.  Because
  // we don't get the saved positions from <ScrollRestoration /> until _after_
  // the initial render, we need to manually trigger a separate updateState to
  // send along the restoreScrollPosition
  // Set to true if we have `hydrationData` since we assume we were SSR'd and that
  // SSR did the initial scroll restoration.
  let initialScrollRestored = init.hydrationData != null;

  let initialMatches = matchRoutes(dataRoutes, init.history.location, basename);
  let initialErrors: RouteData | null = null;

  if (initialMatches == null && !patchRoutesOnNavigationImpl) {
    // If we do not match a user-provided-route, fall back to the root
    // to allow the error boundary to take over
    let error = getInternalRouterError(404, {
      pathname: init.history.location.pathname,
    });
    let { matches, route } = getShortCircuitMatches(dataRoutes);
    initialMatches = matches;
    initialErrors = { [route.id]: error };
  }

  // In SPA apps, if the user provided a patchRoutesOnNavigation implementation and
  // our initial match is a splat route, clear them out so we run through lazy
  // discovery on hydration in case there's a more accurate lazy route match.
  // In SSR apps (with `hydrationData`), we expect that the server will send
  // up the proper matched routes so we don't want to run lazy discovery on
  // initial hydration and want to hydrate into the splat route.
  if (initialMatches && !init.hydrationData) {
    let fogOfWar = checkFogOfWar(
      initialMatches,
      dataRoutes,
      init.history.location.pathname
    );
    if (fogOfWar.active) {
      initialMatches = null;
    }
  }

  let initialized: boolean;
  if (!initialMatches) {
    initialized = false;
    initialMatches = [];

    // If partial hydration and fog of war is enabled, we will be running
    // `patchRoutesOnNavigation` during hydration so include any partial matches as
    // the initial matches so we can properly render `HydrateFallback`'s
    if (future.v7_partialHydration) {
      let fogOfWar = checkFogOfWar(
        null,
        dataRoutes,
        init.history.location.pathname
      );
      if (fogOfWar.active && fogOfWar.matches) {
        initialMatches = fogOfWar.matches;
      }
    }
  } else if (initialMatches.some((m) => m.route.lazy)) {
    // All initialMatches need to be loaded before we're ready.  If we have lazy
    // functions around still then we'll need to run them in initialize()
    initialized = false;
  } else if (!initialMatches.some((m) => m.route.loader)) {
    // If we've got no loaders to run, then we're good to go
    initialized = true;
  } else if (future.v7_partialHydration) {
    // If partial hydration is enabled, we're initialized so long as we were
    // provided with hydrationData for every route with a loader, and no loaders
    // were marked for explicit hydration
    let loaderData = init.hydrationData ? init.hydrationData.loaderData : null;
    let errors = init.hydrationData ? init.hydrationData.errors : null;
    let isRouteInitialized = (m: AgnosticDataRouteMatch) => {
      // No loader, nothing to initialize
      if (!m.route.loader) {
        return true;
      }
      // Explicitly opting-in to running on hydration
      if (
        typeof m.route.loader === "function" &&
        m.route.loader.hydrate === true
      ) {
        return false;
      }
      // Otherwise, initialized if hydrated with data or an error
      return (
        (loaderData && loaderData[m.route.id] !== undefined) ||
        (errors && errors[m.route.id] !== undefined)
      );
    };

    // If errors exist, don't consider routes below the boundary
    if (errors) {
      let idx = initialMatches.findIndex(
        (m) => errors![m.route.id] !== undefined
      );
      initialized = initialMatches.slice(0, idx + 1).every(isRouteInitialized);
    } else {
      initialized = initialMatches.every(isRouteInitialized);
    }
  } else {
    // Without partial hydration - we're initialized if we were provided any
    // hydrationData - which is expected to be complete
    initialized = init.hydrationData != null;
  }

  let router: Router;
  let state: RouterState = {
    historyAction: init.history.action,
    location: init.history.location,
    matches: initialMatches,
    initialized,
    navigation: IDLE_NAVIGATION,
    // Don't restore on initial updateState() if we were SSR'd
    restoreScrollPosition: init.hydrationData != null ? false : null,
    preventScrollReset: false,
    revalidation: "idle",
    loaderData: (init.hydrationData && init.hydrationData.loaderData) || {},
    actionData: (init.hydrationData && init.hydrationData.actionData) || null,
    errors: (init.hydrationData && init.hydrationData.errors) || initialErrors,
    fetchers: new Map(),
    blockers: new Map(),
  };

  // -- Stateful internal variables to manage navigations --
  // Current navigation in progress (to be committed in completeNavigation)
  let pendingAction: HistoryAction = HistoryAction.Pop;

  // Should the current navigation prevent the scroll reset if scroll cannot
  // be restored?
  let pendingPreventScrollReset = false;

  // AbortController for the active navigation
  let pendingNavigationController: AbortController | null;

  // Should the current navigation enable document.startViewTransition?
  let pendingViewTransitionEnabled = false;

  // Store applied view transitions so we can apply them on POP
  let appliedViewTransitions: Map<string, Set<string>> = new Map<
    string,
    Set<string>
  >();

  // Cleanup function for persisting applied transitions to sessionStorage
  let removePageHideEventListener: (() => void) | null = null;

  // We use this to avoid touching history in completeNavigation if a
  // revalidation is entirely uninterrupted
  let isUninterruptedRevalidation = false;

  // Use this internal flag to force revalidation of all loaders:
  //  - submissions (completed or interrupted)
  //  - useRevalidator()
  //  - X-Remix-Revalidate (from redirect)
  let isRevalidationRequired = false;

  // Use this internal array to capture routes that require revalidation due
  // to a cancelled deferred on action submission
  let cancelledDeferredRoutes: string[] = [];

  // Use this internal array to capture fetcher loads that were cancelled by an
  // action navigation and require revalidation
  let cancelledFetcherLoads: Set<string> = new Set();

  // AbortControllers for any in-flight fetchers
  let fetchControllers = new Map<string, AbortController>();

  // Track loads based on the order in which they started
  let incrementingLoadId = 0;

  // Track the outstanding pending navigation data load to be compared against
  // the globally incrementing load when a fetcher load lands after a completed
  // navigation
  let pendingNavigationLoadId = -1;

  // Fetchers that triggered data reloads as a result of their actions
  let fetchReloadIds = new Map<string, number>();

  // Fetchers that triggered redirect navigations
  let fetchRedirectIds = new Set<string>();

  // Most recent href/match for fetcher.load calls for fetchers
  let fetchLoadMatches = new Map<string, FetchLoadMatch>();

  // Ref-count mounted fetchers so we know when it's ok to clean them up
  let activeFetchers = new Map<string, number>();

  // Fetchers that have requested a delete when using v7_fetcherPersist,
  // they'll be officially removed after they return to idle
  let deletedFetchers = new Set<string>();

  // Store DeferredData instances for active route matches.  When a
  // route loader returns defer() we stick one in here.  Then, when a nested
  // promise resolves we update loaderData.  If a new navigation starts we
  // cancel active deferreds for eliminated routes.
  let activeDeferreds = new Map<string, DeferredData>();

  // Store blocker functions in a separate Map outside of router state since
  // we don't need to update UI state if they change
  let blockerFunctions = new Map<string, BlockerFunction>();

  // Map of pending patchRoutesOnNavigation() promises (keyed by path/matches) so
  // that we only kick them off once for a given combo
  let pendingPatchRoutes = new Map<
    string,
    ReturnType<AgnosticPatchRoutesOnNavigationFunction>
  >();

  // Flag to ignore the next history update, so we can revert the URL change on
  // a POP navigation that was blocked by the user without touching router state
  let unblockBlockerHistoryUpdate: (() => void) | undefined = undefined;

  // Initialize the router, all side effects should be kicked off from here.
  // Implemented as a Fluent API for ease of:
  //   let router = createRouter(init).initialize();
  function initialize() {
    // If history informs us of a POP navigation, start the navigation but do not update
    // state.  We'll update our own state once the navigation completes
    unlistenHistory = init.history.listen(
      ({ action: historyAction, location, delta }) => {
        // Ignore this event if it was just us resetting the URL from a
        // blocked POP navigation
        if (unblockBlockerHistoryUpdate) {
          unblockBlockerHistoryUpdate();
          unblockBlockerHistoryUpdate = undefined;
          return;
        }

        warning(
          blockerFunctions.size === 0 || delta != null,
          "You are trying to use a blocker on a POP navigation to a location " +
            "that was not created by @remix-run/router. This will fail silently in " +
            "production. This can happen if you are navigating outside the router " +
            "via `window.history.pushState`/`window.location.hash` instead of using " +
            "router navigation APIs.  This can also happen if you are using " +
            "createHashRouter and the user manually changes the URL."
        );

        let blockerKey = shouldBlockNavigation({
          currentLocation: state.location,
          nextLocation: location,
          historyAction,
        });

        if (blockerKey && delta != null) {
          // Restore the URL to match the current UI, but don't update router state
          let nextHistoryUpdatePromise = new Promise<void>((resolve) => {
            unblockBlockerHistoryUpdate = resolve;
          });
          init.history.go(delta * -1);

          // Put the blocker into a blocked state
          updateBlocker(blockerKey, {
            state: "blocked",
            location,
            proceed() {
              updateBlocker(blockerKey!, {
                state: "proceeding",
                proceed: undefined,
                reset: undefined,
                location,
              });
              // Re-do the same POP navigation we just blocked, after the url
              // restoration is also complete.  See:
              // https://github.com/remix-run/react-router/issues/11613
              nextHistoryUpdatePromise.then(() => init.history.go(delta));
            },
            reset() {
              let blockers = new Map(state.blockers);
              blockers.set(blockerKey!, IDLE_BLOCKER);
              updateState({ blockers });
            },
          });
          return;
        }

        return startNavigation(historyAction, location);
      }
    );

    if (isBrowser) {
      // FIXME: This feels gross.  How can we cleanup the lines between
      // scrollRestoration/appliedTransitions persistance?
      restoreAppliedTransitions(routerWindow, appliedViewTransitions);
      let _saveAppliedTransitions = () =>
        persistAppliedTransitions(routerWindow, appliedViewTransitions);
      routerWindow.addEventListener("pagehide", _saveAppliedTransitions);
      removePageHideEventListener = () =>
        routerWindow.removeEventListener("pagehide", _saveAppliedTransitions);
    }

    // Kick off initial data load if needed.  Use Pop to avoid modifying history
    // Note we don't do any handling of lazy here.  For SPA's it'll get handled
    // in the normal navigation flow.  For SSR it's expected that lazy modules are
    // resolved prior to router creation since we can't go into a fallbackElement
    // UI for SSR'd apps
    if (!state.initialized) {
      startNavigation(HistoryAction.Pop, state.location, {
        initialHydration: true,
      });
    }

    return router;
  }

  // Clean up a router and it's side effects
  function dispose() {
    if (unlistenHistory) {
      unlistenHistory();
    }
    if (removePageHideEventListener) {
      removePageHideEventListener();
    }
    subscribers.clear();
    pendingNavigationController && pendingNavigationController.abort();
    state.fetchers.forEach((_, key) => deleteFetcher(key));
    state.blockers.forEach((_, key) => deleteBlocker(key));
  }

  // Subscribe to state updates for the router
  function subscribe(fn: RouterSubscriber) {
    subscribers.add(fn);
    return () => subscribers.delete(fn);
  }

  // Update our state and notify the calling context of the change
  function updateState(
    newState: Partial<RouterState>,
    opts: {
      flushSync?: boolean;
      viewTransitionOpts?: ViewTransitionOpts;
    } = {}
  ): void {
    state = {
      ...state,
      ...newState,
    };

    // Prep fetcher cleanup so we can tell the UI which fetcher data entries
    // can be removed
    let completedFetchers: string[] = [];
    let deletedFetchersKeys: string[] = [];

    if (future.v7_fetcherPersist) {
      state.fetchers.forEach((fetcher, key) => {
        if (fetcher.state === "idle") {
          if (deletedFetchers.has(key)) {
            // Unmounted from the UI and can be totally removed
            deletedFetchersKeys.push(key);
          } else {
            // Returned to idle but still mounted in the UI, so semi-remains for
            // revalidations and such
            completedFetchers.push(key);
          }
        }
      });
    }

    // Iterate over a local copy so that if flushSync is used and we end up
    // removing and adding a new subscriber due to the useCallback dependencies,
    // we don't get ourselves into a loop calling the new subscriber immediately
    [...subscribers].forEach((subscriber) =>
      subscriber(state, {
        deletedFetchers: deletedFetchersKeys,
        unstable_viewTransitionOpts: opts.viewTransitionOpts,
        unstable_flushSync: opts.flushSync === true,
      })
    );

    // Remove idle fetchers from state since we only care about in-flight fetchers.
    if (future.v7_fetcherPersist) {
      completedFetchers.forEach((key) => state.fetchers.delete(key));
      deletedFetchersKeys.forEach((key) => deleteFetcher(key));
    }
  }

  // Complete a navigation returning the state.navigation back to the IDLE_NAVIGATION
  // and setting state.[historyAction/location/matches] to the new route.
  // - Location is a required param
  // - Navigation will always be set to IDLE_NAVIGATION
  // - Can pass any other state in newState
  function completeNavigation(
    location: Location,
    newState: Partial<Omit<RouterState, "action" | "location" | "navigation">>,
    { flushSync }: { flushSync?: boolean } = {}
  ): void {
    // Deduce if we're in a loading/actionReload state:
    // - We have committed actionData in the store
    // - The current navigation was a mutation submission
    // - We're past the submitting state and into the loading state
    // - The location being loaded is not the result of a redirect
    let isActionReload =
      state.actionData != null &&
      state.navigation.formMethod != null &&
      isMutationMethod(state.navigation.formMethod) &&
      state.navigation.state === "loading" &&
      location.state?._isRedirect !== true;

    let actionData: RouteData | null;
    if (newState.actionData) {
      if (Object.keys(newState.actionData).length > 0) {
        actionData = newState.actionData;
      } else {
        // Empty actionData -> clear prior actionData due to an action error
        actionData = null;
      }
    } else if (isActionReload) {
      // Keep the current data if we're wrapping up the action reload
      actionData = state.actionData;
    } else {
      // Clear actionData on any other completed navigations
      actionData = null;
    }

    // Always preserve any existing loaderData from re-used routes
    let loaderData = newState.loaderData
      ? mergeLoaderData(
          state.loaderData,
          newState.loaderData,
          newState.matches || [],
          newState.errors
        )
      : state.loaderData;

    // On a successful navigation we can assume we got through all blockers
    // so we can start fresh
    let blockers = state.blockers;
    if (blockers.size > 0) {
      blockers = new Map(blockers);
      blockers.forEach((_, k) => blockers.set(k, IDLE_BLOCKER));
    }

    // Always respect the user flag.  Otherwise don't reset on mutation
    // submission navigations unless they redirect
    let preventScrollReset =
      pendingPreventScrollReset === true ||
      (state.navigation.formMethod != null &&
        isMutationMethod(state.navigation.formMethod) &&
        location.state?._isRedirect !== true);

    // Commit any in-flight routes at the end of the HMR revalidation "navigation"
    if (inFlightDataRoutes) {
      dataRoutes = inFlightDataRoutes;
      inFlightDataRoutes = undefined;
    }

    if (isUninterruptedRevalidation) {
      // If this was an uninterrupted revalidation then do not touch history
    } else if (pendingAction === HistoryAction.Pop) {
      // Do nothing for POP - URL has already been updated
    } else if (pendingAction === HistoryAction.Push) {
      init.history.push(location, location.state);
    } else if (pendingAction === HistoryAction.Replace) {
      init.history.replace(location, location.state);
    }

    let viewTransitionOpts: ViewTransitionOpts | undefined;

    // On POP, enable transitions if they were enabled on the original navigation
    if (pendingAction === HistoryAction.Pop) {
      // Forward takes precedence so they behave like the original navigation
      let priorPaths = appliedViewTransitions.get(state.location.pathname);
      if (priorPaths && priorPaths.has(location.pathname)) {
        viewTransitionOpts = {
          currentLocation: state.location,
          nextLocation: location,
        };
      } else if (appliedViewTransitions.has(location.pathname)) {
        // If we don't have a previous forward nav, assume we're popping back to
        // the new location and enable if that location previously enabled
        viewTransitionOpts = {
          currentLocation: location,
          nextLocation: state.location,
        };
      }
    } else if (pendingViewTransitionEnabled) {
      // Store the applied transition on PUSH/REPLACE
      let toPaths = appliedViewTransitions.get(state.location.pathname);
      if (toPaths) {
        toPaths.add(location.pathname);
      } else {
        toPaths = new Set<string>([location.pathname]);
        appliedViewTransitions.set(state.location.pathname, toPaths);
      }
      viewTransitionOpts = {
        currentLocation: state.location,
        nextLocation: location,
      };
    }

    updateState(
      {
        ...newState, // matches, errors, fetchers go through as-is
        actionData,
        loaderData,
        historyAction: pendingAction,
        location,
        initialized: true,
        navigation: IDLE_NAVIGATION,
        revalidation: "idle",
        restoreScrollPosition: getSavedScrollPosition(
          location,
          newState.matches || state.matches
        ),
        preventScrollReset,
        blockers,
      },
      {
        viewTransitionOpts,
        flushSync: flushSync === true,
      }
    );

    // Reset stateful navigation vars
    pendingAction = HistoryAction.Pop;
    pendingPreventScrollReset = false;
    pendingViewTransitionEnabled = false;
    isUninterruptedRevalidation = false;
    isRevalidationRequired = false;
    cancelledDeferredRoutes = [];
  }

  // Trigger a navigation event, which can either be a numerical POP or a PUSH
  // replace with an optional submission
  async function navigate(
    to: number | To | null,
    opts?: RouterNavigateOptions
  ): Promise<void> {
    if (typeof to === "number") {
      init.history.go(to);
      return;
    }

    let normalizedPath = normalizeTo(
      state.location,
      state.matches,
      basename,
      future.v7_prependBasename,
      to,
      future.v7_relativeSplatPath,
      opts?.fromRouteId,
      opts?.relative
    );
    let { path, submission, error } = normalizeNavigateOptions(
      future.v7_normalizeFormMethod,
      false,
      normalizedPath,
      opts
    );

    let currentLocation = state.location;
    let nextLocation = createLocation(state.location, path, opts && opts.state);

    // When using navigate as a PUSH/REPLACE we aren't reading an already-encoded
    // URL from window.location, so we need to encode it here so the behavior
    // remains the same as POP and non-data-router usages.  new URL() does all
    // the same encoding we'd get from a history.pushState/window.location read
    // without having to touch history
    nextLocation = {
      ...nextLocation,
      ...init.history.encodeLocation(nextLocation),
    };

    let userReplace = opts && opts.replace != null ? opts.replace : undefined;

    let historyAction = HistoryAction.Push;

    if (userReplace === true) {
      historyAction = HistoryAction.Replace;
    } else if (userReplace === false) {
      // no-op
    } else if (
      submission != null &&
      isMutationMethod(submission.formMethod) &&
      submission.formAction === state.location.pathname + state.location.search
    ) {
      // By default on submissions to the current location we REPLACE so that
      // users don't have to double-click the back button to get to the prior
      // location.  If the user redirects to a different location from the
      // action/loader this will be ignored and the redirect will be a PUSH
      historyAction = HistoryAction.Replace;
    }

    let preventScrollReset =
      opts && "preventScrollReset" in opts
        ? opts.preventScrollReset === true
        : undefined;

    let flushSync = (opts && opts.unstable_flushSync) === true;

    let blockerKey = shouldBlockNavigation({
      currentLocation,
      nextLocation,
      historyAction,
    });

    if (blockerKey) {
      // Put the blocker into a blocked state
      updateBlocker(blockerKey, {
        state: "blocked",
        location: nextLocation,
        proceed() {
          updateBlocker(blockerKey!, {
            state: "proceeding",
            proceed: undefined,
            reset: undefined,
            location: nextLocation,
          });
          // Send the same navigation through
          navigate(to, opts);
        },
        reset() {
          let blockers = new Map(state.blockers);
          blockers.set(blockerKey!, IDLE_BLOCKER);
          updateState({ blockers });
        },
      });
      return;
    }

    return await startNavigation(historyAction, nextLocation, {
      submission,
      // Send through the formData serialization error if we have one so we can
      // render at the right error boundary after we match routes
      pendingError: error,
      preventScrollReset,
      replace: opts && opts.replace,
      enableViewTransition: opts && opts.unstable_viewTransition,
      flushSync,
    });
  }

  // Revalidate all current loaders.  If a navigation is in progress or if this
  // is interrupted by a navigation, allow this to "succeed" by calling all
  // loaders during the next loader round
  function revalidate() {
    interruptActiveLoads();
    updateState({ revalidation: "loading" });

    // If we're currently submitting an action, we don't need to start a new
    // navigation, we'll just let the follow up loader execution call all loaders
    if (state.navigation.state === "submitting") {
      return;
    }

    // If we're currently in an idle state, start a new navigation for the current
    // action/location and mark it as uninterrupted, which will skip the history
    // update in completeNavigation
    if (state.navigation.state === "idle") {
      startNavigation(state.historyAction, state.location, {
        startUninterruptedRevalidation: true,
      });
      return;
    }

    // Otherwise, if we're currently in a loading state, just start a new
    // navigation to the navigation.location but do not trigger an uninterrupted
    // revalidation so that history correctly updates once the navigation completes
    startNavigation(
      pendingAction || state.historyAction,
      state.navigation.location,
      {
        overrideNavigation: state.navigation,
        // Proxy through any rending view transition
        enableViewTransition: pendingViewTransitionEnabled === true,
      }
    );
  }

  // Start a navigation to the given action/location.  Can optionally provide a
  // overrideNavigation which will override the normalLoad in the case of a redirect
  // navigation
  async function startNavigation(
    historyAction: HistoryAction,
    location: Location,
    opts?: {
      initialHydration?: boolean;
      submission?: Submission;
      fetcherSubmission?: Submission;
      overrideNavigation?: Navigation;
      pendingError?: ErrorResponseImpl;
      startUninterruptedRevalidation?: boolean;
      preventScrollReset?: boolean;
      replace?: boolean;
      enableViewTransition?: boolean;
      flushSync?: boolean;
    }
  ): Promise<void> {
    // Abort any in-progress navigations and start a new one. Unset any ongoing
    // uninterrupted revalidations unless told otherwise, since we want this
    // new navigation to update history normally
    pendingNavigationController && pendingNavigationController.abort();
    pendingNavigationController = null;
    pendingAction = historyAction;
    isUninterruptedRevalidation =
      (opts && opts.startUninterruptedRevalidation) === true;

    // Save the current scroll position every time we start a new navigation,
    // and track whether we should reset scroll on completion
    saveScrollPosition(state.location, state.matches);
    pendingPreventScrollReset = (opts && opts.preventScrollReset) === true;

    pendingViewTransitionEnabled = (opts && opts.enableViewTransition) === true;

    let routesToUse = inFlightDataRoutes || dataRoutes;
    let loadingNavigation = opts && opts.overrideNavigation;
    let matches = matchRoutes(routesToUse, location, basename);
    let flushSync = (opts && opts.flushSync) === true;

    let fogOfWar = checkFogOfWar(matches, routesToUse, location.pathname);
    if (fogOfWar.active && fogOfWar.matches) {
      matches = fogOfWar.matches;
    }

    // Short circuit with a 404 on the root error boundary if we match nothing
    if (!matches) {
      let { error, notFoundMatches, route } = handleNavigational404(
        location.pathname
      );
      completeNavigation(
        location,
        {
          matches: notFoundMatches,
          loaderData: {},
          errors: {
            [route.id]: error,
          },
        },
        { flushSync }
      );
      return;
    }

    // Short circuit if it's only a hash change and not a revalidation or
    // mutation submission.
    //
    // Ignore on initial page loads because since the initial load will always
    // be "same hash".  For example, on /page#hash and submit a <Form method="post">
    // which will default to a navigation to /page
    if (
      state.initialized &&
      !isRevalidationRequired &&
      isHashChangeOnly(state.location, location) &&
      !(opts && opts.submission && isMutationMethod(opts.submission.formMethod))
    ) {
      completeNavigation(location, { matches }, { flushSync });
      return;
    }

    // Create a controller/Request for this navigation
    pendingNavigationController = new AbortController();
    let request = createClientSideRequest(
      init.history,
      location,
      pendingNavigationController.signal,
      opts && opts.submission
    );
    let pendingActionResult: PendingActionResult | undefined;

    if (opts && opts.pendingError) {
      // If we have a pendingError, it means the user attempted a GET submission
      // with binary FormData so assign here and skip to handleLoaders.  That
      // way we handle calling loaders above the boundary etc.  It's not really
      // different from an actionError in that sense.
      pendingActionResult = [
        findNearestBoundary(matches).route.id,
        { type: ResultType.error, error: opts.pendingError },
      ];
    } else if (
      opts &&
      opts.submission &&
      isMutationMethod(opts.submission.formMethod)
    ) {
      // Call action if we received an action submission
      let actionResult = await handleAction(
        request,
        location,
        opts.submission,
        matches,
        fogOfWar.active,
        { replace: opts.replace, flushSync }
      );

      if (actionResult.shortCircuited) {
        return;
      }

      // If we received a 404 from handleAction, it's because we couldn't lazily
      // discover the destination route so we don't want to call loaders
      if (actionResult.pendingActionResult) {
        let [routeId, result] = actionResult.pendingActionResult;
        if (
          isErrorResult(result) &&
          isRouteErrorResponse(result.error) &&
          result.error.status === 404
        ) {
          pendingNavigationController = null;

          completeNavigation(location, {
            matches: actionResult.matches,
            loaderData: {},
            errors: {
              [routeId]: result.error,
            },
          });
          return;
        }
      }

      matches = actionResult.matches || matches;
      pendingActionResult = actionResult.pendingActionResult;
      loadingNavigation = getLoadingNavigation(location, opts.submission);
      flushSync = false;
      // No need to do fog of war matching again on loader execution
      fogOfWar.active = false;

      // Create a GET request for the loaders
      request = createClientSideRequest(
        init.history,
        request.url,
        request.signal
      );
    }

    // Call loaders
    let {
      shortCircuited,
      matches: updatedMatches,
      loaderData,
      errors,
    } = await handleLoaders(
      request,
      location,
      matches,
      fogOfWar.active,
      loadingNavigation,
      opts && opts.submission,
      opts && opts.fetcherSubmission,
      opts && opts.replace,
      opts && opts.initialHydration === true,
      flushSync,
      pendingActionResult
    );

    if (shortCircuited) {
      return;
    }

    // Clean up now that the action/loaders have completed.  Don't clean up if
    // we short circuited because pendingNavigationController will have already
    // been assigned to a new controller for the next navigation
    pendingNavigationController = null;

    completeNavigation(location, {
      matches: updatedMatches || matches,
      ...getActionDataForCommit(pendingActionResult),
      loaderData,
      errors,
    });
  }

  // Call the action matched by the leaf route for this navigation and handle
  // redirects/errors
  async function handleAction(
    request: Request,
    location: Location,
    submission: Submission,
    matches: AgnosticDataRouteMatch[],
    isFogOfWar: boolean,
    opts: { replace?: boolean; flushSync?: boolean } = {}
  ): Promise<HandleActionResult> {
    interruptActiveLoads();

    // Put us in a submitting state
    let navigation = getSubmittingNavigation(location, submission);
    updateState({ navigation }, { flushSync: opts.flushSync === true });

    if (isFogOfWar) {
      let discoverResult = await discoverRoutes(
        matches,
        location.pathname,
        request.signal
      );
      if (discoverResult.type === "aborted") {
        return { shortCircuited: true };
      } else if (discoverResult.type === "error") {
        let { boundaryId, error } = handleDiscoverRouteError(
          location.pathname,
          discoverResult
        );
        return {
          matches: discoverResult.partialMatches,
          pendingActionResult: [
            boundaryId,
            {
              type: ResultType.error,
              error,
            },
          ],
        };
      } else if (!discoverResult.matches) {
        let { notFoundMatches, error, route } = handleNavigational404(
          location.pathname
        );
        return {
          matches: notFoundMatches,
          pendingActionResult: [
            route.id,
            {
              type: ResultType.error,
              error,
            },
          ],
        };
      } else {
        matches = discoverResult.matches;
      }
    }

    // Call our action and get the result
    let result: DataResult;
    let actionMatch = getTargetMatch(matches, location);

    if (!actionMatch.route.action && !actionMatch.route.lazy) {
      result = {
        type: ResultType.error,
        error: getInternalRouterError(405, {
          method: request.method,
          pathname: location.pathname,
          routeId: actionMatch.route.id,
        }),
      };
    } else {
      let results = await callDataStrategy(
        "action",
        state,
        request,
        [actionMatch],
        matches,
        null
      );
      result = results[actionMatch.route.id];

      if (request.signal.aborted) {
        return { shortCircuited: true };
      }
    }

    if (isRedirectResult(result)) {
      let replace: boolean;
      if (opts && opts.replace != null) {
        replace = opts.replace;
      } else {
        // If the user didn't explicity indicate replace behavior, replace if
        // we redirected to the exact same location we're currently at to avoid
        // double back-buttons
        let location = normalizeRedirectLocation(
          result.response.headers.get("Location")!,
          new URL(request.url),
          basename
        );
        replace = location === state.location.pathname + state.location.search;
      }
      await startRedirectNavigation(request, result, true, {
        submission,
        replace,
      });
      return { shortCircuited: true };
    }

    if (isDeferredResult(result)) {
      throw getInternalRouterError(400, { type: "defer-action" });
    }

    if (isErrorResult(result)) {
      // Store off the pending error - we use it to determine which loaders
      // to call and will commit it when we complete the navigation
      let boundaryMatch = findNearestBoundary(matches, actionMatch.route.id);

      // By default, all submissions to the current location are REPLACE
      // navigations, but if the action threw an error that'll be rendered in
      // an errorElement, we fall back to PUSH so that the user can use the
      // back button to get back to the pre-submission form location to try
      // again
      if ((opts && opts.replace) !== true) {
        pendingAction = HistoryAction.Push;
      }

      return {
        matches,
        pendingActionResult: [boundaryMatch.route.id, result],
      };
    }

    return {
      matches,
      pendingActionResult: [actionMatch.route.id, result],
    };
  }

  // Call all applicable loaders for the given matches, handling redirects,
  // errors, etc.
  async function handleLoaders(
    request: Request,
    location: Location,
    matches: AgnosticDataRouteMatch[],
    isFogOfWar: boolean,
    overrideNavigation?: Navigation,
    submission?: Submission,
    fetcherSubmission?: Submission,
    replace?: boolean,
    initialHydration?: boolean,
    flushSync?: boolean,
    pendingActionResult?: PendingActionResult
  ): Promise<HandleLoadersResult> {
    // Figure out the right navigation we want to use for data loading
    let loadingNavigation =
      overrideNavigation || getLoadingNavigation(location, submission);

    // If this was a redirect from an action we don't have a "submission" but
    // we have it on the loading navigation so use that if available
    let activeSubmission =
      submission ||
      fetcherSubmission ||
      getSubmissionFromNavigation(loadingNavigation);

    // If this is an uninterrupted revalidation, we remain in our current idle
    // state.  If not, we need to switch to our loading state and load data,
    // preserving any new action data or existing action data (in the case of
    // a revalidation interrupting an actionReload)
    // If we have partialHydration enabled, then don't update the state for the
    // initial data load since it's not a "navigation"
    let shouldUpdateNavigationState =
      !isUninterruptedRevalidation &&
      (!future.v7_partialHydration || !initialHydration);

    // When fog of war is enabled, we enter our `loading` state earlier so we
    // can discover new routes during the `loading` state.  We skip this if
    // we've already run actions since we would have done our matching already.
    // If the children() function threw then, we want to proceed with the
    // partial matches it discovered.
    if (isFogOfWar) {
      if (shouldUpdateNavigationState) {
        let actionData = getUpdatedActionData(pendingActionResult);
        updateState(
          {
            navigation: loadingNavigation,
            ...(actionData !== undefined ? { actionData } : {}),
          },
          {
            flushSync,
          }
        );
      }

      let discoverResult = await discoverRoutes(
        matches,
        location.pathname,
        request.signal
      );

      if (discoverResult.type === "aborted") {
        return { shortCircuited: true };
      } else if (discoverResult.type === "error") {
        let { boundaryId, error } = handleDiscoverRouteError(
          location.pathname,
          discoverResult
        );
        return {
          matches: discoverResult.partialMatches,
          loaderData: {},
          errors: {
            [boundaryId]: error,
          },
        };
      } else if (!discoverResult.matches) {
        let { error, notFoundMatches, route } = handleNavigational404(
          location.pathname
        );
        return {
          matches: notFoundMatches,
          loaderData: {},
          errors: {
            [route.id]: error,
          },
        };
      } else {
        matches = discoverResult.matches;
      }
    }

    let routesToUse = inFlightDataRoutes || dataRoutes;
    let [matchesToLoad, revalidatingFetchers] = getMatchesToLoad(
      init.history,
      state,
      matches,
      activeSubmission,
      location,
      future.v7_partialHydration && initialHydration === true,
      future.v7_skipActionErrorRevalidation,
      isRevalidationRequired,
      cancelledDeferredRoutes,
      cancelledFetcherLoads,
      deletedFetchers,
      fetchLoadMatches,
      fetchRedirectIds,
      routesToUse,
      basename,
      pendingActionResult
    );

    // Cancel pending deferreds for no-longer-matched routes or routes we're
    // about to reload.  Note that if this is an action reload we would have
    // already cancelled all pending deferreds so this would be a no-op
    cancelActiveDeferreds(
      (routeId) =>
        !(matches && matches.some((m) => m.route.id === routeId)) ||
        (matchesToLoad && matchesToLoad.some((m) => m.route.id === routeId))
    );

    pendingNavigationLoadId = ++incrementingLoadId;

    // Short circuit if we have no loaders to run
    if (matchesToLoad.length === 0 && revalidatingFetchers.length === 0) {
      let updatedFetchers = markFetchRedirectsDone();
      completeNavigation(
        location,
        {
          matches,
          loaderData: {},
          // Commit pending error if we're short circuiting
          errors:
            pendingActionResult && isErrorResult(pendingActionResult[1])
              ? { [pendingActionResult[0]]: pendingActionResult[1].error }
              : null,
          ...getActionDataForCommit(pendingActionResult),
          ...(updatedFetchers ? { fetchers: new Map(state.fetchers) } : {}),
        },
        { flushSync }
      );
      return { shortCircuited: true };
    }

    if (shouldUpdateNavigationState) {
      let updates: Partial<RouterState> = {};
      if (!isFogOfWar) {
        // Only update navigation/actionNData if we didn't already do it above
        updates.navigation = loadingNavigation;
        let actionData = getUpdatedActionData(pendingActionResult);
        if (actionData !== undefined) {
          updates.actionData = actionData;
        }
      }
      if (revalidatingFetchers.length > 0) {
        updates.fetchers = getUpdatedRevalidatingFetchers(revalidatingFetchers);
      }
      updateState(updates, { flushSync });
    }

    revalidatingFetchers.forEach((rf) => {
      if (fetchControllers.has(rf.key)) {
        abortFetcher(rf.key);
      }
      if (rf.controller) {
        // Fetchers use an independent AbortController so that aborting a fetcher
        // (via deleteFetcher) does not abort the triggering navigation that
        // triggered the revalidation
        fetchControllers.set(rf.key, rf.controller);
      }
    });

    // Proxy navigation abort through to revalidation fetchers
    let abortPendingFetchRevalidations = () =>
      revalidatingFetchers.forEach((f) => abortFetcher(f.key));
    if (pendingNavigationController) {
      pendingNavigationController.signal.addEventListener(
        "abort",
        abortPendingFetchRevalidations
      );
    }

    let { loaderResults, fetcherResults } =
      await callLoadersAndMaybeResolveData(
        state,
        matches,
        matchesToLoad,
        revalidatingFetchers,
        request
      );

    if (request.signal.aborted) {
      return { shortCircuited: true };
    }

    // Clean up _after_ loaders have completed.  Don't clean up if we short
    // circuited because fetchControllers would have been aborted and
    // reassigned to new controllers for the next navigation
    if (pendingNavigationController) {
      pendingNavigationController.signal.removeEventListener(
        "abort",
        abortPendingFetchRevalidations
      );
    }
    revalidatingFetchers.forEach((rf) => fetchControllers.delete(rf.key));

    // If any loaders returned a redirect Response, start a new REPLACE navigation
    let redirect = findRedirect(loaderResults);
    if (redirect) {
      await startRedirectNavigation(request, redirect.result, true, {
        replace,
      });
      return { shortCircuited: true };
    }

    redirect = findRedirect(fetcherResults);
    if (redirect) {
      // If this redirect came from a fetcher make sure we mark it in
      // fetchRedirectIds so it doesn't get revalidated on the next set of
      // loader executions
      fetchRedirectIds.add(redirect.key);
      await startRedirectNavigation(request, redirect.result, true, {
        replace,
      });
      return { shortCircuited: true };
    }

    // Process and commit output from loaders
    let { loaderData, errors } = processLoaderData(
      state,
      matches,
      matchesToLoad,
      loaderResults,
      pendingActionResult,
      revalidatingFetchers,
      fetcherResults,
      activeDeferreds
    );

    // Wire up subscribers to update loaderData as promises settle
    activeDeferreds.forEach((deferredData, routeId) => {
      deferredData.subscribe((aborted) => {
        // Note: No need to updateState here since the TrackedPromise on
        // loaderData is stable across resolve/reject
        // Remove this instance if we were aborted or if promises have settled
        if (aborted || deferredData.done) {
          activeDeferreds.delete(routeId);
        }
      });
    });

    // During partial hydration, preserve SSR errors for routes that don't re-run
    if (future.v7_partialHydration && initialHydration && state.errors) {
      Object.entries(state.errors)
        .filter(([id]) => !matchesToLoad.some((m) => m.route.id === id))
        .forEach(([routeId, error]) => {
          errors = Object.assign(errors || {}, { [routeId]: error });
        });
    }

    let updatedFetchers = markFetchRedirectsDone();
    let didAbortFetchLoads = abortStaleFetchLoads(pendingNavigationLoadId);
    let shouldUpdateFetchers =
      updatedFetchers || didAbortFetchLoads || revalidatingFetchers.length > 0;

    return {
      matches,
      loaderData,
      errors,
      ...(shouldUpdateFetchers ? { fetchers: new Map(state.fetchers) } : {}),
    };
  }

  function getUpdatedActionData(
    pendingActionResult: PendingActionResult | undefined
  ): Record<string, RouteData> | null | undefined {
    if (pendingActionResult && !isErrorResult(pendingActionResult[1])) {
      // This is cast to `any` currently because `RouteData`uses any and it
      // would be a breaking change to use any.
      // TODO: v7 - change `RouteData` to use `unknown` instead of `any`
      return {
        [pendingActionResult[0]]: pendingActionResult[1].data as any,
      };
    } else if (state.actionData) {
      if (Object.keys(state.actionData).length === 0) {
        return null;
      } else {
        return state.actionData;
      }
    }
  }

  function getUpdatedRevalidatingFetchers(
    revalidatingFetchers: RevalidatingFetcher[]
  ) {
    revalidatingFetchers.forEach((rf) => {
      let fetcher = state.fetchers.get(rf.key);
      let revalidatingFetcher = getLoadingFetcher(
        undefined,
        fetcher ? fetcher.data : undefined
      );
      state.fetchers.set(rf.key, revalidatingFetcher);
    });
    return new Map(state.fetchers);
  }

  // Trigger a fetcher load/submit for the given fetcher key
  function fetch(
    key: string,
    routeId: string,
    href: string | null,
    opts?: RouterFetchOptions
  ) {
    if (isServer) {
      throw new Error(
        "router.fetch() was called during the server render, but it shouldn't be. " +
          "You are likely calling a useFetcher() method in the body of your component. " +
          "Try moving it to a useEffect or a callback."
      );
    }

    if (fetchControllers.has(key)) abortFetcher(key);
    let flushSync = (opts && opts.unstable_flushSync) === true;

    let routesToUse = inFlightDataRoutes || dataRoutes;
    let normalizedPath = normalizeTo(
      state.location,
      state.matches,
      basename,
      future.v7_prependBasename,
      href,
      future.v7_relativeSplatPath,
      routeId,
      opts?.relative
    );
    let matches = matchRoutes(routesToUse, normalizedPath, basename);

    let fogOfWar = checkFogOfWar(matches, routesToUse, normalizedPath);
    if (fogOfWar.active && fogOfWar.matches) {
      matches = fogOfWar.matches;
    }

    if (!matches) {
      setFetcherError(
        key,
        routeId,
        getInternalRouterError(404, { pathname: normalizedPath }),
        { flushSync }
      );
      return;
    }

    let { path, submission, error } = normalizeNavigateOptions(
      future.v7_normalizeFormMethod,
      true,
      normalizedPath,
      opts
    );

    if (error) {
      setFetcherError(key, routeId, error, { flushSync });
      return;
    }

    let match = getTargetMatch(matches, path);

    pendingPreventScrollReset = (opts && opts.preventScrollReset) === true;

    if (submission && isMutationMethod(submission.formMethod)) {
      handleFetcherAction(
        key,
        routeId,
        path,
        match,
        matches,
        fogOfWar.active,
        flushSync,
        submission
      );
      return;
    }

    // Store off the match so we can call it's shouldRevalidate on subsequent
    // revalidations
    fetchLoadMatches.set(key, { routeId, path });
    handleFetcherLoader(
      key,
      routeId,
      path,
      match,
      matches,
      fogOfWar.active,
      flushSync,
      submission
    );
  }

  // Call the action for the matched fetcher.submit(), and then handle redirects,
  // errors, and revalidation
  async function handleFetcherAction(
    key: string,
    routeId: string,
    path: string,
    match: AgnosticDataRouteMatch,
    requestMatches: AgnosticDataRouteMatch[],
    isFogOfWar: boolean,
    flushSync: boolean,
    submission: Submission
  ) {
    interruptActiveLoads();
    fetchLoadMatches.delete(key);

    function detectAndHandle405Error(m: AgnosticDataRouteMatch) {
      if (!m.route.action && !m.route.lazy) {
        let error = getInternalRouterError(405, {
          method: submission.formMethod,
          pathname: path,
          routeId: routeId,
        });
        setFetcherError(key, routeId, error, { flushSync });
        return true;
      }
      return false;
    }

    if (!isFogOfWar && detectAndHandle405Error(match)) {
      return;
    }

    // Put this fetcher into it's submitting state
    let existingFetcher = state.fetchers.get(key);
    updateFetcherState(key, getSubmittingFetcher(submission, existingFetcher), {
      flushSync,
    });

    let abortController = new AbortController();
    let fetchRequest = createClientSideRequest(
      init.history,
      path,
      abortController.signal,
      submission
    );

    if (isFogOfWar) {
      let discoverResult = await discoverRoutes(
        requestMatches,
        path,
        fetchRequest.signal
      );

      if (discoverResult.type === "aborted") {
        return;
      } else if (discoverResult.type === "error") {
        let { error } = handleDiscoverRouteError(path, discoverResult);
        setFetcherError(key, routeId, error, { flushSync });
        return;
      } else if (!discoverResult.matches) {
        setFetcherError(
          key,
          routeId,
          getInternalRouterError(404, { pathname: path }),
          { flushSync }
        );
        return;
      } else {
        requestMatches = discoverResult.matches;
        match = getTargetMatch(requestMatches, path);

        if (detectAndHandle405Error(match)) {
          return;
        }
      }
    }

    // Call the action for the fetcher
    fetchControllers.set(key, abortController);

    let originatingLoadId = incrementingLoadId;
    let actionResults = await callDataStrategy(
      "action",
      state,
      fetchRequest,
      [match],
      requestMatches,
      key
    );
    let actionResult = actionResults[match.route.id];

    if (fetchRequest.signal.aborted) {
      // We can delete this so long as we weren't aborted by our own fetcher
      // re-submit which would have put _new_ controller is in fetchControllers
      if (fetchControllers.get(key) === abortController) {
        fetchControllers.delete(key);
      }
      return;
    }

    // When using v7_fetcherPersist, we don't want errors bubbling up to the UI
    // or redirects processed for unmounted fetchers so we just revert them to
    // idle
    if (future.v7_fetcherPersist && deletedFetchers.has(key)) {
      if (isRedirectResult(actionResult) || isErrorResult(actionResult)) {
        updateFetcherState(key, getDoneFetcher(undefined));
        return;
      }
      // Let SuccessResult's fall through for revalidation
    } else {
      if (isRedirectResult(actionResult)) {
        fetchControllers.delete(key);
        if (pendingNavigationLoadId > originatingLoadId) {
          // A new navigation was kicked off after our action started, so that
          // should take precedence over this redirect navigation.  We already
          // set isRevalidationRequired so all loaders for the new route should
          // fire unless opted out via shouldRevalidate
          updateFetcherState(key, getDoneFetcher(undefined));
          return;
        } else {
          fetchRedirectIds.add(key);
          updateFetcherState(key, getLoadingFetcher(submission));
          return startRedirectNavigation(fetchRequest, actionResult, false, {
            fetcherSubmission: submission,
          });
        }
      }

      // Process any non-redirect errors thrown
      if (isErrorResult(actionResult)) {
        setFetcherError(key, routeId, actionResult.error);
        return;
      }
    }

    if (isDeferredResult(actionResult)) {
      throw getInternalRouterError(400, { type: "defer-action" });
    }

    // Start the data load for current matches, or the next location if we're
    // in the middle of a navigation
    let nextLocation = state.navigation.location || state.location;
    let revalidationRequest = createClientSideRequest(
      init.history,
      nextLocation,
      abortController.signal
    );
    let routesToUse = inFlightDataRoutes || dataRoutes;
    let matches =
      state.navigation.state !== "idle"
        ? matchRoutes(routesToUse, state.navigation.location, basename)
        : state.matches;

    invariant(matches, "Didn't find any matches after fetcher action");

    let loadId = ++incrementingLoadId;
    fetchReloadIds.set(key, loadId);

    let loadFetcher = getLoadingFetcher(submission, actionResult.data);
    state.fetchers.set(key, loadFetcher);

    let [matchesToLoad, revalidatingFetchers] = getMatchesToLoad(
      init.history,
      state,
      matches,
      submission,
      nextLocation,
      false,
      future.v7_skipActionErrorRevalidation,
      isRevalidationRequired,
      cancelledDeferredRoutes,
      cancelledFetcherLoads,
      deletedFetchers,
      fetchLoadMatches,
      fetchRedirectIds,
      routesToUse,
      basename,
      [match.route.id, actionResult]
    );

    // Put all revalidating fetchers into the loading state, except for the
    // current fetcher which we want to keep in it's current loading state which
    // contains it's action submission info + action data
    revalidatingFetchers
      .filter((rf) => rf.key !== key)
      .forEach((rf) => {
        let staleKey = rf.key;
        let existingFetcher = state.fetchers.get(staleKey);
        let revalidatingFetcher = getLoadingFetcher(
          undefined,
          existingFetcher ? existingFetcher.data : undefined
        );
        state.fetchers.set(staleKey, revalidatingFetcher);
        if (fetchControllers.has(staleKey)) {
          abortFetcher(staleKey);
        }
        if (rf.controller) {
          fetchControllers.set(staleKey, rf.controller);
        }
      });

    updateState({ fetchers: new Map(state.fetchers) });

    let abortPendingFetchRevalidations = () =>
      revalidatingFetchers.forEach((rf) => abortFetcher(rf.key));

    abortController.signal.addEventListener(
      "abort",
      abortPendingFetchRevalidations
    );

    let { loaderResults, fetcherResults } =
      await callLoadersAndMaybeResolveData(
        state,
        matches,
        matchesToLoad,
        revalidatingFetchers,
        revalidationRequest
      );

    if (abortController.signal.aborted) {
      return;
    }

    abortController.signal.removeEventListener(
      "abort",
      abortPendingFetchRevalidations
    );

    fetchReloadIds.delete(key);
    fetchControllers.delete(key);
    revalidatingFetchers.forEach((r) => fetchControllers.delete(r.key));

    let redirect = findRedirect(loaderResults);
    if (redirect) {
      return startRedirectNavigation(
        revalidationRequest,
        redirect.result,
        false
      );
    }

    redirect = findRedirect(fetcherResults);
    if (redirect) {
      // If this redirect came from a fetcher make sure we mark it in
      // fetchRedirectIds so it doesn't get revalidated on the next set of
      // loader executions
      fetchRedirectIds.add(redirect.key);
      return startRedirectNavigation(
        revalidationRequest,
        redirect.result,
        false
      );
    }

    // Process and commit output from loaders
    let { loaderData, errors } = processLoaderData(
      state,
      matches,
      matchesToLoad,
      loaderResults,
      undefined,
      revalidatingFetchers,
      fetcherResults,
      activeDeferreds
    );

    // Since we let revalidations complete even if the submitting fetcher was
    // deleted, only put it back to idle if it hasn't been deleted
    if (state.fetchers.has(key)) {
      let doneFetcher = getDoneFetcher(actionResult.data);
      state.fetchers.set(key, doneFetcher);
    }

    abortStaleFetchLoads(loadId);

    // If we are currently in a navigation loading state and this fetcher is
    // more recent than the navigation, we want the newer data so abort the
    // navigation and complete it with the fetcher data
    if (
      state.navigation.state === "loading" &&
      loadId > pendingNavigationLoadId
    ) {
      invariant(pendingAction, "Expected pending action");
      pendingNavigationController && pendingNavigationController.abort();

      completeNavigation(state.navigation.location, {
        matches,
        loaderData,
        errors,
        fetchers: new Map(state.fetchers),
      });
    } else {
      // otherwise just update with the fetcher data, preserving any existing
      // loaderData for loaders that did not need to reload.  We have to
      // manually merge here since we aren't going through completeNavigation
      updateState({
        errors,
        loaderData: mergeLoaderData(
          state.loaderData,
          loaderData,
          matches,
          errors
        ),
        fetchers: new Map(state.fetchers),
      });
      isRevalidationRequired = false;
    }
  }

  // Call the matched loader for fetcher.load(), handling redirects, errors, etc.
  async function handleFetcherLoader(
    key: string,
    routeId: string,
    path: string,
    match: AgnosticDataRouteMatch,
    matches: AgnosticDataRouteMatch[],
    isFogOfWar: boolean,
    flushSync: boolean,
    submission?: Submission
  ) {
    let existingFetcher = state.fetchers.get(key);
    updateFetcherState(
      key,
      getLoadingFetcher(
        submission,
        existingFetcher ? existingFetcher.data : undefined
      ),
      { flushSync }
    );

    let abortController = new AbortController();
    let fetchRequest = createClientSideRequest(
      init.history,
      path,
      abortController.signal
    );

    if (isFogOfWar) {
      let discoverResult = await discoverRoutes(
        matches,
        path,
        fetchRequest.signal
      );

      if (discoverResult.type === "aborted") {
        return;
      } else if (discoverResult.type === "error") {
        let { error } = handleDiscoverRouteError(path, discoverResult);
        setFetcherError(key, routeId, error, { flushSync });
        return;
      } else if (!discoverResult.matches) {
        setFetcherError(
          key,
          routeId,
          getInternalRouterError(404, { pathname: path }),
          { flushSync }
        );
        return;
      } else {
        matches = discoverResult.matches;
        match = getTargetMatch(matches, path);
      }
    }

    // Call the loader for this fetcher route match
    fetchControllers.set(key, abortController);

    let originatingLoadId = incrementingLoadId;
    let results = await callDataStrategy(
      "loader",
      state,
      fetchRequest,
      [match],
      matches,
      key
    );
    let result = results[match.route.id];

    // Deferred isn't supported for fetcher loads, await everything and treat it
    // as a normal load.  resolveDeferredData will return undefined if this
    // fetcher gets aborted, so we just leave result untouched and short circuit
    // below if that happens
    if (isDeferredResult(result)) {
      result =
        (await resolveDeferredData(result, fetchRequest.signal, true)) ||
        result;
    }

    // We can delete this so long as we weren't aborted by our our own fetcher
    // re-load which would have put _new_ controller is in fetchControllers
    if (fetchControllers.get(key) === abortController) {
      fetchControllers.delete(key);
    }

    if (fetchRequest.signal.aborted) {
      return;
    }

    // We don't want errors bubbling up or redirects followed for unmounted
    // fetchers, so short circuit here if it was removed from the UI
    if (deletedFetchers.has(key)) {
      updateFetcherState(key, getDoneFetcher(undefined));
      return;
    }

    // If the loader threw a redirect Response, start a new REPLACE navigation
    if (isRedirectResult(result)) {
      if (pendingNavigationLoadId > originatingLoadId) {
        // A new navigation was kicked off after our loader started, so that
        // should take precedence over this redirect navigation
        updateFetcherState(key, getDoneFetcher(undefined));
        return;
      } else {
        fetchRedirectIds.add(key);
        await startRedirectNavigation(fetchRequest, result, false);
        return;
      }
    }

    // Process any non-redirect errors thrown
    if (isErrorResult(result)) {
      setFetcherError(key, routeId, result.error);
      return;
    }

    invariant(!isDeferredResult(result), "Unhandled fetcher deferred data");

    // Put the fetcher back into an idle state
    updateFetcherState(key, getDoneFetcher(result.data));
  }

  /**
   * Utility function to handle redirects returned from an action or loader.
   * Normally, a redirect "replaces" the navigation that triggered it.  So, for
   * example:
   *
   *  - user is on /a
   *  - user clicks a link to /b
   *  - loader for /b redirects to /c
   *
   * In a non-JS app the browser would track the in-flight navigation to /b and
   * then replace it with /c when it encountered the redirect response.  In
   * the end it would only ever update the URL bar with /c.
   *
   * In client-side routing using pushState/replaceState, we aim to emulate
   * this behavior and we also do not update history until the end of the
   * navigation (including processed redirects).  This means that we never
   * actually touch history until we've processed redirects, so we just use
   * the history action from the original navigation (PUSH or REPLACE).
   */
  async function startRedirectNavigation(
    request: Request,
    redirect: RedirectResult,
    isNavigation: boolean,
    {
      submission,
      fetcherSubmission,
      replace,
    }: {
      submission?: Submission;
      fetcherSubmission?: Submission;
      replace?: boolean;
    } = {}
  ) {
    if (redirect.response.headers.has("X-Remix-Revalidate")) {
      isRevalidationRequired = true;
    }

    let location = redirect.response.headers.get("Location");
    invariant(location, "Expected a Location header on the redirect Response");
    location = normalizeRedirectLocation(
      location,
      new URL(request.url),
      basename
    );
    let redirectLocation = createLocation(state.location, location, {
      _isRedirect: true,
    });

    if (isBrowser) {
      let isDocumentReload = false;

      if (redirect.response.headers.has("X-Remix-Reload-Document")) {
        // Hard reload if the response contained X-Remix-Reload-Document
        isDocumentReload = true;
      } else if (ABSOLUTE_URL_REGEX.test(location)) {
        const url = init.history.createURL(location);
        isDocumentReload =
          // Hard reload if it's an absolute URL to a new origin
          url.origin !== routerWindow.location.origin ||
          // Hard reload if it's an absolute URL that does not match our basename
          stripBasename(url.pathname, basename) == null;
      }

      if (isDocumentReload) {
        if (replace) {
          routerWindow.location.replace(location);
        } else {
          routerWindow.location.assign(location);
        }
        return;
      }
    }

    // There's no need to abort on redirects, since we don't detect the
    // redirect until the action/loaders have settled
    pendingNavigationController = null;

    let redirectHistoryAction =
      replace === true || redirect.response.headers.has("X-Remix-Replace")
        ? HistoryAction.Replace
        : HistoryAction.Push;

    // Use the incoming submission if provided, fallback on the active one in
    // state.navigation
    let { formMethod, formAction, formEncType } = state.navigation;
    if (
      !submission &&
      !fetcherSubmission &&
      formMethod &&
      formAction &&
      formEncType
    ) {
      submission = getSubmissionFromNavigation(state.navigation);
    }

    // If this was a 307/308 submission we want to preserve the HTTP method and
    // re-submit the GET/POST/PUT/PATCH/DELETE as a submission navigation to the
    // redirected location
    let activeSubmission = submission || fetcherSubmission;
    if (
      redirectPreserveMethodStatusCodes.has(redirect.response.status) &&
      activeSubmission &&
      isMutationMethod(activeSubmission.formMethod)
    ) {
      await startNavigation(redirectHistoryAction, redirectLocation, {
        submission: {
          ...activeSubmission,
          formAction: location,
        },
        // Preserve these flags across redirects
        preventScrollReset: pendingPreventScrollReset,
        enableViewTransition: isNavigation
          ? pendingViewTransitionEnabled
          : undefined,
      });
    } else {
      // If we have a navigation submission, we will preserve it through the
      // redirect navigation
      let overrideNavigation = getLoadingNavigation(
        redirectLocation,
        submission
      );
      await startNavigation(redirectHistoryAction, redirectLocation, {
        overrideNavigation,
        // Send fetcher submissions through for shouldRevalidate
        fetcherSubmission,
        // Preserve these flags across redirects
        preventScrollReset: pendingPreventScrollReset,
        enableViewTransition: isNavigation
          ? pendingViewTransitionEnabled
          : undefined,
      });
    }
  }

  // Utility wrapper for calling dataStrategy client-side without having to
  // pass around the manifest, mapRouteProperties, etc.
  async function callDataStrategy(
    type: "loader" | "action",
    state: RouterState,
    request: Request,
    matchesToLoad: AgnosticDataRouteMatch[],
    matches: AgnosticDataRouteMatch[],
    fetcherKey: string | null
  ): Promise<Record<string, DataResult>> {
    let results: Record<string, DataStrategyResult>;
    let dataResults: Record<string, DataResult> = {};
    try {
      results = await callDataStrategyImpl(
        dataStrategyImpl,
        type,
        state,
        request,
        matchesToLoad,
        matches,
        fetcherKey,
        manifest,
        mapRouteProperties
      );
    } catch (e) {
      // If the outer dataStrategy method throws, just return the error for all
      // matches - and it'll naturally bubble to the root
      matchesToLoad.forEach((m) => {
        dataResults[m.route.id] = {
          type: ResultType.error,
          error: e,
        };
      });
      return dataResults;
    }

    for (let [routeId, result] of Object.entries(results)) {
      if (isRedirectDataStrategyResultResult(result)) {
        let response = result.result as Response;
        dataResults[routeId] = {
          type: ResultType.redirect,
          response: normalizeRelativeRoutingRedirectResponse(
            response,
            request,
            routeId,
            matches,
            basename,
            future.v7_relativeSplatPath
          ),
        };
      } else {
        dataResults[routeId] = await convertDataStrategyResultToDataResult(
          result
        );
      }
    }

    return dataResults;
  }

  async function callLoadersAndMaybeResolveData(
    state: RouterState,
    matches: AgnosticDataRouteMatch[],
    matchesToLoad: AgnosticDataRouteMatch[],
    fetchersToLoad: RevalidatingFetcher[],
    request: Request
  ) {
    let currentMatches = state.matches;

    // Kick off loaders and fetchers in parallel
    let loaderResultsPromise = callDataStrategy(
      "loader",
      state,
      request,
      matchesToLoad,
      matches,
      null
    );

    let fetcherResultsPromise = Promise.all(
      fetchersToLoad.map(async (f) => {
        if (f.matches && f.match && f.controller) {
          let results = await callDataStrategy(
            "loader",
            state,
            createClientSideRequest(init.history, f.path, f.controller.signal),
            [f.match],
            f.matches,
            f.key
          );
          let result = results[f.match.route.id];
          // Fetcher results are keyed by fetcher key from here on out, not routeId
          return { [f.key]: result };
        } else {
          return Promise.resolve({
            [f.key]: {
              type: ResultType.error,
              error: getInternalRouterError(404, {
                pathname: f.path,
              }),
            } as ErrorResult,
          });
        }
      })
    );

    let loaderResults = await loaderResultsPromise;
    let fetcherResults = (await fetcherResultsPromise).reduce(
      (acc, r) => Object.assign(acc, r),
      {}
    );

    await Promise.all([
      resolveNavigationDeferredResults(
        matches,
        loaderResults,
        request.signal,
        currentMatches,
        state.loaderData
      ),
      resolveFetcherDeferredResults(matches, fetcherResults, fetchersToLoad),
    ]);

    return {
      loaderResults,
      fetcherResults,
    };
  }

  function interruptActiveLoads() {
    // Every interruption triggers a revalidation
    isRevalidationRequired = true;

    // Cancel pending route-level deferreds and mark cancelled routes for
    // revalidation
    cancelledDeferredRoutes.push(...cancelActiveDeferreds());

    // Abort in-flight fetcher loads
    fetchLoadMatches.forEach((_, key) => {
      if (fetchControllers.has(key)) {
        cancelledFetcherLoads.add(key);
        abortFetcher(key);
      }
    });
  }

  function updateFetcherState(
    key: string,
    fetcher: Fetcher,
    opts: { flushSync?: boolean } = {}
  ) {
    state.fetchers.set(key, fetcher);
    updateState(
      { fetchers: new Map(state.fetchers) },
      { flushSync: (opts && opts.flushSync) === true }
    );
  }

  function setFetcherError(
    key: string,
    routeId: string,
    error: any,
    opts: { flushSync?: boolean } = {}
  ) {
    let boundaryMatch = findNearestBoundary(state.matches, routeId);
    deleteFetcher(key);
    updateState(
      {
        errors: {
          [boundaryMatch.route.id]: error,
        },
        fetchers: new Map(state.fetchers),
      },
      { flushSync: (opts && opts.flushSync) === true }
    );
  }

  function getFetcher<TData = any>(key: string): Fetcher<TData> {
    if (future.v7_fetcherPersist) {
      activeFetchers.set(key, (activeFetchers.get(key) || 0) + 1);
      // If this fetcher was previously marked for deletion, unmark it since we
      // have a new instance
      if (deletedFetchers.has(key)) {
        deletedFetchers.delete(key);
      }
    }
    return state.fetchers.get(key) || IDLE_FETCHER;
  }

  function deleteFetcher(key: string): void {
    let fetcher = state.fetchers.get(key);
    // Don't abort the controller if this is a deletion of a fetcher.submit()
    // in it's loading phase since - we don't want to abort the corresponding
    // revalidation and want them to complete and land
    if (
      fetchControllers.has(key) &&
      !(fetcher && fetcher.state === "loading" && fetchReloadIds.has(key))
    ) {
      abortFetcher(key);
    }
    fetchLoadMatches.delete(key);
    fetchReloadIds.delete(key);
    fetchRedirectIds.delete(key);
    deletedFetchers.delete(key);
    cancelledFetcherLoads.delete(key);
    state.fetchers.delete(key);
  }

  function deleteFetcherAndUpdateState(key: string): void {
    if (future.v7_fetcherPersist) {
      let count = (activeFetchers.get(key) || 0) - 1;
      if (count <= 0) {
        activeFetchers.delete(key);
        deletedFetchers.add(key);
      } else {
        activeFetchers.set(key, count);
      }
    } else {
      deleteFetcher(key);
    }
    updateState({ fetchers: new Map(state.fetchers) });
  }

  function abortFetcher(key: string) {
    let controller = fetchControllers.get(key);
    invariant(controller, `Expected fetch controller: ${key}`);
    controller.abort();
    fetchControllers.delete(key);
  }

  function markFetchersDone(keys: string[]) {
    for (let key of keys) {
      let fetcher = getFetcher(key);
      let doneFetcher = getDoneFetcher(fetcher.data);
      state.fetchers.set(key, doneFetcher);
    }
  }

  function markFetchRedirectsDone(): boolean {
    let doneKeys = [];
    let updatedFetchers = false;
    for (let key of fetchRedirectIds) {
      let fetcher = state.fetchers.get(key);
      invariant(fetcher, `Expected fetcher: ${key}`);
      if (fetcher.state === "loading") {
        fetchRedirectIds.delete(key);
        doneKeys.push(key);
        updatedFetchers = true;
      }
    }
    markFetchersDone(doneKeys);
    return updatedFetchers;
  }

  function abortStaleFetchLoads(landedId: number): boolean {
    let yeetedKeys = [];
    for (let [key, id] of fetchReloadIds) {
      if (id < landedId) {
        let fetcher = state.fetchers.get(key);
        invariant(fetcher, `Expected fetcher: ${key}`);
        if (fetcher.state === "loading") {
          abortFetcher(key);
          fetchReloadIds.delete(key);
          yeetedKeys.push(key);
        }
      }
    }
    markFetchersDone(yeetedKeys);
    return yeetedKeys.length > 0;
  }

  function getBlocker(key: string, fn: BlockerFunction) {
    let blocker: Blocker = state.blockers.get(key) || IDLE_BLOCKER;

    if (blockerFunctions.get(key) !== fn) {
      blockerFunctions.set(key, fn);
    }

    return blocker;
  }

  function deleteBlocker(key: string) {
    state.blockers.delete(key);
    blockerFunctions.delete(key);
  }

  // Utility function to update blockers, ensuring valid state transitions
  function updateBlocker(key: string, newBlocker: Blocker) {
    let blocker = state.blockers.get(key) || IDLE_BLOCKER;

    // Poor mans state machine :)
    // https://mermaid.live/edit#pako:eNqVkc9OwzAMxl8l8nnjAYrEtDIOHEBIgwvKJTReGy3_lDpIqO27k6awMG0XcrLlnz87nwdonESogKXXBuE79rq75XZO3-yHds0RJVuv70YrPlUrCEe2HfrORS3rubqZfuhtpg5C9wk5tZ4VKcRUq88q9Z8RS0-48cE1iHJkL0ugbHuFLus9L6spZy8nX9MP2CNdomVaposqu3fGayT8T8-jJQwhepo_UtpgBQaDEUom04dZhAN1aJBDlUKJBxE1ceB2Smj0Mln-IBW5AFU2dwUiktt_2Qaq2dBfaKdEup85UV7Yd-dKjlnkabl2Pvr0DTkTreM
    invariant(
      (blocker.state === "unblocked" && newBlocker.state === "blocked") ||
        (blocker.state === "blocked" && newBlocker.state === "blocked") ||
        (blocker.state === "blocked" && newBlocker.state === "proceeding") ||
        (blocker.state === "blocked" && newBlocker.state === "unblocked") ||
        (blocker.state === "proceeding" && newBlocker.state === "unblocked"),
      `Invalid blocker state transition: ${blocker.state} -> ${newBlocker.state}`
    );

    let blockers = new Map(state.blockers);
    blockers.set(key, newBlocker);
    updateState({ blockers });
  }

  function shouldBlockNavigation({
    currentLocation,
    nextLocation,
    historyAction,
  }: {
    currentLocation: Location;
    nextLocation: Location;
    historyAction: HistoryAction;
  }): string | undefined {
    if (blockerFunctions.size === 0) {
      return;
    }

    // We ony support a single active blocker at the moment since we don't have
    // any compelling use cases for multi-blocker yet
    if (blockerFunctions.size > 1) {
      warning(false, "A router only supports one blocker at a time");
    }

    let entries = Array.from(blockerFunctions.entries());
    let [blockerKey, blockerFunction] = entries[entries.length - 1];
    let blocker = state.blockers.get(blockerKey);

    if (blocker && blocker.state === "proceeding") {
      // If the blocker is currently proceeding, we don't need to re-check
      // it and can let this navigation continue
      return;
    }

    // At this point, we know we're unblocked/blocked so we need to check the
    // user-provided blocker function
    if (blockerFunction({ currentLocation, nextLocation, historyAction })) {
      return blockerKey;
    }
  }

  function handleNavigational404(pathname: string) {
    let error = getInternalRouterError(404, { pathname });
    let routesToUse = inFlightDataRoutes || dataRoutes;
    let { matches, route } = getShortCircuitMatches(routesToUse);

    // Cancel all pending deferred on 404s since we don't keep any routes
    cancelActiveDeferreds();

    return { notFoundMatches: matches, route, error };
  }

  function handleDiscoverRouteError(
    pathname: string,
    discoverResult: DiscoverRoutesErrorResult
  ) {
    return {
      boundaryId: findNearestBoundary(discoverResult.partialMatches).route.id,
      error: getInternalRouterError(400, {
        type: "route-discovery",
        pathname,
        message:
          discoverResult.error != null && "message" in discoverResult.error
            ? discoverResult.error
            : String(discoverResult.error),
      }),
    };
  }

  function cancelActiveDeferreds(
    predicate?: (routeId: string) => boolean
  ): string[] {
    let cancelledRouteIds: string[] = [];
    activeDeferreds.forEach((dfd, routeId) => {
      if (!predicate || predicate(routeId)) {
        // Cancel the deferred - but do not remove from activeDeferreds here -
        // we rely on the subscribers to do that so our tests can assert proper
        // cleanup via _internalActiveDeferreds
        dfd.cancel();
        cancelledRouteIds.push(routeId);
        activeDeferreds.delete(routeId);
      }
    });
    return cancelledRouteIds;
  }

  // Opt in to capturing and reporting scroll positions during navigations,
  // used by the <ScrollRestoration> component
  function enableScrollRestoration(
    positions: Record<string, number>,
    getPosition: GetScrollPositionFunction,
    getKey?: GetScrollRestorationKeyFunction
  ) {
    savedScrollPositions = positions;
    getScrollPosition = getPosition;
    getScrollRestorationKey = getKey || null;

    // Perform initial hydration scroll restoration, since we miss the boat on
    // the initial updateState() because we've not yet rendered <ScrollRestoration/>
    // and therefore have no savedScrollPositions available
    if (!initialScrollRestored && state.navigation === IDLE_NAVIGATION) {
      initialScrollRestored = true;
      let y = getSavedScrollPosition(state.location, state.matches);
      if (y != null) {
        updateState({ restoreScrollPosition: y });
      }
    }

    return () => {
      savedScrollPositions = null;
      getScrollPosition = null;
      getScrollRestorationKey = null;
    };
  }

  function getScrollKey(location: Location, matches: AgnosticDataRouteMatch[]) {
    if (getScrollRestorationKey) {
      let key = getScrollRestorationKey(
        location,
        matches.map((m) => convertRouteMatchToUiMatch(m, state.loaderData))
      );
      return key || location.key;
    }
    return location.key;
  }

  function saveScrollPosition(
    location: Location,
    matches: AgnosticDataRouteMatch[]
  ): void {
    if (savedScrollPositions && getScrollPosition) {
      let key = getScrollKey(location, matches);
      savedScrollPositions[key] = getScrollPosition();
    }
  }

  function getSavedScrollPosition(
    location: Location,
    matches: AgnosticDataRouteMatch[]
  ): number | null {
    if (savedScrollPositions) {
      let key = getScrollKey(location, matches);
      let y = savedScrollPositions[key];
      if (typeof y === "number") {
        return y;
      }
    }
    return null;
  }

  function checkFogOfWar(
    matches: AgnosticDataRouteMatch[] | null,
    routesToUse: AgnosticDataRouteObject[],
    pathname: string
  ): { active: boolean; matches: AgnosticDataRouteMatch[] | null } {
    if (patchRoutesOnNavigationImpl) {
      // Don't bother re-calling patchRouteOnMiss for a path we've already
      // processed.  the last execution would have patched the route tree
      // accordingly so `matches` here are already accurate.
      if (discoveredRoutes.has(pathname)) {
        return { active: false, matches };
      }

      if (!matches) {
        let fogMatches = matchRoutesImpl<AgnosticDataRouteObject>(
          routesToUse,
          pathname,
          basename,
          true
        );

        return { active: true, matches: fogMatches || [] };
      } else {
        if (Object.keys(matches[0].params).length > 0) {
          // If we matched a dynamic param or a splat, it might only be because
          // we haven't yet discovered other routes that would match with a
          // higher score.  Call patchRoutesOnNavigation just to be sure
          let partialMatches = matchRoutesImpl<AgnosticDataRouteObject>(
            routesToUse,
            pathname,
            basename,
            true
          );
          return { active: true, matches: partialMatches };
        }
      }
    }

    return { active: false, matches: null };
  }

  type DiscoverRoutesSuccessResult = {
    type: "success";
    matches: AgnosticDataRouteMatch[] | null;
  };
  type DiscoverRoutesErrorResult = {
    type: "error";
    error: any;
    partialMatches: AgnosticDataRouteMatch[];
  };
  type DiscoverRoutesAbortedResult = { type: "aborted" };
  type DiscoverRoutesResult =
    | DiscoverRoutesSuccessResult
    | DiscoverRoutesErrorResult
    | DiscoverRoutesAbortedResult;

  async function discoverRoutes(
    matches: AgnosticDataRouteMatch[],
    pathname: string,
    signal: AbortSignal
  ): Promise<DiscoverRoutesResult> {
    let partialMatches: AgnosticDataRouteMatch[] | null = matches;
    while (true) {
      let isNonHMR = inFlightDataRoutes == null;
      let routesToUse = inFlightDataRoutes || dataRoutes;
      try {
        await loadLazyRouteChildren(
          patchRoutesOnNavigationImpl!,
          pathname,
          partialMatches,
          routesToUse,
          manifest,
          mapRouteProperties,
          pendingPatchRoutes,
          signal
        );
      } catch (e) {
        return { type: "error", error: e, partialMatches };
      } finally {
        // If we are not in the middle of an HMR revalidation and we changed the
        // routes, provide a new identity so when we `updateState` at the end of
        // this navigation/fetch `router.routes` will be a new identity and
        // trigger a re-run of memoized `router.routes` dependencies.
        // HMR will already update the identity and reflow when it lands
        // `inFlightDataRoutes` in `completeNavigation`
        if (isNonHMR) {
          dataRoutes = [...dataRoutes];
        }
      }

      if (signal.aborted) {
        return { type: "aborted" };
      }

      let newMatches = matchRoutes(routesToUse, pathname, basename);
      if (newMatches) {
        addToFifoQueue(pathname, discoveredRoutes);
        return { type: "success", matches: newMatches };
      }

      let newPartialMatches = matchRoutesImpl<AgnosticDataRouteObject>(
        routesToUse,
        pathname,
        basename,
        true
      );

      // Avoid loops if the second pass results in the same partial matches
      if (
        !newPartialMatches ||
        (partialMatches.length === newPartialMatches.length &&
          partialMatches.every(
            (m, i) => m.route.id === newPartialMatches![i].route.id
          ))
      ) {
        addToFifoQueue(pathname, discoveredRoutes);
        return { type: "success", matches: null };
      }

      partialMatches = newPartialMatches;
    }
  }

  function addToFifoQueue(path: string, queue: Set<string>) {
    if (queue.size >= discoveredRoutesMaxSize) {
      let first = queue.values().next().value;
      queue.delete(first);
    }
    queue.add(path);
  }

  function _internalSetRoutes(newRoutes: AgnosticDataRouteObject[]) {
    manifest = {};
    inFlightDataRoutes = convertRoutesToDataRoutes(
      newRoutes,
      mapRouteProperties,
      undefined,
      manifest
    );
  }

  function patchRoutes(
    routeId: string | null,
    children: AgnosticRouteObject[]
  ): void {
    let isNonHMR = inFlightDataRoutes == null;
    let routesToUse = inFlightDataRoutes || dataRoutes;
    patchRoutesImpl(
      routeId,
      children,
      routesToUse,
      manifest,
      mapRouteProperties
    );

    // If we are not in the middle of an HMR revalidation and we changed the
    // routes, provide a new identity and trigger a reflow via `updateState`
    // to re-run memoized `router.routes` dependencies.
    // HMR will already update the identity and reflow when it lands
    // `inFlightDataRoutes` in `completeNavigation`
    if (isNonHMR) {
      dataRoutes = [...dataRoutes];
      updateState({});
    }
  }

  router = {
    get basename() {
      return basename;
    },
    get future() {
      return future;
    },
    get state() {
      return state;
    },
    get routes() {
      return dataRoutes;
    },
    get window() {
      return routerWindow;
    },
    initialize,
    subscribe,
    enableScrollRestoration,
    navigate,
    fetch,
    revalidate,
    // Passthrough to history-aware createHref used by useHref so we get proper
    // hash-aware URLs in DOM paths
    createHref: (to: To) => init.history.createHref(to),
    encodeLocation: (to: To) => init.history.encodeLocation(to),
    getFetcher,
    deleteFetcher: deleteFetcherAndUpdateState,
    dispose,
    getBlocker,
    deleteBlocker,
    patchRoutes,
    _internalFetchControllers: fetchControllers,
    _internalActiveDeferreds: activeDeferreds,
    // TODO: Remove setRoutes, it's temporary to avoid dealing with
    // updating the tree while validating the update algorithm.
    _internalSetRoutes,
  };

  return router;
}
//#endregion

////////////////////////////////////////////////////////////////////////////////
//#region createStaticHandler
////////////////////////////////////////////////////////////////////////////////

export const UNSAFE_DEFERRED_SYMBOL = Symbol("deferred");

/**
 * Future flags to toggle new feature behavior
 */
export interface StaticHandlerFutureConfig {
  v7_relativeSplatPath: boolean;
  v7_throwAbortReason: boolean;
}

export interface CreateStaticHandlerOptions {
  basename?: string;
  /**
   * @deprecated Use `mapRouteProperties` instead
   */
  detectErrorBoundary?: DetectErrorBoundaryFunction;
  mapRouteProperties?: MapRoutePropertiesFunction;
  future?: Partial<StaticHandlerFutureConfig>;
}

export function createStaticHandler(
  routes: AgnosticRouteObject[],
  opts?: CreateStaticHandlerOptions
): StaticHandler {
  invariant(
    routes.length > 0,
    "You must provide a non-empty routes array to createStaticHandler"
  );

  let manifest: RouteManifest = {};
  let basename = (opts ? opts.basename : null) || "/";
  let mapRouteProperties: MapRoutePropertiesFunction;
  if (opts?.mapRouteProperties) {
    mapRouteProperties = opts.mapRouteProperties;
  } else if (opts?.detectErrorBoundary) {
    // If they are still using the deprecated version, wrap it with the new API
    let detectErrorBoundary = opts.detectErrorBoundary;
    mapRouteProperties = (route) => ({
      hasErrorBoundary: detectErrorBoundary(route),
    });
  } else {
    mapRouteProperties = defaultMapRouteProperties;
  }
  // Config driven behavior flags
  let future: StaticHandlerFutureConfig = {
    v7_relativeSplatPath: false,
    v7_throwAbortReason: false,
    ...(opts ? opts.future : null),
  };

  let dataRoutes = convertRoutesToDataRoutes(
    routes,
    mapRouteProperties,
    undefined,
    manifest
  );

  /**
   * The query() method is intended for document requests, in which we want to
   * call an optional action and potentially multiple loaders for all nested
   * routes.  It returns a StaticHandlerContext object, which is very similar
   * to the router state (location, loaderData, actionData, errors, etc.) and
   * also adds SSR-specific information such as the statusCode and headers
   * from action/loaders Responses.
   *
   * It _should_ never throw and should report all errors through the
   * returned context.errors object, properly associating errors to their error
   * boundary.  Additionally, it tracks _deepestRenderedBoundaryId which can be
   * used to emulate React error boundaries during SSr by performing a second
   * pass only down to the boundaryId.
   *
   * The one exception where we do not return a StaticHandlerContext is when a
   * redirect response is returned or thrown from any action/loader.  We
   * propagate that out and return the raw Response so the HTTP server can
   * return it directly.
   *
   * - `opts.requestContext` is an optional server context that will be passed
   *   to actions/loaders in the `context` parameter
   * - `opts.skipLoaderErrorBubbling` is an optional parameter that will prevent
   *   the bubbling of errors which allows single-fetch-type implementations
   *   where the client will handle the bubbling and we may need to return data
   *   for the handling route
   */
  async function query(
    request: Request,
    {
      requestContext,
      skipLoaderErrorBubbling,
      dataStrategy,
    }: {
      requestContext?: unknown;
      skipLoaderErrorBubbling?: boolean;
      dataStrategy?: DataStrategyFunction;
    } = {}
  ): Promise<StaticHandlerContext | Response> {
    let url = new URL(request.url);
    let method = request.method;
    let location = createLocation("", createPath(url), null, "default");
    let matches = matchRoutes(dataRoutes, location, basename);

    // SSR supports HEAD requests while SPA doesn't
    if (!isValidMethod(method) && method !== "HEAD") {
      let error = getInternalRouterError(405, { method });
      let { matches: methodNotAllowedMatches, route } =
        getShortCircuitMatches(dataRoutes);
      return {
        basename,
        location,
        matches: methodNotAllowedMatches,
        loaderData: {},
        actionData: null,
        errors: {
          [route.id]: error,
        },
        statusCode: error.status,
        loaderHeaders: {},
        actionHeaders: {},
        activeDeferreds: null,
      };
    } else if (!matches) {
      let error = getInternalRouterError(404, { pathname: location.pathname });
      let { matches: notFoundMatches, route } =
        getShortCircuitMatches(dataRoutes);
      return {
        basename,
        location,
        matches: notFoundMatches,
        loaderData: {},
        actionData: null,
        errors: {
          [route.id]: error,
        },
        statusCode: error.status,
        loaderHeaders: {},
        actionHeaders: {},
        activeDeferreds: null,
      };
    }

    let result = await queryImpl(
      request,
      location,
      matches,
      requestContext,
      dataStrategy || null,
      skipLoaderErrorBubbling === true,
      null
    );
    if (isResponse(result)) {
      return result;
    }

    // When returning StaticHandlerContext, we patch back in the location here
    // since we need it for React Context.  But this helps keep our submit and
    // loadRouteData operating on a Request instead of a Location
    return { location, basename, ...result };
  }

  /**
   * The queryRoute() method is intended for targeted route requests, either
   * for fetch ?_data requests or resource route requests.  In this case, we
   * are only ever calling a single action or loader, and we are returning the
   * returned value directly.  In most cases, this will be a Response returned
   * from the action/loader, but it may be a primitive or other value as well -
   * and in such cases the calling context should handle that accordingly.
   *
   * We do respect the throw/return differentiation, so if an action/loader
   * throws, then this method will throw the value.  This is important so we
   * can do proper boundary identification in Remix where a thrown Response
   * must go to the Catch Boundary but a returned Response is happy-path.
   *
   * One thing to note is that any Router-initiated Errors that make sense
   * to associate with a status code will be thrown as an ErrorResponse
   * instance which include the raw Error, such that the calling context can
   * serialize the error as they see fit while including the proper response
   * code.  Examples here are 404 and 405 errors that occur prior to reaching
   * any user-defined loaders.
   *
   * - `opts.routeId` allows you to specify the specific route handler to call.
   *   If not provided the handler will determine the proper route by matching
   *   against `request.url`
   * - `opts.requestContext` is an optional server context that will be passed
   *    to actions/loaders in the `context` parameter
   */
  async function queryRoute(
    request: Request,
    {
      routeId,
      requestContext,
      dataStrategy,
    }: {
      requestContext?: unknown;
      routeId?: string;
      dataStrategy?: DataStrategyFunction;
    } = {}
  ): Promise<any> {
    let url = new URL(request.url);
    let method = request.method;
    let location = createLocation("", createPath(url), null, "default");
    let matches = matchRoutes(dataRoutes, location, basename);

    // SSR supports HEAD requests while SPA doesn't
    if (!isValidMethod(method) && method !== "HEAD" && method !== "OPTIONS") {
      throw getInternalRouterError(405, { method });
    } else if (!matches) {
      throw getInternalRouterError(404, { pathname: location.pathname });
    }

    let match = routeId
      ? matches.find((m) => m.route.id === routeId)
      : getTargetMatch(matches, location);

    if (routeId && !match) {
      throw getInternalRouterError(403, {
        pathname: location.pathname,
        routeId,
      });
    } else if (!match) {
      // This should never hit I don't think?
      throw getInternalRouterError(404, { pathname: location.pathname });
    }

    let result = await queryImpl(
      request,
      location,
      matches,
      requestContext,
      dataStrategy || null,
      false,
      match
    );

    if (isResponse(result)) {
      return result;
    }

    let error = result.errors ? Object.values(result.errors)[0] : undefined;
    if (error !== undefined) {
      // If we got back result.errors, that means the loader/action threw
      // _something_ that wasn't a Response, but it's not guaranteed/required
      // to be an `instanceof Error` either, so we have to use throw here to
      // preserve the "error" state outside of queryImpl.
      throw error;
    }

    // Pick off the right state value to return
    if (result.actionData) {
      return Object.values(result.actionData)[0];
    }

    if (result.loaderData) {
      let data = Object.values(result.loaderData)[0];
      if (result.activeDeferreds?.[match.route.id]) {
        data[UNSAFE_DEFERRED_SYMBOL] = result.activeDeferreds[match.route.id];
      }
      return data;
    }

    return undefined;
  }

  async function queryImpl(
    request: Request,
    location: Location,
    matches: AgnosticDataRouteMatch[],
    requestContext: unknown,
    dataStrategy: DataStrategyFunction | null,
    skipLoaderErrorBubbling: boolean,
    routeMatch: AgnosticDataRouteMatch | null
  ): Promise<Omit<StaticHandlerContext, "location" | "basename"> | Response> {
    invariant(
      request.signal,
      "query()/queryRoute() requests must contain an AbortController signal"
    );

    try {
      if (isMutationMethod(request.method.toLowerCase())) {
        let result = await submit(
          request,
          matches,
          routeMatch || getTargetMatch(matches, location),
          requestContext,
          dataStrategy,
          skipLoaderErrorBubbling,
          routeMatch != null
        );
        return result;
      }

      let result = await loadRouteData(
        request,
        matches,
        requestContext,
        dataStrategy,
        skipLoaderErrorBubbling,
        routeMatch
      );
      return isResponse(result)
        ? result
        : {
            ...result,
            actionData: null,
            actionHeaders: {},
          };
    } catch (e) {
      // If the user threw/returned a Response in callLoaderOrAction for a
      // `queryRoute` call, we throw the `DataStrategyResult` to bail out early
      // and then return or throw the raw Response here accordingly
      if (isDataStrategyResult(e) && isResponse(e.result)) {
        if (e.type === ResultType.error) {
          throw e.result;
        }
        return e.result;
      }
      // Redirects are always returned since they don't propagate to catch
      // boundaries
      if (isRedirectResponse(e)) {
        return e;
      }
      throw e;
    }
  }

  async function submit(
    request: Request,
    matches: AgnosticDataRouteMatch[],
    actionMatch: AgnosticDataRouteMatch,
    requestContext: unknown,
    dataStrategy: DataStrategyFunction | null,
    skipLoaderErrorBubbling: boolean,
    isRouteRequest: boolean
  ): Promise<Omit<StaticHandlerContext, "location" | "basename"> | Response> {
    let result: DataResult;

    if (!actionMatch.route.action && !actionMatch.route.lazy) {
      let error = getInternalRouterError(405, {
        method: request.method,
        pathname: new URL(request.url).pathname,
        routeId: actionMatch.route.id,
      });
      if (isRouteRequest) {
        throw error;
      }
      result = {
        type: ResultType.error,
        error,
      };
    } else {
      let results = await callDataStrategy(
        "action",
        request,
        [actionMatch],
        matches,
        isRouteRequest,
        requestContext,
        dataStrategy
      );
      result = results[actionMatch.route.id];

      if (request.signal.aborted) {
        throwStaticHandlerAbortedError(request, isRouteRequest, future);
      }
    }

    if (isRedirectResult(result)) {
      // Uhhhh - this should never happen, we should always throw these from
      // callLoaderOrAction, but the type narrowing here keeps TS happy and we
      // can get back on the "throw all redirect responses" train here should
      // this ever happen :/
      throw new Response(null, {
        status: result.response.status,
        headers: {
          Location: result.response.headers.get("Location")!,
        },
      });
    }

    if (isDeferredResult(result)) {
      let error = getInternalRouterError(400, { type: "defer-action" });
      if (isRouteRequest) {
        throw error;
      }
      result = {
        type: ResultType.error,
        error,
      };
    }

    if (isRouteRequest) {
      // Note: This should only be non-Response values if we get here, since
      // isRouteRequest should throw any Response received in callLoaderOrAction
      if (isErrorResult(result)) {
        throw result.error;
      }

      return {
        matches: [actionMatch],
        loaderData: {},
        actionData: { [actionMatch.route.id]: result.data },
        errors: null,
        // Note: statusCode + headers are unused here since queryRoute will
        // return the raw Response or value
        statusCode: 200,
        loaderHeaders: {},
        actionHeaders: {},
        activeDeferreds: null,
      };
    }

    // Create a GET request for the loaders
    let loaderRequest = new Request(request.url, {
      headers: request.headers,
      redirect: request.redirect,
      signal: request.signal,
    });

    if (isErrorResult(result)) {
      // Store off the pending error - we use it to determine which loaders
      // to call and will commit it when we complete the navigation
      let boundaryMatch = skipLoaderErrorBubbling
        ? actionMatch
        : findNearestBoundary(matches, actionMatch.route.id);

      let context = await loadRouteData(
        loaderRequest,
        matches,
        requestContext,
        dataStrategy,
        skipLoaderErrorBubbling,
        null,
        [boundaryMatch.route.id, result]
      );

      // action status codes take precedence over loader status codes
      return {
        ...context,
        statusCode: isRouteErrorResponse(result.error)
          ? result.error.status
          : result.statusCode != null
          ? result.statusCode
          : 500,
        actionData: null,
        actionHeaders: {
          ...(result.headers ? { [actionMatch.route.id]: result.headers } : {}),
        },
      };
    }

    let context = await loadRouteData(
      loaderRequest,
      matches,
      requestContext,
      dataStrategy,
      skipLoaderErrorBubbling,
      null
    );

    return {
      ...context,
      actionData: {
        [actionMatch.route.id]: result.data,
      },
      // action status codes take precedence over loader status codes
      ...(result.statusCode ? { statusCode: result.statusCode } : {}),
      actionHeaders: result.headers
        ? { [actionMatch.route.id]: result.headers }
        : {},
    };
  }

  async function loadRouteData(
    request: Request,
    matches: AgnosticDataRouteMatch[],
    requestContext: unknown,
    dataStrategy: DataStrategyFunction | null,
    skipLoaderErrorBubbling: boolean,
    routeMatch: AgnosticDataRouteMatch | null,
    pendingActionResult?: PendingActionResult
  ): Promise<
    | Omit<
        StaticHandlerContext,
        "location" | "basename" | "actionData" | "actionHeaders"
      >
    | Response
  > {
    let isRouteRequest = routeMatch != null;

    // Short circuit if we have no loaders to run (queryRoute())
    if (
      isRouteRequest &&
      !routeMatch?.route.loader &&
      !routeMatch?.route.lazy
    ) {
      throw getInternalRouterError(400, {
        method: request.method,
        pathname: new URL(request.url).pathname,
        routeId: routeMatch?.route.id,
      });
    }

    let requestMatches = routeMatch
      ? [routeMatch]
      : pendingActionResult && isErrorResult(pendingActionResult[1])
      ? getLoaderMatchesUntilBoundary(matches, pendingActionResult[0])
      : matches;
    let matchesToLoad = requestMatches.filter(
      (m) => m.route.loader || m.route.lazy
    );

    // Short circuit if we have no loaders to run (query())
    if (matchesToLoad.length === 0) {
      return {
        matches,
        // Add a null for all matched routes for proper revalidation on the client
        loaderData: matches.reduce(
          (acc, m) => Object.assign(acc, { [m.route.id]: null }),
          {}
        ),
        errors:
          pendingActionResult && isErrorResult(pendingActionResult[1])
            ? {
                [pendingActionResult[0]]: pendingActionResult[1].error,
              }
            : null,
        statusCode: 200,
        loaderHeaders: {},
        activeDeferreds: null,
      };
    }

    let results = await callDataStrategy(
      "loader",
      request,
      matchesToLoad,
      matches,
      isRouteRequest,
      requestContext,
      dataStrategy
    );

    if (request.signal.aborted) {
      throwStaticHandlerAbortedError(request, isRouteRequest, future);
    }

    // Process and commit output from loaders
    let activeDeferreds = new Map<string, DeferredData>();
    let context = processRouteLoaderData(
      matches,
      results,
      pendingActionResult,
      activeDeferreds,
      skipLoaderErrorBubbling
    );

    // Add a null for any non-loader matches for proper revalidation on the client
    let executedLoaders = new Set<string>(
      matchesToLoad.map((match) => match.route.id)
    );
    matches.forEach((match) => {
      if (!executedLoaders.has(match.route.id)) {
        context.loaderData[match.route.id] = null;
      }
    });

    return {
      ...context,
      matches,
      activeDeferreds:
        activeDeferreds.size > 0
          ? Object.fromEntries(activeDeferreds.entries())
          : null,
    };
  }

  // Utility wrapper for calling dataStrategy server-side without having to
  // pass around the manifest, mapRouteProperties, etc.
  async function callDataStrategy(
    type: "loader" | "action",
    request: Request,
    matchesToLoad: AgnosticDataRouteMatch[],
    matches: AgnosticDataRouteMatch[],
    isRouteRequest: boolean,
    requestContext: unknown,
    dataStrategy: DataStrategyFunction | null
  ): Promise<Record<string, DataResult>> {
    let results = await callDataStrategyImpl(
      dataStrategy || defaultDataStrategy,
      type,
      null,
      request,
      matchesToLoad,
      matches,
      null,
      manifest,
      mapRouteProperties,
      requestContext
    );

    let dataResults: Record<string, DataResult> = {};
    await Promise.all(
      matches.map(async (match) => {
        if (!(match.route.id in results)) {
          return;
        }
        let result = results[match.route.id];
        if (isRedirectDataStrategyResultResult(result)) {
          let response = result.result as Response;
          // Throw redirects and let the server handle them with an HTTP redirect
          throw normalizeRelativeRoutingRedirectResponse(
            response,
            request,
            match.route.id,
            matches,
            basename,
            future.v7_relativeSplatPath
          );
        }
        if (isResponse(result.result) && isRouteRequest) {
          // For SSR single-route requests, we want to hand Responses back
          // directly without unwrapping
          throw result;
        }

        dataResults[match.route.id] =
          await convertDataStrategyResultToDataResult(result);
      })
    );
    return dataResults;
  }

  return {
    dataRoutes,
    query,
    queryRoute,
  };
}

//#endregion

////////////////////////////////////////////////////////////////////////////////
//#region Helpers
////////////////////////////////////////////////////////////////////////////////

/**
 * Given an existing StaticHandlerContext and an error thrown at render time,
 * provide an updated StaticHandlerContext suitable for a second SSR render
 */
export function getStaticContextFromError(
  routes: AgnosticDataRouteObject[],
  context: StaticHandlerContext,
  error: any
) {
  let newContext: StaticHandlerContext = {
    ...context,
    statusCode: isRouteErrorResponse(error) ? error.status : 500,
    errors: {
      [context._deepestRenderedBoundaryId || routes[0].id]: error,
    },
  };
  return newContext;
}

function throwStaticHandlerAbortedError(
  request: Request,
  isRouteRequest: boolean,
  future: StaticHandlerFutureConfig
) {
  if (future.v7_throwAbortReason && request.signal.reason !== undefined) {
    throw request.signal.reason;
  }

  let method = isRouteRequest ? "queryRoute" : "query";
  throw new Error(`${method}() call aborted: ${request.method} ${request.url}`);
}

function isSubmissionNavigation(
  opts: BaseNavigateOrFetchOptions
): opts is SubmissionNavigateOptions {
  return (
    opts != null &&
    (("formData" in opts && opts.formData != null) ||
      ("body" in opts && opts.body !== undefined))
  );
}

function normalizeTo(
  location: Path,
  matches: AgnosticDataRouteMatch[],
  basename: string,
  prependBasename: boolean,
  to: To | null,
  v7_relativeSplatPath: boolean,
  fromRouteId?: string,
  relative?: RelativeRoutingType
) {
  let contextualMatches: AgnosticDataRouteMatch[];
  let activeRouteMatch: AgnosticDataRouteMatch | undefined;
  if (fromRouteId) {
    // Grab matches up to the calling route so our route-relative logic is
    // relative to the correct source route
    contextualMatches = [];
    for (let match of matches) {
      contextualMatches.push(match);
      if (match.route.id === fromRouteId) {
        activeRouteMatch = match;
        break;
      }
    }
  } else {
    contextualMatches = matches;
    activeRouteMatch = matches[matches.length - 1];
  }

  // Resolve the relative path
  let path = resolveTo(
    to ? to : ".",
    getResolveToMatches(contextualMatches, v7_relativeSplatPath),
    stripBasename(location.pathname, basename) || location.pathname,
    relative === "path"
  );

  // When `to` is not specified we inherit search/hash from the current
  // location, unlike when to="." and we just inherit the path.
  // See https://github.com/remix-run/remix/issues/927
  if (to == null) {
    path.search = location.search;
    path.hash = location.hash;
  }

  // Add an ?index param for matched index routes if we don't already have one
  if (
    (to == null || to === "" || to === ".") &&
    activeRouteMatch &&
    activeRouteMatch.route.index &&
    !hasNakedIndexQuery(path.search)
  ) {
    path.search = path.search
      ? path.search.replace(/^\?/, "?index&")
      : "?index";
  }

  // If we're operating within a basename, prepend it to the pathname.  If
  // this is a root navigation, then just use the raw basename which allows
  // the basename to have full control over the presence of a trailing slash
  // on root actions
  if (prependBasename && basename !== "/") {
    path.pathname =
      path.pathname === "/" ? basename : joinPaths([basename, path.pathname]);
  }

  return createPath(path);
}

// Normalize navigation options by converting formMethod=GET formData objects to
// URLSearchParams so they behave identically to links with query params
function normalizeNavigateOptions(
  normalizeFormMethod: boolean,
  isFetcher: boolean,
  path: string,
  opts?: BaseNavigateOrFetchOptions
): {
  path: string;
  submission?: Submission;
  error?: ErrorResponseImpl;
} {
  // Return location verbatim on non-submission navigations
  if (!opts || !isSubmissionNavigation(opts)) {
    return { path };
  }

  if (opts.formMethod && !isValidMethod(opts.formMethod)) {
    return {
      path,
      error: getInternalRouterError(405, { method: opts.formMethod }),
    };
  }

  let getInvalidBodyError = () => ({
    path,
    error: getInternalRouterError(400, { type: "invalid-body" }),
  });

  // Create a Submission on non-GET navigations
  let rawFormMethod = opts.formMethod || "get";
  let formMethod = normalizeFormMethod
    ? (rawFormMethod.toUpperCase() as V7_FormMethod)
    : (rawFormMethod.toLowerCase() as FormMethod);
  let formAction = stripHashFromPath(path);

  if (opts.body !== undefined) {
    if (opts.formEncType === "text/plain") {
      // text only support POST/PUT/PATCH/DELETE submissions
      if (!isMutationMethod(formMethod)) {
        return getInvalidBodyError();
      }

      let text =
        typeof opts.body === "string"
          ? opts.body
          : opts.body instanceof FormData ||
            opts.body instanceof URLSearchParams
          ? // https://html.spec.whatwg.org/multipage/form-control-infrastructure.html#plain-text-form-data
            Array.from(opts.body.entries()).reduce(
              (acc, [name, value]) => `${acc}${name}=${value}\n`,
              ""
            )
          : String(opts.body);

      return {
        path,
        submission: {
          formMethod,
          formAction,
          formEncType: opts.formEncType,
          formData: undefined,
          json: undefined,
          text,
        },
      };
    } else if (opts.formEncType === "application/json") {
      // json only supports POST/PUT/PATCH/DELETE submissions
      if (!isMutationMethod(formMethod)) {
        return getInvalidBodyError();
      }

      try {
        let json =
          typeof opts.body === "string" ? JSON.parse(opts.body) : opts.body;

        return {
          path,
          submission: {
            formMethod,
            formAction,
            formEncType: opts.formEncType,
            formData: undefined,
            json,
            text: undefined,
          },
        };
      } catch (e) {
        return getInvalidBodyError();
      }
    }
  }

  invariant(
    typeof FormData === "function",
    "FormData is not available in this environment"
  );

  let searchParams: URLSearchParams;
  let formData: FormData;

  if (opts.formData) {
    searchParams = convertFormDataToSearchParams(opts.formData);
    formData = opts.formData;
  } else if (opts.body instanceof FormData) {
    searchParams = convertFormDataToSearchParams(opts.body);
    formData = opts.body;
  } else if (opts.body instanceof URLSearchParams) {
    searchParams = opts.body;
    formData = convertSearchParamsToFormData(searchParams);
  } else if (opts.body == null) {
    searchParams = new URLSearchParams();
    formData = new FormData();
  } else {
    try {
      searchParams = new URLSearchParams(opts.body);
      formData = convertSearchParamsToFormData(searchParams);
    } catch (e) {
      return getInvalidBodyError();
    }
  }

  let submission: Submission = {
    formMethod,
    formAction,
    formEncType:
      (opts && opts.formEncType) || "application/x-www-form-urlencoded",
    formData,
    json: undefined,
    text: undefined,
  };

  if (isMutationMethod(submission.formMethod)) {
    return { path, submission };
  }

  // Flatten submission onto URLSearchParams for GET submissions
  let parsedPath = parsePath(path);
  // On GET navigation submissions we can drop the ?index param from the
  // resulting location since all loaders will run.  But fetcher GET submissions
  // only run a single loader so we need to preserve any incoming ?index params
  if (isFetcher && parsedPath.search && hasNakedIndexQuery(parsedPath.search)) {
    searchParams.append("index", "");
  }
  parsedPath.search = `?${searchParams}`;

  return { path: createPath(parsedPath), submission };
}

// Filter out all routes below any caught error as they aren't going to
// render so we don't need to load them
function getLoaderMatchesUntilBoundary(
  matches: AgnosticDataRouteMatch[],
  boundaryId: string
) {
  let boundaryMatches = matches;
  if (boundaryId) {
    let index = matches.findIndex((m) => m.route.id === boundaryId);
    if (index >= 0) {
      boundaryMatches = matches.slice(0, index);
    }
  }
  return boundaryMatches;
}

function getMatchesToLoad(
  history: History,
  state: RouterState,
  matches: AgnosticDataRouteMatch[],
  submission: Submission | undefined,
  location: Location,
  isInitialLoad: boolean,
  skipActionErrorRevalidation: boolean,
  isRevalidationRequired: boolean,
  cancelledDeferredRoutes: string[],
  cancelledFetcherLoads: Set<string>,
  deletedFetchers: Set<string>,
  fetchLoadMatches: Map<string, FetchLoadMatch>,
  fetchRedirectIds: Set<string>,
  routesToUse: AgnosticDataRouteObject[],
  basename: string | undefined,
  pendingActionResult?: PendingActionResult
): [AgnosticDataRouteMatch[], RevalidatingFetcher[]] {
  let actionResult = pendingActionResult
    ? isErrorResult(pendingActionResult[1])
      ? pendingActionResult[1].error
      : pendingActionResult[1].data
    : undefined;
  let currentUrl = history.createURL(state.location);
  let nextUrl = history.createURL(location);

  // Pick navigation matches that are net-new or qualify for revalidation
  let boundaryId =
    pendingActionResult && isErrorResult(pendingActionResult[1])
      ? pendingActionResult[0]
      : undefined;
  let boundaryMatches = boundaryId
    ? getLoaderMatchesUntilBoundary(matches, boundaryId)
    : matches;

  // Don't revalidate loaders by default after action 4xx/5xx responses
  // when the flag is enabled.  They can still opt-into revalidation via
  // `shouldRevalidate` via `actionResult`
  let actionStatus = pendingActionResult
    ? pendingActionResult[1].statusCode
    : undefined;
  let shouldSkipRevalidation =
    skipActionErrorRevalidation && actionStatus && actionStatus >= 400;

  let navigationMatches = boundaryMatches.filter((match, index) => {
    let { route } = match;
    if (route.lazy) {
      // We haven't loaded this route yet so we don't know if it's got a loader!
      return true;
    }

    if (route.loader == null) {
      return false;
    }

    if (isInitialLoad) {
      if (typeof route.loader !== "function" || route.loader.hydrate) {
        return true;
      }
      return (
        state.loaderData[route.id] === undefined &&
        // Don't re-run if the loader ran and threw an error
        (!state.errors || state.errors[route.id] === undefined)
      );
    }

    // Always call the loader on new route instances and pending defer cancellations
    if (
      isNewLoader(state.loaderData, state.matches[index], match) ||
      cancelledDeferredRoutes.some((id) => id === match.route.id)
    ) {
      return true;
    }

    // This is the default implementation for when we revalidate.  If the route
    // provides it's own implementation, then we give them full control but
    // provide this value so they can leverage it if needed after they check
    // their own specific use cases
    let currentRouteMatch = state.matches[index];
    let nextRouteMatch = match;

    return shouldRevalidateLoader(match, {
      currentUrl,
      currentParams: currentRouteMatch.params,
      nextUrl,
      nextParams: nextRouteMatch.params,
      ...submission,
      actionResult,
      actionStatus,
      defaultShouldRevalidate: shouldSkipRevalidation
        ? false
        : // Forced revalidation due to submission, useRevalidator, or X-Remix-Revalidate
          isRevalidationRequired ||
          currentUrl.pathname + currentUrl.search ===
            nextUrl.pathname + nextUrl.search ||
          // Search params affect all loaders
          currentUrl.search !== nextUrl.search ||
          isNewRouteInstance(currentRouteMatch, nextRouteMatch),
    });
  });

  // Pick fetcher.loads that need to be revalidated
  let revalidatingFetchers: RevalidatingFetcher[] = [];
  fetchLoadMatches.forEach((f, key) => {
    // Don't revalidate:
    //  - on initial load (shouldn't be any fetchers then anyway)
    //  - if fetcher won't be present in the subsequent render
    //    - no longer matches the URL (v7_fetcherPersist=false)
    //    - was unmounted but persisted due to v7_fetcherPersist=true
    if (
      isInitialLoad ||
      !matches.some((m) => m.route.id === f.routeId) ||
      deletedFetchers.has(key)
    ) {
      return;
    }

    let fetcherMatches = matchRoutes(routesToUse, f.path, basename);

    // If the fetcher path no longer matches, push it in with null matches so
    // we can trigger a 404 in callLoadersAndMaybeResolveData.  Note this is
    // currently only a use-case for Remix HMR where the route tree can change
    // at runtime and remove a route previously loaded via a fetcher
    if (!fetcherMatches) {
      revalidatingFetchers.push({
        key,
        routeId: f.routeId,
        path: f.path,
        matches: null,
        match: null,
        controller: null,
      });
      return;
    }

    // Revalidating fetchers are decoupled from the route matches since they
    // load from a static href.  They revalidate based on explicit revalidation
    // (submission, useRevalidator, or X-Remix-Revalidate)
    let fetcher = state.fetchers.get(key);
    let fetcherMatch = getTargetMatch(fetcherMatches, f.path);

    let shouldRevalidate = false;
    if (fetchRedirectIds.has(key)) {
      // Never trigger a revalidation of an actively redirecting fetcher
      shouldRevalidate = false;
    } else if (cancelledFetcherLoads.has(key)) {
      // Always mark for revalidation if the fetcher was cancelled
      cancelledFetcherLoads.delete(key);
      shouldRevalidate = true;
    } else if (
      fetcher &&
      fetcher.state !== "idle" &&
      fetcher.data === undefined
    ) {
      // If the fetcher hasn't ever completed loading yet, then this isn't a
      // revalidation, it would just be a brand new load if an explicit
      // revalidation is required
      shouldRevalidate = isRevalidationRequired;
    } else {
      // Otherwise fall back on any user-defined shouldRevalidate, defaulting
      // to explicit revalidations only
      shouldRevalidate = shouldRevalidateLoader(fetcherMatch, {
        currentUrl,
        currentParams: state.matches[state.matches.length - 1].params,
        nextUrl,
        nextParams: matches[matches.length - 1].params,
        ...submission,
        actionResult,
        actionStatus,
        defaultShouldRevalidate: shouldSkipRevalidation
          ? false
          : isRevalidationRequired,
      });
    }

    if (shouldRevalidate) {
      revalidatingFetchers.push({
        key,
        routeId: f.routeId,
        path: f.path,
        matches: fetcherMatches,
        match: fetcherMatch,
        controller: new AbortController(),
      });
    }
  });

  return [navigationMatches, revalidatingFetchers];
}

function isNewLoader(
  currentLoaderData: RouteData,
  currentMatch: AgnosticDataRouteMatch,
  match: AgnosticDataRouteMatch
) {
  let isNew =
    // [a] -> [a, b]
    !currentMatch ||
    // [a, b] -> [a, c]
    match.route.id !== currentMatch.route.id;

  // Handle the case that we don't have data for a re-used route, potentially
  // from a prior error or from a cancelled pending deferred
  let isMissingData = currentLoaderData[match.route.id] === undefined;

  // Always load if this is a net-new route or we don't yet have data
  return isNew || isMissingData;
}

function isNewRouteInstance(
  currentMatch: AgnosticDataRouteMatch,
  match: AgnosticDataRouteMatch
) {
  let currentPath = currentMatch.route.path;
  return (
    // param change for this match, /users/123 -> /users/456
    currentMatch.pathname !== match.pathname ||
    // splat param changed, which is not present in match.path
    // e.g. /files/images/avatar.jpg -> files/finances.xls
    (currentPath != null &&
      currentPath.endsWith("*") &&
      currentMatch.params["*"] !== match.params["*"])
  );
}

function shouldRevalidateLoader(
  loaderMatch: AgnosticDataRouteMatch,
  arg: ShouldRevalidateFunctionArgs
) {
  if (loaderMatch.route.shouldRevalidate) {
    let routeChoice = loaderMatch.route.shouldRevalidate(arg);
    if (typeof routeChoice === "boolean") {
      return routeChoice;
    }
  }

  return arg.defaultShouldRevalidate;
}

/**
 * Idempotent utility to execute patchRoutesOnNavigation() to lazily load route
 * definitions and update the routes/routeManifest
 */
async function loadLazyRouteChildren(
  patchRoutesOnNavigationImpl: AgnosticPatchRoutesOnNavigationFunction,
  path: string,
  matches: AgnosticDataRouteMatch[],
  routes: AgnosticDataRouteObject[],
  manifest: RouteManifest,
  mapRouteProperties: MapRoutePropertiesFunction,
  pendingRouteChildren: Map<
    string,
    ReturnType<typeof patchRoutesOnNavigationImpl>
  >,
  signal: AbortSignal
) {
  let key = [path, ...matches.map((m) => m.route.id)].join("-");
  try {
    let pending = pendingRouteChildren.get(key);
    if (!pending) {
      pending = patchRoutesOnNavigationImpl({
        path,
        matches,
        patch: (routeId, children) => {
          if (!signal.aborted) {
            patchRoutesImpl(
              routeId,
              children,
              routes,
              manifest,
              mapRouteProperties
            );
          }
        },
      });
      pendingRouteChildren.set(key, pending);
    }

    if (pending && isPromise<AgnosticRouteObject[]>(pending)) {
      await pending;
    }
  } finally {
    pendingRouteChildren.delete(key);
  }
}

function patchRoutesImpl(
  routeId: string | null,
  children: AgnosticRouteObject[],
  routesToUse: AgnosticDataRouteObject[],
  manifest: RouteManifest,
  mapRouteProperties: MapRoutePropertiesFunction
) {
  if (routeId) {
    let route = manifest[routeId];
    invariant(
      route,
      `No route found to patch children into: routeId = ${routeId}`
    );
    let dataChildren = convertRoutesToDataRoutes(
      children,
      mapRouteProperties,
      [routeId, "patch", String(route.children?.length || "0")],
      manifest
    );
    if (route.children) {
      route.children.push(...dataChildren);
    } else {
      route.children = dataChildren;
    }
  } else {
    let dataChildren = convertRoutesToDataRoutes(
      children,
      mapRouteProperties,
      ["patch", String(routesToUse.length || "0")],
      manifest
    );
    routesToUse.push(...dataChildren);
  }
}

/**
 * Execute route.lazy() methods to lazily load route modules (loader, action,
 * shouldRevalidate) and update the routeManifest in place which shares objects
 * with dataRoutes so those get updated as well.
 */
async function loadLazyRouteModule(
  route: AgnosticDataRouteObject,
  mapRouteProperties: MapRoutePropertiesFunction,
  manifest: RouteManifest
) {
  if (!route.lazy) {
    return;
  }

  let lazyRoute = await route.lazy();

  // If the lazy route function was executed and removed by another parallel
  // call then we can return - first lazy() to finish wins because the return
  // value of lazy is expected to be static
  if (!route.lazy) {
    return;
  }

  let routeToUpdate = manifest[route.id];
  invariant(routeToUpdate, "No route found in manifest");

  // Update the route in place.  This should be safe because there's no way
  // we could yet be sitting on this route as we can't get there without
  // resolving lazy() first.
  //
  // This is different than the HMR "update" use-case where we may actively be
  // on the route being updated.  The main concern boils down to "does this
  // mutation affect any ongoing navigations or any current state.matches
  // values?".  If not, it should be safe to update in place.
  let routeUpdates: Record<string, any> = {};
  for (let lazyRouteProperty in lazyRoute) {
    let staticRouteValue =
      routeToUpdate[lazyRouteProperty as keyof typeof routeToUpdate];

    let isPropertyStaticallyDefined =
      staticRouteValue !== undefined &&
      // This property isn't static since it should always be updated based
      // on the route updates
      lazyRouteProperty !== "hasErrorBoundary";

    warning(
      !isPropertyStaticallyDefined,
      `Route "${routeToUpdate.id}" has a static property "${lazyRouteProperty}" ` +
        `defined but its lazy function is also returning a value for this property. ` +
        `The lazy route property "${lazyRouteProperty}" will be ignored.`
    );

    if (
      !isPropertyStaticallyDefined &&
      !immutableRouteKeys.has(lazyRouteProperty as ImmutableRouteKey)
    ) {
      routeUpdates[lazyRouteProperty] =
        lazyRoute[lazyRouteProperty as keyof typeof lazyRoute];
    }
  }

  // Mutate the route with the provided updates.  Do this first so we pass
  // the updated version to mapRouteProperties
  Object.assign(routeToUpdate, routeUpdates);

  // Mutate the `hasErrorBoundary` property on the route based on the route
  // updates and remove the `lazy` function so we don't resolve the lazy
  // route again.
  Object.assign(routeToUpdate, {
    // To keep things framework agnostic, we use the provided
    // `mapRouteProperties` (or wrapped `detectErrorBoundary`) function to
    // set the framework-aware properties (`element`/`hasErrorBoundary`) since
    // the logic will differ between frameworks.
    ...mapRouteProperties(routeToUpdate),
    lazy: undefined,
  });
}

// Default implementation of `dataStrategy` which fetches all loaders in parallel
async function defaultDataStrategy({
  matches,
}: DataStrategyFunctionArgs): ReturnType<DataStrategyFunction> {
  let matchesToLoad = matches.filter((m) => m.shouldLoad);
  let results = await Promise.all(matchesToLoad.map((m) => m.resolve()));
  return results.reduce(
    (acc, result, i) =>
      Object.assign(acc, { [matchesToLoad[i].route.id]: result }),
    {}
  );
}

async function callDataStrategyImpl(
  dataStrategyImpl: DataStrategyFunction,
  type: "loader" | "action",
  state: RouterState | null,
  request: Request,
  matchesToLoad: AgnosticDataRouteMatch[],
  matches: AgnosticDataRouteMatch[],
  fetcherKey: string | null,
  manifest: RouteManifest,
  mapRouteProperties: MapRoutePropertiesFunction,
  requestContext?: unknown
): Promise<Record<string, DataStrategyResult>> {
  let loadRouteDefinitionsPromises = matches.map((m) =>
    m.route.lazy
      ? loadLazyRouteModule(m.route, mapRouteProperties, manifest)
      : undefined
  );

  let dsMatches = matches.map((match, i) => {
    let loadRoutePromise = loadRouteDefinitionsPromises[i];
    let shouldLoad = matchesToLoad.some((m) => m.route.id === match.route.id);
    // `resolve` encapsulates route.lazy(), executing the loader/action,
    // and mapping return values/thrown errors to a `DataStrategyResult`.  Users
    // can pass a callback to take fine-grained control over the execution
    // of the loader/action
    let resolve: DataStrategyMatch["resolve"] = async (handlerOverride) => {
      if (
        handlerOverride &&
        request.method === "GET" &&
        (match.route.lazy || match.route.loader)
      ) {
        shouldLoad = true;
      }
      return shouldLoad
        ? callLoaderOrAction(
            type,
            request,
            match,
            loadRoutePromise,
            handlerOverride,
            requestContext
          )
        : Promise.resolve({ type: ResultType.data, result: undefined });
    };

    return {
      ...match,
      shouldLoad,
      resolve,
    };
  });

  // Send all matches here to allow for a middleware-type implementation.
  // handler will be a no-op for unneeded routes and we filter those results
  // back out below.
  let results = await dataStrategyImpl({
    matches: dsMatches,
    request,
    params: matches[0].params,
    fetcherKey,
    context: requestContext,
  });

  // Wait for all routes to load here but 'swallow the error since we want
  // it to bubble up from the `await loadRoutePromise` in `callLoaderOrAction` -
  // called from `match.resolve()`
  try {
    await Promise.all(loadRouteDefinitionsPromises);
  } catch (e) {
    // No-op
  }

  return results;
}

// Default logic for calling a loader/action is the user has no specified a dataStrategy
async function callLoaderOrAction(
  type: "loader" | "action",
  request: Request,
  match: AgnosticDataRouteMatch,
  loadRoutePromise: Promise<void> | undefined,
  handlerOverride: Parameters<DataStrategyMatch["resolve"]>[0],
  staticContext?: unknown
): Promise<DataStrategyResult> {
  let result: DataStrategyResult;
  let onReject: (() => void) | undefined;

  let runHandler = (
    handler: AgnosticRouteObject["loader"] | AgnosticRouteObject["action"]
  ): Promise<DataStrategyResult> => {
    // Setup a promise we can race against so that abort signals short circuit
    let reject: () => void;
    // This will never resolve so safe to type it as Promise<DataStrategyResult> to
    // satisfy the function return value
    let abortPromise = new Promise<DataStrategyResult>((_, r) => (reject = r));
    onReject = () => reject();
    request.signal.addEventListener("abort", onReject);

    let actualHandler = (ctx?: unknown) => {
      if (typeof handler !== "function") {
        return Promise.reject(
          new Error(
            `You cannot call the handler for a route which defines a boolean ` +
              `"${type}" [routeId: ${match.route.id}]`
          )
        );
      }
      return handler(
        {
          request,
          params: match.params,
          context: staticContext,
        },
        ...(ctx !== undefined ? [ctx] : [])
      );
    };

    let handlerPromise: Promise<DataStrategyResult> = (async () => {
      try {
        let val = await (handlerOverride
          ? handlerOverride((ctx: unknown) => actualHandler(ctx))
          : actualHandler());
        return { type: "data", result: val };
      } catch (e) {
        return { type: "error", result: e };
      }
    })();

    return Promise.race([handlerPromise, abortPromise]);
  };

  try {
    let handler = match.route[type];

    // If we have a route.lazy promise, await that first
    if (loadRoutePromise) {
      if (handler) {
        // Run statically defined handler in parallel with lazy()
        let handlerError;
        let [value] = await Promise.all([
          // If the handler throws, don't let it immediately bubble out,
          // since we need to let the lazy() execution finish so we know if this
          // route has a boundary that can handle the error
          runHandler(handler).catch((e) => {
            handlerError = e;
          }),
          loadRoutePromise,
        ]);
        if (handlerError !== undefined) {
          throw handlerError;
        }
        result = value!;
      } else {
        // Load lazy route module, then run any returned handler
        await loadRoutePromise;

        handler = match.route[type];
        if (handler) {
          // Handler still runs even if we got interrupted to maintain consistency
          // with un-abortable behavior of handler execution on non-lazy or
          // previously-lazy-loaded routes
          result = await runHandler(handler);
        } else if (type === "action") {
          let url = new URL(request.url);
          let pathname = url.pathname + url.search;
          throw getInternalRouterError(405, {
            method: request.method,
            pathname,
            routeId: match.route.id,
          });
        } else {
          // lazy() route has no loader to run.  Short circuit here so we don't
          // hit the invariant below that errors on returning undefined.
          return { type: ResultType.data, result: undefined };
        }
      }
    } else if (!handler) {
      let url = new URL(request.url);
      let pathname = url.pathname + url.search;
      throw getInternalRouterError(404, {
        pathname,
      });
    } else {
      result = await runHandler(handler);
    }

    invariant(
      result.result !== undefined,
      `You defined ${type === "action" ? "an action" : "a loader"} for route ` +
        `"${match.route.id}" but didn't return anything from your \`${type}\` ` +
        `function. Please return a value or \`null\`.`
    );
  } catch (e) {
    // We should already be catching and converting normal handler executions to
    // DataStrategyResults and returning them, so anything that throws here is an
    // unexpected error we still need to wrap
    return { type: ResultType.error, result: e };
  } finally {
    if (onReject) {
      request.signal.removeEventListener("abort", onReject);
    }
  }

  return result;
}

async function convertDataStrategyResultToDataResult(
  dataStrategyResult: DataStrategyResult
): Promise<DataResult> {
  let { result, type } = dataStrategyResult;

  if (isResponse(result)) {
    let data: any;

    try {
      let contentType = result.headers.get("Content-Type");
      // Check between word boundaries instead of startsWith() due to the last
      // paragraph of https://httpwg.org/specs/rfc9110.html#field.content-type
      if (contentType && /\bapplication\/json\b/.test(contentType)) {
        if (result.body == null) {
          data = null;
        } else {
          data = await result.json();
        }
      } else {
        data = await result.text();
      }
    } catch (e) {
      return { type: ResultType.error, error: e };
    }

    if (type === ResultType.error) {
      return {
        type: ResultType.error,
        error: new ErrorResponseImpl(result.status, result.statusText, data),
        statusCode: result.status,
        headers: result.headers,
      };
    }

    return {
      type: ResultType.data,
      data,
      statusCode: result.status,
      headers: result.headers,
    };
  }

  if (type === ResultType.error) {
    if (isDataWithResponseInit(result)) {
      if (result.data instanceof Error) {
        return {
          type: ResultType.error,
          error: result.data,
          statusCode: result.init?.status,
        };
      }

      // Convert thrown data() to ErrorResponse instances
      result = new ErrorResponseImpl(
        result.init?.status || 500,
        undefined,
        result.data
      );
    }
    return {
      type: ResultType.error,
      error: result,
      statusCode: isRouteErrorResponse(result) ? result.status : undefined,
    };
  }

  if (isDeferredData(result)) {
    return {
      type: ResultType.deferred,
      deferredData: result,
      statusCode: result.init?.status,
      headers: result.init?.headers && new Headers(result.init.headers),
    };
  }

  if (isDataWithResponseInit(result)) {
    return {
      type: ResultType.data,
      data: result.data,
      statusCode: result.init?.status,
      headers: result.init?.headers
        ? new Headers(result.init.headers)
        : undefined,
    };
  }

  return { type: ResultType.data, data: result };
}

// Support relative routing in internal redirects
function normalizeRelativeRoutingRedirectResponse(
  response: Response,
  request: Request,
  routeId: string,
  matches: AgnosticDataRouteMatch[],
  basename: string,
  v7_relativeSplatPath: boolean
) {
  let location = response.headers.get("Location");
  invariant(
    location,
    "Redirects returned/thrown from loaders/actions must have a Location header"
  );

  if (!ABSOLUTE_URL_REGEX.test(location)) {
    let trimmedMatches = matches.slice(
      0,
      matches.findIndex((m) => m.route.id === routeId) + 1
    );
    location = normalizeTo(
      new URL(request.url),
      trimmedMatches,
      basename,
      true,
      location,
      v7_relativeSplatPath
    );
    response.headers.set("Location", location);
  }

  return response;
}

function normalizeRedirectLocation(
  location: string,
  currentUrl: URL,
  basename: string
): string {
  if (ABSOLUTE_URL_REGEX.test(location)) {
    // Strip off the protocol+origin for same-origin + same-basename absolute redirects
    let normalizedLocation = location;
    let url = normalizedLocation.startsWith("//")
      ? new URL(currentUrl.protocol + normalizedLocation)
      : new URL(normalizedLocation);
    let isSameBasename = stripBasename(url.pathname, basename) != null;
    if (url.origin === currentUrl.origin && isSameBasename) {
      return url.pathname + url.search + url.hash;
    }
  }
  return location;
}

// Utility method for creating the Request instances for loaders/actions during
// client-side navigations and fetches.  During SSR we will always have a
// Request instance from the static handler (query/queryRoute)
function createClientSideRequest(
  history: History,
  location: string | Location,
  signal: AbortSignal,
  submission?: Submission
): Request {
  let url = history.createURL(stripHashFromPath(location)).toString();
  let init: RequestInit = { signal };

  if (submission && isMutationMethod(submission.formMethod)) {
    let { formMethod, formEncType } = submission;
    // Didn't think we needed this but it turns out unlike other methods, patch
    // won't be properly normalized to uppercase and results in a 405 error.
    // See: https://fetch.spec.whatwg.org/#concept-method
    init.method = formMethod.toUpperCase();

    if (formEncType === "application/json") {
      init.headers = new Headers({ "Content-Type": formEncType });
      init.body = JSON.stringify(submission.json);
    } else if (formEncType === "text/plain") {
      // Content-Type is inferred (https://fetch.spec.whatwg.org/#dom-request)
      init.body = submission.text;
    } else if (
      formEncType === "application/x-www-form-urlencoded" &&
      submission.formData
    ) {
      // Content-Type is inferred (https://fetch.spec.whatwg.org/#dom-request)
      init.body = convertFormDataToSearchParams(submission.formData);
    } else {
      // Content-Type is inferred (https://fetch.spec.whatwg.org/#dom-request)
      init.body = submission.formData;
    }
  }

  return new Request(url, init);
}

function convertFormDataToSearchParams(formData: FormData): URLSearchParams {
  let searchParams = new URLSearchParams();

  for (let [key, value] of formData.entries()) {
    // https://html.spec.whatwg.org/multipage/form-control-infrastructure.html#converting-an-entry-list-to-a-list-of-name-value-pairs
    searchParams.append(key, typeof value === "string" ? value : value.name);
  }

  return searchParams;
}

function convertSearchParamsToFormData(
  searchParams: URLSearchParams
): FormData {
  let formData = new FormData();
  for (let [key, value] of searchParams.entries()) {
    formData.append(key, value);
  }
  return formData;
}

function processRouteLoaderData(
  matches: AgnosticDataRouteMatch[],
  results: Record<string, DataResult>,
  pendingActionResult: PendingActionResult | undefined,
  activeDeferreds: Map<string, DeferredData>,
  skipLoaderErrorBubbling: boolean
): {
  loaderData: RouterState["loaderData"];
  errors: RouterState["errors"] | null;
  statusCode: number;
  loaderHeaders: Record<string, Headers>;
} {
  // Fill in loaderData/errors from our loaders
  let loaderData: RouterState["loaderData"] = {};
  let errors: RouterState["errors"] | null = null;
  let statusCode: number | undefined;
  let foundError = false;
  let loaderHeaders: Record<string, Headers> = {};
  let pendingError =
    pendingActionResult && isErrorResult(pendingActionResult[1])
      ? pendingActionResult[1].error
      : undefined;

  // Process loader results into state.loaderData/state.errors
  matches.forEach((match) => {
    if (!(match.route.id in results)) {
      return;
    }
    let id = match.route.id;
    let result = results[id];
    invariant(
      !isRedirectResult(result),
      "Cannot handle redirect results in processLoaderData"
    );
    if (isErrorResult(result)) {
      let error = result.error;
      // If we have a pending action error, we report it at the highest-route
      // that throws a loader error, and then clear it out to indicate that
      // it was consumed
      if (pendingError !== undefined) {
        error = pendingError;
        pendingError = undefined;
      }

      errors = errors || {};

      if (skipLoaderErrorBubbling) {
        errors[id] = error;
      } else {
        // Look upwards from the matched route for the closest ancestor error
        // boundary, defaulting to the root match.  Prefer higher error values
        // if lower errors bubble to the same boundary
        let boundaryMatch = findNearestBoundary(matches, id);
        if (errors[boundaryMatch.route.id] == null) {
          errors[boundaryMatch.route.id] = error;
        }
      }

      // Clear our any prior loaderData for the throwing route
      loaderData[id] = undefined;

      // Once we find our first (highest) error, we set the status code and
      // prevent deeper status codes from overriding
      if (!foundError) {
        foundError = true;
        statusCode = isRouteErrorResponse(result.error)
          ? result.error.status
          : 500;
      }
      if (result.headers) {
        loaderHeaders[id] = result.headers;
      }
    } else {
      if (isDeferredResult(result)) {
        activeDeferreds.set(id, result.deferredData);
        loaderData[id] = result.deferredData.data;
        // Error status codes always override success status codes, but if all
        // loaders are successful we take the deepest status code.
        if (
          result.statusCode != null &&
          result.statusCode !== 200 &&
          !foundError
        ) {
          statusCode = result.statusCode;
        }
        if (result.headers) {
          loaderHeaders[id] = result.headers;
        }
      } else {
        loaderData[id] = result.data;
        // Error status codes always override success status codes, but if all
        // loaders are successful we take the deepest status code.
        if (result.statusCode && result.statusCode !== 200 && !foundError) {
          statusCode = result.statusCode;
        }
        if (result.headers) {
          loaderHeaders[id] = result.headers;
        }
      }
    }
  });

  // If we didn't consume the pending action error (i.e., all loaders
  // resolved), then consume it here.  Also clear out any loaderData for the
  // throwing route
  if (pendingError !== undefined && pendingActionResult) {
    errors = { [pendingActionResult[0]]: pendingError };
    loaderData[pendingActionResult[0]] = undefined;
  }

  return {
    loaderData,
    errors,
    statusCode: statusCode || 200,
    loaderHeaders,
  };
}

function processLoaderData(
  state: RouterState,
  matches: AgnosticDataRouteMatch[],
  matchesToLoad: AgnosticDataRouteMatch[],
  results: Record<string, DataResult>,
  pendingActionResult: PendingActionResult | undefined,
  revalidatingFetchers: RevalidatingFetcher[],
  fetcherResults: Record<string, DataResult>,
  activeDeferreds: Map<string, DeferredData>
): {
  loaderData: RouterState["loaderData"];
  errors?: RouterState["errors"];
} {
  let { loaderData, errors } = processRouteLoaderData(
    matches,
    results,
    pendingActionResult,
    activeDeferreds,
    false // This method is only called client side so we always want to bubble
  );

  // Process results from our revalidating fetchers
  revalidatingFetchers.forEach((rf) => {
    let { key, match, controller } = rf;
    let result = fetcherResults[key];
    invariant(result, "Did not find corresponding fetcher result");

    // Process fetcher non-redirect errors
    if (controller && controller.signal.aborted) {
      // Nothing to do for aborted fetchers
      return;
    } else if (isErrorResult(result)) {
      let boundaryMatch = findNearestBoundary(state.matches, match?.route.id);
      if (!(errors && errors[boundaryMatch.route.id])) {
        errors = {
          ...errors,
          [boundaryMatch.route.id]: result.error,
        };
      }
      state.fetchers.delete(key);
    } else if (isRedirectResult(result)) {
      // Should never get here, redirects should get processed above, but we
      // keep this to type narrow to a success result in the else
      invariant(false, "Unhandled fetcher revalidation redirect");
    } else if (isDeferredResult(result)) {
      // Should never get here, deferred data should be awaited for fetchers
      // in resolveDeferredResults
      invariant(false, "Unhandled fetcher deferred data");
    } else {
      let doneFetcher = getDoneFetcher(result.data);
      state.fetchers.set(key, doneFetcher);
    }
  });

  return { loaderData, errors };
}

function mergeLoaderData(
  loaderData: RouteData,
  newLoaderData: RouteData,
  matches: AgnosticDataRouteMatch[],
  errors: RouteData | null | undefined
): RouteData {
  let mergedLoaderData = { ...newLoaderData };
  for (let match of matches) {
    let id = match.route.id;
    if (newLoaderData.hasOwnProperty(id)) {
      if (newLoaderData[id] !== undefined) {
        mergedLoaderData[id] = newLoaderData[id];
      } else {
        // No-op - this is so we ignore existing data if we have a key in the
        // incoming object with an undefined value, which is how we unset a prior
        // loaderData if we encounter a loader error
      }
    } else if (loaderData[id] !== undefined && match.route.loader) {
      // Preserve existing keys not included in newLoaderData and where a loader
      // wasn't removed by HMR
      mergedLoaderData[id] = loaderData[id];
    }

    if (errors && errors.hasOwnProperty(id)) {
      // Don't keep any loader data below the boundary
      break;
    }
  }
  return mergedLoaderData;
}

function getActionDataForCommit(
  pendingActionResult: PendingActionResult | undefined
) {
  if (!pendingActionResult) {
    return {};
  }
  return isErrorResult(pendingActionResult[1])
    ? {
        // Clear out prior actionData on errors
        actionData: {},
      }
    : {
        actionData: {
          [pendingActionResult[0]]: pendingActionResult[1].data,
        },
      };
}

// Find the nearest error boundary, looking upwards from the leaf route (or the
// route specified by routeId) for the closest ancestor error boundary,
// defaulting to the root match
function findNearestBoundary(
  matches: AgnosticDataRouteMatch[],
  routeId?: string
): AgnosticDataRouteMatch {
  let eligibleMatches = routeId
    ? matches.slice(0, matches.findIndex((m) => m.route.id === routeId) + 1)
    : [...matches];
  return (
    eligibleMatches.reverse().find((m) => m.route.hasErrorBoundary === true) ||
    matches[0]
  );
}

function getShortCircuitMatches(routes: AgnosticDataRouteObject[]): {
  matches: AgnosticDataRouteMatch[];
  route: AgnosticDataRouteObject;
} {
  // Prefer a root layout route if present, otherwise shim in a route object
  let route =
    routes.length === 1
      ? routes[0]
      : routes.find((r) => r.index || !r.path || r.path === "/") || {
          id: `__shim-error-route__`,
        };

  return {
    matches: [
      {
        params: {},
        pathname: "",
        pathnameBase: "",
        route,
      },
    ],
    route,
  };
}

function getInternalRouterError(
  status: number,
  {
    pathname,
    routeId,
    method,
    type,
    message,
  }: {
    pathname?: string;
    routeId?: string;
    method?: string;
    type?: "defer-action" | "invalid-body" | "route-discovery";
    message?: string;
  } = {}
) {
  let statusText = "Unknown Server Error";
  let errorMessage = "Unknown @remix-run/router error";

  if (status === 400) {
    statusText = "Bad Request";
    if (type === "route-discovery") {
      errorMessage =
        `Unable to match URL "${pathname}" - the \`patchRoutesOnNavigation()\` ` +
        `function threw the following error:\n${message}`;
    } else if (method && pathname && routeId) {
      errorMessage =
        `You made a ${method} request to "${pathname}" but ` +
        `did not provide a \`loader\` for route "${routeId}", ` +
        `so there is no way to handle the request.`;
    } else if (type === "defer-action") {
      errorMessage = "defer() is not supported in actions";
    } else if (type === "invalid-body") {
      errorMessage = "Unable to encode submission body";
    }
  } else if (status === 403) {
    statusText = "Forbidden";
    errorMessage = `Route "${routeId}" does not match URL "${pathname}"`;
  } else if (status === 404) {
    statusText = "Not Found";
    errorMessage = `No route matches URL "${pathname}"`;
  } else if (status === 405) {
    statusText = "Method Not Allowed";
    if (method && pathname && routeId) {
      errorMessage =
        `You made a ${method.toUpperCase()} request to "${pathname}" but ` +
        `did not provide an \`action\` for route "${routeId}", ` +
        `so there is no way to handle the request.`;
    } else if (method) {
      errorMessage = `Invalid request method "${method.toUpperCase()}"`;
    }
  }

  return new ErrorResponseImpl(
    status || 500,
    statusText,
    new Error(errorMessage),
    true
  );
}

// Find any returned redirect errors, starting from the lowest match
function findRedirect(
  results: Record<string, DataResult>
): { key: string; result: RedirectResult } | undefined {
  let entries = Object.entries(results);
  for (let i = entries.length - 1; i >= 0; i--) {
    let [key, result] = entries[i];
    if (isRedirectResult(result)) {
      return { key, result };
    }
  }
}

function stripHashFromPath(path: To) {
  let parsedPath = typeof path === "string" ? parsePath(path) : path;
  return createPath({ ...parsedPath, hash: "" });
}

function isHashChangeOnly(a: Location, b: Location): boolean {
  if (a.pathname !== b.pathname || a.search !== b.search) {
    return false;
  }

  if (a.hash === "") {
    // /page -> /page#hash
    return b.hash !== "";
  } else if (a.hash === b.hash) {
    // /page#hash -> /page#hash
    return true;
  } else if (b.hash !== "") {
    // /page#hash -> /page#other
    return true;
  }

  // If the hash is removed the browser will re-perform a request to the server
  // /page#hash -> /page
  return false;
}

function isPromise<T = unknown>(val: unknown): val is Promise<T> {
  return typeof val === "object" && val != null && "then" in val;
}

function isDataStrategyResult(result: unknown): result is DataStrategyResult {
  return (
    result != null &&
    typeof result === "object" &&
    "type" in result &&
    "result" in result &&
    (result.type === ResultType.data || result.type === ResultType.error)
  );
}

function isRedirectDataStrategyResultResult(result: DataStrategyResult) {
  return (
    isResponse(result.result) && redirectStatusCodes.has(result.result.status)
  );
}

function isDeferredResult(result: DataResult): result is DeferredResult {
  return result.type === ResultType.deferred;
}

function isErrorResult(result: DataResult): result is ErrorResult {
  return result.type === ResultType.error;
}

function isRedirectResult(result?: DataResult): result is RedirectResult {
  return (result && result.type) === ResultType.redirect;
}

export function isDataWithResponseInit(
  value: any
): value is DataWithResponseInit<unknown> {
  return (
    typeof value === "object" &&
    value != null &&
    "type" in value &&
    "data" in value &&
    "init" in value &&
    value.type === "DataWithResponseInit"
  );
}

export function isDeferredData(value: any): value is DeferredData {
  let deferred: DeferredData = value;
  return (
    deferred &&
    typeof deferred === "object" &&
    typeof deferred.data === "object" &&
    typeof deferred.subscribe === "function" &&
    typeof deferred.cancel === "function" &&
    typeof deferred.resolveData === "function"
  );
}

function isResponse(value: any): value is Response {
  return (
    value != null &&
    typeof value.status === "number" &&
    typeof value.statusText === "string" &&
    typeof value.headers === "object" &&
    typeof value.body !== "undefined"
  );
}

function isRedirectResponse(result: any): result is Response {
  if (!isResponse(result)) {
    return false;
  }

  let status = result.status;
  let location = result.headers.get("Location");
  return status >= 300 && status <= 399 && location != null;
}

function isValidMethod(method: string): method is FormMethod | V7_FormMethod {
  return validRequestMethods.has(method.toLowerCase() as FormMethod);
}

function isMutationMethod(
  method: string
): method is MutationFormMethod | V7_MutationFormMethod {
  return validMutationMethods.has(method.toLowerCase() as MutationFormMethod);
}

async function resolveNavigationDeferredResults(
  matches: (AgnosticDataRouteMatch | null)[],
  results: Record<string, DataResult>,
  signal: AbortSignal,
  currentMatches: AgnosticDataRouteMatch[],
  currentLoaderData: RouteData
) {
  let entries = Object.entries(results);
  for (let index = 0; index < entries.length; index++) {
    let [routeId, result] = entries[index];
    let match = matches.find((m) => m?.route.id === routeId);
    // If we don't have a match, then we can have a deferred result to do
    // anything with.  This is for revalidating fetchers where the route was
    // removed during HMR
    if (!match) {
      continue;
    }

    let currentMatch = currentMatches.find(
      (m) => m.route.id === match!.route.id
    );
    let isRevalidatingLoader =
      currentMatch != null &&
      !isNewRouteInstance(currentMatch, match) &&
      (currentLoaderData && currentLoaderData[match.route.id]) !== undefined;

    if (isDeferredResult(result) && isRevalidatingLoader) {
      // Note: we do not have to touch activeDeferreds here since we race them
      // against the signal in resolveDeferredData and they'll get aborted
      // there if needed
      await resolveDeferredData(result, signal, false).then((result) => {
        if (result) {
          results[routeId] = result;
        }
      });
    }
  }
}

async function resolveFetcherDeferredResults(
  matches: (AgnosticDataRouteMatch | null)[],
  results: Record<string, DataResult>,
  revalidatingFetchers: RevalidatingFetcher[]
) {
  for (let index = 0; index < revalidatingFetchers.length; index++) {
    let { key, routeId, controller } = revalidatingFetchers[index];
    let result = results[key];
    let match = matches.find((m) => m?.route.id === routeId);
    // If we don't have a match, then we can have a deferred result to do
    // anything with.  This is for revalidating fetchers where the route was
    // removed during HMR
    if (!match) {
      continue;
    }

    if (isDeferredResult(result)) {
      // Note: we do not have to touch activeDeferreds here since we race them
      // against the signal in resolveDeferredData and they'll get aborted
      // there if needed
      invariant(
        controller,
        "Expected an AbortController for revalidating fetcher deferred result"
      );
      await resolveDeferredData(result, controller.signal, true).then(
        (result) => {
          if (result) {
            results[key] = result;
          }
        }
      );
    }
  }
}

async function resolveDeferredData(
  result: DeferredResult,
  signal: AbortSignal,
  unwrap = false
): Promise<SuccessResult | ErrorResult | undefined> {
  let aborted = await result.deferredData.resolveData(signal);
  if (aborted) {
    return;
  }

  if (unwrap) {
    try {
      return {
        type: ResultType.data,
        data: result.deferredData.unwrappedData,
      };
    } catch (e) {
      // Handle any TrackedPromise._error values encountered while unwrapping
      return {
        type: ResultType.error,
        error: e,
      };
    }
  }

  return {
    type: ResultType.data,
    data: result.deferredData.data,
  };
}

function hasNakedIndexQuery(search: string): boolean {
  return new URLSearchParams(search).getAll("index").some((v) => v === "");
}

function getTargetMatch(
  matches: AgnosticDataRouteMatch[],
  location: Location | string
) {
  let search =
    typeof location === "string" ? parsePath(location).search : location.search;
  if (
    matches[matches.length - 1].route.index &&
    hasNakedIndexQuery(search || "")
  ) {
    // Return the leaf index route when index is present
    return matches[matches.length - 1];
  }
  // Otherwise grab the deepest "path contributing" match (ignoring index and
  // pathless layout routes)
  let pathMatches = getPathContributingMatches(matches);
  return pathMatches[pathMatches.length - 1];
}

function getSubmissionFromNavigation(
  navigation: Navigation
): Submission | undefined {
  let { formMethod, formAction, formEncType, text, formData, json } =
    navigation;
  if (!formMethod || !formAction || !formEncType) {
    return;
  }

  if (text != null) {
    return {
      formMethod,
      formAction,
      formEncType,
      formData: undefined,
      json: undefined,
      text,
    };
  } else if (formData != null) {
    return {
      formMethod,
      formAction,
      formEncType,
      formData,
      json: undefined,
      text: undefined,
    };
  } else if (json !== undefined) {
    return {
      formMethod,
      formAction,
      formEncType,
      formData: undefined,
      json,
      text: undefined,
    };
  }
}

function getLoadingNavigation(
  location: Location,
  submission?: Submission
): NavigationStates["Loading"] {
  if (submission) {
    let navigation: NavigationStates["Loading"] = {
      state: "loading",
      location,
      formMethod: submission.formMethod,
      formAction: submission.formAction,
      formEncType: submission.formEncType,
      formData: submission.formData,
      json: submission.json,
      text: submission.text,
    };
    return navigation;
  } else {
    let navigation: NavigationStates["Loading"] = {
      state: "loading",
      location,
      formMethod: undefined,
      formAction: undefined,
      formEncType: undefined,
      formData: undefined,
      json: undefined,
      text: undefined,
    };
    return navigation;
  }
}

function getSubmittingNavigation(
  location: Location,
  submission: Submission
): NavigationStates["Submitting"] {
  let navigation: NavigationStates["Submitting"] = {
    state: "submitting",
    location,
    formMethod: submission.formMethod,
    formAction: submission.formAction,
    formEncType: submission.formEncType,
    formData: submission.formData,
    json: submission.json,
    text: submission.text,
  };
  return navigation;
}

function getLoadingFetcher(
  submission?: Submission,
  data?: Fetcher["data"]
): FetcherStates["Loading"] {
  if (submission) {
    let fetcher: FetcherStates["Loading"] = {
      state: "loading",
      formMethod: submission.formMethod,
      formAction: submission.formAction,
      formEncType: submission.formEncType,
      formData: submission.formData,
      json: submission.json,
      text: submission.text,
      data,
    };
    return fetcher;
  } else {
    let fetcher: FetcherStates["Loading"] = {
      state: "loading",
      formMethod: undefined,
      formAction: undefined,
      formEncType: undefined,
      formData: undefined,
      json: undefined,
      text: undefined,
      data,
    };
    return fetcher;
  }
}

function getSubmittingFetcher(
  submission: Submission,
  existingFetcher?: Fetcher
): FetcherStates["Submitting"] {
  let fetcher: FetcherStates["Submitting"] = {
    state: "submitting",
    formMethod: submission.formMethod,
    formAction: submission.formAction,
    formEncType: submission.formEncType,
    formData: submission.formData,
    json: submission.json,
    text: submission.text,
    data: existingFetcher ? existingFetcher.data : undefined,
  };
  return fetcher;
}

function getDoneFetcher(data: Fetcher["data"]): FetcherStates["Idle"] {
  let fetcher: FetcherStates["Idle"] = {
    state: "idle",
    formMethod: undefined,
    formAction: undefined,
    formEncType: undefined,
    formData: undefined,
    json: undefined,
    text: undefined,
    data,
  };
  return fetcher;
}

function restoreAppliedTransitions(
  _window: Window,
  transitions: Map<string, Set<string>>
) {
  try {
    let sessionPositions = _window.sessionStorage.getItem(
      TRANSITIONS_STORAGE_KEY
    );
    if (sessionPositions) {
      let json = JSON.parse(sessionPositions);
      for (let [k, v] of Object.entries(json || {})) {
        if (v && Array.isArray(v)) {
          transitions.set(k, new Set(v || []));
        }
      }
    }
  } catch (e) {
    // no-op, use default empty object
  }
}

function persistAppliedTransitions(
  _window: Window,
  transitions: Map<string, Set<string>>
) {
  if (transitions.size > 0) {
    let json: Record<string, string[]> = {};
    for (let [k, v] of transitions) {
      json[k] = [...v];
    }
    try {
      _window.sessionStorage.setItem(
        TRANSITIONS_STORAGE_KEY,
        JSON.stringify(json)
      );
    } catch (error) {
      warning(
        false,
        `Failed to save applied view transitions in sessionStorage (${error}).`
      );
    }
  }
}
//#endregion<|MERGE_RESOLUTION|>--- conflicted
+++ resolved
@@ -391,13 +391,8 @@
   future?: Partial<FutureConfig>;
   hydrationData?: HydrationState;
   window?: Window;
-<<<<<<< HEAD
-  unstable_patchRoutesOnNavigation?: AgnosticPatchRoutesOnNavigationFunction;
   dataStrategy?: DataStrategyFunction;
-=======
   patchRoutesOnNavigation?: AgnosticPatchRoutesOnNavigationFunction;
-  unstable_dataStrategy?: DataStrategyFunction;
->>>>>>> 25e49819
 }
 
 /**
@@ -802,13 +797,8 @@
   );
   let inFlightDataRoutes: AgnosticDataRouteObject[] | undefined;
   let basename = init.basename || "/";
-<<<<<<< HEAD
   let dataStrategyImpl = init.dataStrategy || defaultDataStrategy;
-  let patchRoutesOnNavigationImpl = init.unstable_patchRoutesOnNavigation;
-=======
-  let dataStrategyImpl = init.unstable_dataStrategy || defaultDataStrategy;
   let patchRoutesOnNavigationImpl = init.patchRoutesOnNavigation;
->>>>>>> 25e49819
 
   // Config driven behavior flags
   let future: FutureConfig = {
