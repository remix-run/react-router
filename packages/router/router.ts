import type { History, Location, Path, To } from "./history";
import {
  Action as HistoryAction,
  createLocation,
  createPath,
  invariant,
  parsePath,
  warning,
} from "./history";
import type {
  DataResult,
  DeferredData,
  AgnosticDataRouteMatch,
  AgnosticDataRouteObject,
  DeferredResult,
  ErrorResult,
  FormEncType,
  FormMethod,
  DetectErrorBoundaryFunction,
  RedirectResult,
  RouteData,
  AgnosticRouteObject,
  Submission,
  SuccessResult,
  AgnosticRouteMatch,
  ShouldRevalidateFunction,
  RouteManifest,
  ImmutableRouteKey,
  ActionFunction,
  LoaderFunction,
  V7_MutationFormMethod,
  V7_FormMethod,
  HTMLFormMethod,
  MutationFormMethod,
  MapRoutePropertiesFunction,
} from "./utils";
import {
  ErrorResponse,
  ResultType,
  convertRoutesToDataRoutes,
  getPathContributingMatches,
  immutableRouteKeys,
  isRouteErrorResponse,
  joinPaths,
  matchRoutes,
  resolveTo,
  stripBasename,
} from "./utils";

////////////////////////////////////////////////////////////////////////////////
//#region Types and Constants
////////////////////////////////////////////////////////////////////////////////

/**
 * A Router instance manages all navigation and data loading/mutations
 */
export interface Router {
  /**
   * @internal
   * PRIVATE - DO NOT USE
   *
   * Return the basename for the router
   */
  get basename(): RouterInit["basename"];

  /**
   * @internal
   * PRIVATE - DO NOT USE
   *
   * Return the current state of the router
   */
  get state(): RouterState;

  /**
   * @internal
   * PRIVATE - DO NOT USE
   *
   * Return the routes for this router instance
   */
  get routes(): AgnosticDataRouteObject[];

  /**
   * @internal
   * PRIVATE - DO NOT USE
   *
   * Initialize the router, including adding history listeners and kicking off
   * initial data fetches.  Returns a function to cleanup listeners and abort
   * any in-progress loads
   */
  initialize(): Router;

  /**
   * @internal
   * PRIVATE - DO NOT USE
   *
   * Subscribe to router.state updates
   *
   * @param fn function to call with the new state
   */
  subscribe(fn: RouterSubscriber): () => void;

  /**
   * @internal
   * PRIVATE - DO NOT USE
   *
   * Enable scroll restoration behavior in the router
   *
   * @param savedScrollPositions Object that will manage positions, in case
   *                             it's being restored from sessionStorage
   * @param getScrollPosition    Function to get the active Y scroll position
   * @param getKey               Function to get the key to use for restoration
   */
  enableScrollRestoration(
    savedScrollPositions: Record<string, number>,
    getScrollPosition: GetScrollPositionFunction,
    getKey?: GetScrollRestorationKeyFunction
  ): () => void;

  /**
   * @internal
   * PRIVATE - DO NOT USE
   *
   * Navigate forward/backward in the history stack
   * @param to Delta to move in the history stack
   */
  navigate(to: number): Promise<void>;

  /**
   * Navigate to the given path
   * @param to Path to navigate to
   * @param opts Navigation options (method, submission, etc.)
   */
  navigate(to: To | null, opts?: RouterNavigateOptions): Promise<void>;

  /**
   * @internal
   * PRIVATE - DO NOT USE
   *
   * Trigger a fetcher load/submission
   *
   * @param key     Fetcher key
   * @param routeId Route that owns the fetcher
   * @param href    href to fetch
   * @param opts    Fetcher options, (method, submission, etc.)
   */
  fetch(
    key: string,
    routeId: string,
    href: string | null,
    opts?: RouterFetchOptions
  ): void;

  /**
   * @internal
   * PRIVATE - DO NOT USE
   *
   * Trigger a revalidation of all current route loaders and fetcher loads
   */
  revalidate(): void;

  /**
   * @internal
   * PRIVATE - DO NOT USE
   *
   * Utility function to create an href for the given location
   * @param location
   */
  createHref(location: Location | URL): string;

  /**
   * @internal
   * PRIVATE - DO NOT USE
   *
   * Utility function to URL encode a destination path according to the internal
   * history implementation
   * @param to
   */
  encodeLocation(to: To): Path;

  /**
   * @internal
   * PRIVATE - DO NOT USE
   *
   * Get/create a fetcher for the given key
   * @param key
   */
  getFetcher<TData = any>(key?: string): Fetcher<TData>;

  /**
   * @internal
   * PRIVATE - DO NOT USE
   *
   * Delete the fetcher for a given key
   * @param key
   */
  deleteFetcher(key?: string): void;

  /**
   * @internal
   * PRIVATE - DO NOT USE
   *
   * Cleanup listeners and abort any in-progress loads
   */
  dispose(): void;

  /**
   * @internal
   * PRIVATE - DO NOT USE
   *
   * Get a navigation blocker
   * @param key The identifier for the blocker
   * @param fn The blocker function implementation
   */
  getBlocker(key: string, fn: BlockerFunction): Blocker;

  /**
   * @internal
   * PRIVATE - DO NOT USE
   *
   * Delete a navigation blocker
   * @param key The identifier for the blocker
   */
  deleteBlocker(key: string): void;

  /**
   * @internal
   * PRIVATE - DO NOT USE
   *
   * HMR needs to pass in-flight route updates to React Router
   * TODO: Replace this with granular route update APIs (addRoute, updateRoute, deleteRoute)
   */
  _internalSetRoutes(routes: AgnosticRouteObject[]): void;

  /**
   * @internal
   * PRIVATE - DO NOT USE
   *
   * Internal fetch AbortControllers accessed by unit tests
   */
  _internalFetchControllers: Map<string, AbortController>;

  /**
   * @internal
   * PRIVATE - DO NOT USE
   *
   * Internal pending DeferredData instances accessed by unit tests
   */
  _internalActiveDeferreds: Map<string, DeferredData>;
}

/**
 * State maintained internally by the router.  During a navigation, all states
 * reflect the the "old" location unless otherwise noted.
 */
export interface RouterState {
  /**
   * The action of the most recent navigation
   */
  historyAction: HistoryAction;

  /**
   * The current location reflected by the router
   */
  location: Location;

  /**
   * The current set of route matches
   */
  matches: AgnosticDataRouteMatch[];

  /**
   * Tracks whether we've completed our initial data load
   */
  initialized: boolean;

  /**
   * Current scroll position we should start at for a new view
   *  - number -> scroll position to restore to
   *  - false -> do not restore scroll at all (used during submissions)
   *  - null -> don't have a saved position, scroll to hash or top of page
   */
  restoreScrollPosition: number | false | null;

  /**
   * Indicate whether this navigation should skip resetting the scroll position
   * if we are unable to restore the scroll position
   */
  preventScrollReset: boolean;

  /**
   * Tracks the state of the current navigation
   */
  navigation: Navigation;

  /**
   * Tracks any in-progress revalidations
   */
  revalidation: RevalidationState;

  /**
   * Data from the loaders for the current matches
   */
  loaderData: RouteData;

  /**
   * Data from the action for the current matches
   */
  actionData: RouteData | null;

  /**
   * Errors caught from loaders for the current matches
   */
  errors: RouteData | null;

  /**
   * Map of current fetchers
   */
  fetchers: Map<string, Fetcher>;

  /**
   * Map of current blockers
   */
  blockers: Map<string, Blocker>;
}

/**
 * Data that can be passed into hydrate a Router from SSR
 */
export type HydrationState = Partial<
  Pick<RouterState, "loaderData" | "actionData" | "errors">
>;

/**
 * Future flags to toggle new feature behavior
 */
export interface FutureConfig {
  v7_normalizeFormMethod: boolean;
  v7_prependBasename: boolean;
}

/**
 * Initialization options for createRouter
 */
export interface RouterInit {
  routes: AgnosticRouteObject[];
  history: History;
  basename?: string;
  /**
   * @deprecated Use `mapRouteProperties` instead
   */
  detectErrorBoundary?: DetectErrorBoundaryFunction;
  mapRouteProperties?: MapRoutePropertiesFunction;
  future?: Partial<FutureConfig>;
  hydrationData?: HydrationState;
  window?: Window;
}

/**
 * State returned from a server-side query() call
 */
export interface StaticHandlerContext {
  basename: Router["basename"];
  location: RouterState["location"];
  matches: RouterState["matches"];
  loaderData: RouterState["loaderData"];
  actionData: RouterState["actionData"];
  errors: RouterState["errors"];
  statusCode: number;
  loaderHeaders: Record<string, Headers>;
  actionHeaders: Record<string, Headers>;
  activeDeferreds: Record<string, DeferredData> | null;
  _deepestRenderedBoundaryId?: string | null;
}

/**
 * A StaticHandler instance manages a singular SSR navigation/fetch event
 */
export interface StaticHandler {
  dataRoutes: AgnosticDataRouteObject[];
  query(
    request: Request,
    opts?: { requestContext?: unknown }
  ): Promise<StaticHandlerContext | Response>;
  queryRoute(
    request: Request,
    opts?: { routeId?: string; requestContext?: unknown }
  ): Promise<any>;
}

/**
 * Subscriber function signature for changes to router state
 */
export interface RouterSubscriber {
  (state: RouterState): void;
}

interface UseMatchesMatch {
  id: string;
  pathname: string;
  params: AgnosticRouteMatch["params"];
  data: unknown;
  handle: unknown;
}

/**
 * Function signature for determining the key to be used in scroll restoration
 * for a given location
 */
export interface GetScrollRestorationKeyFunction {
  (location: Location, matches: UseMatchesMatch[]): string | null;
}

/**
 * Function signature for determining the current scroll position
 */
export interface GetScrollPositionFunction {
  (): number;
}

export type RelativeRoutingType = "route" | "path";

// Allowed for any navigation or fetch
type BaseNavigateOrFetchOptions = {
  preventScrollReset?: boolean;
  relative?: RelativeRoutingType;
};

// Only allowed for navigations
type BaseNavigateOptions = BaseNavigateOrFetchOptions & {
  replace?: boolean;
  state?: any;
  fromRouteId?: string;
};

// Only allowed for submission navigations
type BaseSubmissionOptions = {
  formMethod?: HTMLFormMethod;
  formEncType?: FormEncType;
} & (
  | { formData: FormData; body?: undefined }
  | { formData?: undefined; body: any }
);

/**
 * Options for a navigate() call for a normal (non-submission) navigation
 */
type LinkNavigateOptions = BaseNavigateOptions;

/**
 * Options for a navigate() call for a submission navigation
 */
type SubmissionNavigateOptions = BaseNavigateOptions & BaseSubmissionOptions;

/**
 * Options to pass to navigate() for a navigation
 */
export type RouterNavigateOptions =
  | LinkNavigateOptions
  | SubmissionNavigateOptions;

/**
 * Options for a fetch() load
 */
type LoadFetchOptions = BaseNavigateOrFetchOptions;

/**
 * Options for a fetch() submission
 */
type SubmitFetchOptions = BaseNavigateOrFetchOptions & BaseSubmissionOptions;

/**
 * Options to pass to fetch()
 */
export type RouterFetchOptions = LoadFetchOptions | SubmitFetchOptions;

/**
 * Potential states for state.navigation
 */
export type NavigationStates = {
  Idle: {
    state: "idle";
    location: undefined;
    formMethod: undefined;
    formAction: undefined;
    formEncType: undefined;
    text: undefined;
    formData: undefined;
    json: undefined;
  };
  Loading: {
    state: "loading";
    location: Location;
    formMethod: Submission["formMethod"] | undefined;
    formAction: Submission["formAction"] | undefined;
    formEncType: Submission["formEncType"] | undefined;
    text: Submission["text"] | undefined;
    formData: Submission["formData"] | undefined;
    json: Submission["json"] | undefined;
  };
  Submitting: {
    state: "submitting";
    location: Location;
    formMethod: Submission["formMethod"];
    formAction: Submission["formAction"];
    formEncType: Submission["formEncType"];
    text: Submission["text"];
    formData: Submission["formData"];
    json: Submission["json"];
  };
};

export type Navigation = NavigationStates[keyof NavigationStates];

export type RevalidationState = "idle" | "loading";

/**
 * Potential states for fetchers
 */
type FetcherStates<TData = any> = {
  Idle: {
    state: "idle";
    formMethod: undefined;
    formAction: undefined;
    formEncType: undefined;
    text: undefined;
    formData: undefined;
    json: undefined;
    data: TData | undefined;
    " _hasFetcherDoneAnything "?: boolean;
  };
  Loading: {
    state: "loading";
    formMethod: Submission["formMethod"] | undefined;
    formAction: Submission["formAction"] | undefined;
    formEncType: Submission["formEncType"] | undefined;
    text: Submission["text"] | undefined;
    formData: Submission["formData"] | undefined;
    json: Submission["json"] | undefined;
    data: TData | undefined;
    " _hasFetcherDoneAnything "?: boolean;
  };
  Submitting: {
    state: "submitting";
    formMethod: Submission["formMethod"];
    formAction: Submission["formAction"];
    formEncType: Submission["formEncType"];
    text: Submission["text"];
    formData: Submission["formData"];
    json: Submission["json"];
    data: TData | undefined;
    " _hasFetcherDoneAnything "?: boolean;
  };
};

export type Fetcher<TData = any> =
  FetcherStates<TData>[keyof FetcherStates<TData>];

interface BlockerBlocked {
  state: "blocked";
  reset(): void;
  proceed(): void;
  location: Location;
}

interface BlockerUnblocked {
  state: "unblocked";
  reset: undefined;
  proceed: undefined;
  location: undefined;
}

interface BlockerProceeding {
  state: "proceeding";
  reset: undefined;
  proceed: undefined;
  location: Location;
}

export type Blocker = BlockerUnblocked | BlockerBlocked | BlockerProceeding;

export type BlockerFunction = (args: {
  currentLocation: Location;
  nextLocation: Location;
  historyAction: HistoryAction;
}) => boolean;

interface ShortCircuitable {
  /**
   * startNavigation does not need to complete the navigation because we
   * redirected or got interrupted
   */
  shortCircuited?: boolean;
}

interface HandleActionResult extends ShortCircuitable {
  /**
   * Error thrown from the current action, keyed by the route containing the
   * error boundary to render the error.  To be committed to the state after
   * loaders have completed
   */
  pendingActionError?: RouteData;
  /**
   * Data returned from the current action, keyed by the route owning the action.
   * To be committed to the state after loaders have completed
   */
  pendingActionData?: RouteData;
}

interface HandleLoadersResult extends ShortCircuitable {
  /**
   * loaderData returned from the current set of loaders
   */
  loaderData?: RouterState["loaderData"];
  /**
   * errors thrown from the current set of loaders
   */
  errors?: RouterState["errors"];
}

/**
 * Cached info for active fetcher.load() instances so they can participate
 * in revalidation
 */
interface FetchLoadMatch {
  routeId: string;
  path: string;
}

/**
 * Identified fetcher.load() calls that need to be revalidated
 */
interface RevalidatingFetcher extends FetchLoadMatch {
  key: string;
  match: AgnosticDataRouteMatch | null;
  matches: AgnosticDataRouteMatch[] | null;
  controller: AbortController | null;
}

/**
 * Wrapper object to allow us to throw any response out from callLoaderOrAction
 * for queryRouter while preserving whether or not it was thrown or returned
 * from the loader/action
 */
interface QueryRouteResponse {
  type: ResultType.data | ResultType.error;
  response: Response;
}

const validMutationMethodsArr: MutationFormMethod[] = [
  "post",
  "put",
  "patch",
  "delete",
];
const validMutationMethods = new Set<MutationFormMethod>(
  validMutationMethodsArr
);

const validRequestMethodsArr: FormMethod[] = [
  "get",
  ...validMutationMethodsArr,
];
const validRequestMethods = new Set<FormMethod>(validRequestMethodsArr);

const redirectStatusCodes = new Set([301, 302, 303, 307, 308]);
const redirectPreserveMethodStatusCodes = new Set([307, 308]);

export const IDLE_NAVIGATION: NavigationStates["Idle"] = {
  state: "idle",
  location: undefined,
  formMethod: undefined,
  formAction: undefined,
  formEncType: undefined,
  text: undefined,
  formData: undefined,
  json: undefined,
};

export const IDLE_FETCHER: FetcherStates["Idle"] = {
  state: "idle",
  data: undefined,
  formMethod: undefined,
  formAction: undefined,
  formEncType: undefined,
  text: undefined,
  formData: undefined,
  json: undefined,
};

export const IDLE_BLOCKER: BlockerUnblocked = {
  state: "unblocked",
  proceed: undefined,
  reset: undefined,
  location: undefined,
};

const ABSOLUTE_URL_REGEX = /^(?:[a-z][a-z0-9+.-]*:|\/\/)/i;

const defaultMapRouteProperties: MapRoutePropertiesFunction = (route) => ({
  hasErrorBoundary: Boolean(route.hasErrorBoundary),
});

//#endregion

////////////////////////////////////////////////////////////////////////////////
//#region createRouter
////////////////////////////////////////////////////////////////////////////////

/**
 * Create a router and listen to history POP navigations
 */
export function createRouter(init: RouterInit): Router {
  const routerWindow = init.window
    ? init.window
    : typeof window !== "undefined"
    ? window
    : undefined;
  const isBrowser =
    typeof routerWindow !== "undefined" &&
    typeof routerWindow.document !== "undefined" &&
    typeof routerWindow.document.createElement !== "undefined";
  const isServer = !isBrowser;

  invariant(
    init.routes.length > 0,
    "You must provide a non-empty routes array to createRouter"
  );

  let mapRouteProperties: MapRoutePropertiesFunction;
  if (init.mapRouteProperties) {
    mapRouteProperties = init.mapRouteProperties;
  } else if (init.detectErrorBoundary) {
    // If they are still using the deprecated version, wrap it with the new API
    let detectErrorBoundary = init.detectErrorBoundary;
    mapRouteProperties = (route) => ({
      hasErrorBoundary: detectErrorBoundary(route),
    });
  } else {
    mapRouteProperties = defaultMapRouteProperties;
  }

  // Routes keyed by ID
  let manifest: RouteManifest = {};
  // Routes in tree format for matching
  let dataRoutes = convertRoutesToDataRoutes(
    init.routes,
    mapRouteProperties,
    undefined,
    manifest
  );
  let inFlightDataRoutes: AgnosticDataRouteObject[] | undefined;
  let basename = init.basename || "/";
  // Config driven behavior flags
  let future: FutureConfig = {
    v7_normalizeFormMethod: false,
    v7_prependBasename: false,
    ...init.future,
  };
  // Cleanup function for history
  let unlistenHistory: (() => void) | null = null;
  // Externally-provided functions to call on all state changes
  let subscribers = new Set<RouterSubscriber>();
  // Externally-provided object to hold scroll restoration locations during routing
  let savedScrollPositions: Record<string, number> | null = null;
  // Externally-provided function to get scroll restoration keys
  let getScrollRestorationKey: GetScrollRestorationKeyFunction | null = null;
  // Externally-provided function to get current scroll position
  let getScrollPosition: GetScrollPositionFunction | null = null;
  // One-time flag to control the initial hydration scroll restoration.  Because
  // we don't get the saved positions from <ScrollRestoration /> until _after_
  // the initial render, we need to manually trigger a separate updateState to
  // send along the restoreScrollPosition
  // Set to true if we have `hydrationData` since we assume we were SSR'd and that
  // SSR did the initial scroll restoration.
  let initialScrollRestored = init.hydrationData != null;

  let initialMatches = matchRoutes(dataRoutes, init.history.location, basename);
  let initialErrors: RouteData | null = null;

  if (initialMatches == null) {
    // If we do not match a user-provided-route, fall back to the root
    // to allow the error boundary to take over
    let error = getInternalRouterError(404, {
      pathname: init.history.location.pathname,
    });
    let { matches, route } = getShortCircuitMatches(dataRoutes);
    initialMatches = matches;
    initialErrors = { [route.id]: error };
  }

  let initialized =
    // All initialMatches need to be loaded before we're ready.  If we have lazy
    // functions around still then we'll need to run them in initialize()
    !initialMatches.some((m) => m.route.lazy) &&
    // And we have to either have no loaders or have been provided hydrationData
    (!initialMatches.some((m) => m.route.loader) || init.hydrationData != null);

  let router: Router;
  let state: RouterState = {
    historyAction: init.history.action,
    location: init.history.location,
    matches: initialMatches,
    initialized,
    navigation: IDLE_NAVIGATION,
    // Don't restore on initial updateState() if we were SSR'd
    restoreScrollPosition: init.hydrationData != null ? false : null,
    preventScrollReset: false,
    revalidation: "idle",
    loaderData: (init.hydrationData && init.hydrationData.loaderData) || {},
    actionData: (init.hydrationData && init.hydrationData.actionData) || null,
    errors: (init.hydrationData && init.hydrationData.errors) || initialErrors,
    fetchers: new Map(),
    blockers: new Map(),
  };

  // -- Stateful internal variables to manage navigations --
  // Current navigation in progress (to be committed in completeNavigation)
  let pendingAction: HistoryAction = HistoryAction.Pop;

  // Should the current navigation prevent the scroll reset if scroll cannot
  // be restored?
  let pendingPreventScrollReset = false;

  // AbortController for the active navigation
  let pendingNavigationController: AbortController | null;

  // We use this to avoid touching history in completeNavigation if a
  // revalidation is entirely uninterrupted
  let isUninterruptedRevalidation = false;

  // Use this internal flag to force revalidation of all loaders:
  //  - submissions (completed or interrupted)
  //  - useRevalidator()
  //  - X-Remix-Revalidate (from redirect)
  let isRevalidationRequired = false;

  // Use this internal array to capture routes that require revalidation due
  // to a cancelled deferred on action submission
  let cancelledDeferredRoutes: string[] = [];

  // Use this internal array to capture fetcher loads that were cancelled by an
  // action navigation and require revalidation
  let cancelledFetcherLoads: string[] = [];

  // AbortControllers for any in-flight fetchers
  let fetchControllers = new Map<string, AbortController>();

  // Track loads based on the order in which they started
  let incrementingLoadId = 0;

  // Track the outstanding pending navigation data load to be compared against
  // the globally incrementing load when a fetcher load lands after a completed
  // navigation
  let pendingNavigationLoadId = -1;

  // Fetchers that triggered data reloads as a result of their actions
  let fetchReloadIds = new Map<string, number>();

  // Fetchers that triggered redirect navigations
  let fetchRedirectIds = new Set<string>();

  // Most recent href/match for fetcher.load calls for fetchers
  let fetchLoadMatches = new Map<string, FetchLoadMatch>();

  // Store DeferredData instances for active route matches.  When a
  // route loader returns defer() we stick one in here.  Then, when a nested
  // promise resolves we update loaderData.  If a new navigation starts we
  // cancel active deferreds for eliminated routes.
  let activeDeferreds = new Map<string, DeferredData>();

  // Store blocker functions in a separate Map outside of router state since
  // we don't need to update UI state if they change
  let blockerFunctions = new Map<string, BlockerFunction>();

  // Flag to ignore the next history update, so we can revert the URL change on
  // a POP navigation that was blocked by the user without touching router state
  let ignoreNextHistoryUpdate = false;

  // Initialize the router, all side effects should be kicked off from here.
  // Implemented as a Fluent API for ease of:
  //   let router = createRouter(init).initialize();
  function initialize() {
    // If history informs us of a POP navigation, start the navigation but do not update
    // state.  We'll update our own state once the navigation completes
    unlistenHistory = init.history.listen(
      ({ action: historyAction, location, delta }) => {
        // Ignore this event if it was just us resetting the URL from a
        // blocked POP navigation
        if (ignoreNextHistoryUpdate) {
          ignoreNextHistoryUpdate = false;
          return;
        }

        warning(
          blockerFunctions.size === 0 || delta != null,
          "You are trying to use a blocker on a POP navigation to a location " +
            "that was not created by @remix-run/router. This will fail silently in " +
            "production. This can happen if you are navigating outside the router " +
            "via `window.history.pushState`/`window.location.hash` instead of using " +
            "router navigation APIs.  This can also happen if you are using " +
            "createHashRouter and the user manually changes the URL."
        );

        let blockerKey = shouldBlockNavigation({
          currentLocation: state.location,
          nextLocation: location,
          historyAction,
        });

        if (blockerKey && delta != null) {
          // Restore the URL to match the current UI, but don't update router state
          ignoreNextHistoryUpdate = true;
          init.history.go(delta * -1);

          // Put the blocker into a blocked state
          updateBlocker(blockerKey, {
            state: "blocked",
            location,
            proceed() {
              updateBlocker(blockerKey!, {
                state: "proceeding",
                proceed: undefined,
                reset: undefined,
                location,
              });
              // Re-do the same POP navigation we just blocked
              init.history.go(delta);
            },
            reset() {
              deleteBlocker(blockerKey!);
              updateState({ blockers: new Map(router.state.blockers) });
            },
          });
          return;
        }

        return startNavigation(historyAction, location);
      }
    );

    // Kick off initial data load if needed.  Use Pop to avoid modifying history
    // Note we don't do any handling of lazy here.  For SPA's it'll get handled
    // in the normal navigation flow.  For SSR it's expected that lazy modules are
    // resolved prior to router creation since we can't go into a fallbackElement
    // UI for SSR'd apps
    if (!state.initialized) {
      startNavigation(HistoryAction.Pop, state.location);
    }

    return router;
  }

  // Clean up a router and it's side effects
  function dispose() {
    if (unlistenHistory) {
      unlistenHistory();
    }
    subscribers.clear();
    pendingNavigationController && pendingNavigationController.abort();
    state.fetchers.forEach((_, key) => deleteFetcher(key));
    state.blockers.forEach((_, key) => deleteBlocker(key));
  }

  // Subscribe to state updates for the router
  function subscribe(fn: RouterSubscriber) {
    subscribers.add(fn);
    return () => subscribers.delete(fn);
  }

  // Update our state and notify the calling context of the change
  function updateState(newState: Partial<RouterState>): void {
    state = {
      ...state,
      ...newState,
    };
    subscribers.forEach((subscriber) => subscriber(state));
  }

  // Complete a navigation returning the state.navigation back to the IDLE_NAVIGATION
  // and setting state.[historyAction/location/matches] to the new route.
  // - Location is a required param
  // - Navigation will always be set to IDLE_NAVIGATION
  // - Can pass any other state in newState
  function completeNavigation(
    location: Location,
    newState: Partial<Omit<RouterState, "action" | "location" | "navigation">>
  ): void {
    // Deduce if we're in a loading/actionReload state:
    // - We have committed actionData in the store
    // - The current navigation was a mutation submission
    // - We're past the submitting state and into the loading state
    // - The location being loaded is not the result of a redirect
    let isActionReload =
      state.actionData != null &&
      state.navigation.formMethod != null &&
      isMutationMethod(state.navigation.formMethod) &&
      state.navigation.state === "loading" &&
      location.state?._isRedirect !== true;

    let actionData: RouteData | null;
    if (newState.actionData) {
      if (Object.keys(newState.actionData).length > 0) {
        actionData = newState.actionData;
      } else {
        // Empty actionData -> clear prior actionData due to an action error
        actionData = null;
      }
    } else if (isActionReload) {
      // Keep the current data if we're wrapping up the action reload
      actionData = state.actionData;
    } else {
      // Clear actionData on any other completed navigations
      actionData = null;
    }

    // Always preserve any existing loaderData from re-used routes
    let loaderData = newState.loaderData
      ? mergeLoaderData(
          state.loaderData,
          newState.loaderData,
          newState.matches || [],
          newState.errors
        )
      : state.loaderData;

    // On a successful navigation we can assume we got through all blockers
    // so we can start fresh
    for (let [key] of blockerFunctions) {
      deleteBlocker(key);
    }

    // Always respect the user flag.  Otherwise don't reset on mutation
    // submission navigations unless they redirect
    let preventScrollReset =
      pendingPreventScrollReset === true ||
      (state.navigation.formMethod != null &&
        isMutationMethod(state.navigation.formMethod) &&
        location.state?._isRedirect !== true);

    if (inFlightDataRoutes) {
      dataRoutes = inFlightDataRoutes;
      inFlightDataRoutes = undefined;
    }

    if (isUninterruptedRevalidation) {
      // If this was an uninterrupted revalidation then do not touch history
    } else if (pendingAction === HistoryAction.Pop) {
      // Do nothing for POP - URL has already been updated
    } else if (pendingAction === HistoryAction.Push) {
      init.history.push(location, location.state);
    } else if (pendingAction === HistoryAction.Replace) {
      init.history.replace(location, location.state);
    }

    updateState({
      ...newState, // matches, errors, fetchers go through as-is
      actionData,
      loaderData,
      historyAction: pendingAction,
      location,
      initialized: true,
      navigation: IDLE_NAVIGATION,
      revalidation: "idle",
      restoreScrollPosition: getSavedScrollPosition(
        location,
        newState.matches || state.matches
      ),
      preventScrollReset,
      blockers: new Map(state.blockers),
    });

    // Reset stateful navigation vars
    pendingAction = HistoryAction.Pop;
    pendingPreventScrollReset = false;
    isUninterruptedRevalidation = false;
    isRevalidationRequired = false;
    cancelledDeferredRoutes = [];
    cancelledFetcherLoads = [];
  }

  // Trigger a navigation event, which can either be a numerical POP or a PUSH
  // replace with an optional submission
  async function navigate(
    to: number | To | null,
    opts?: RouterNavigateOptions
  ): Promise<void> {
    if (typeof to === "number") {
      init.history.go(to);
      return;
    }

    let normalizedPath = normalizeTo(
      state.location,
      state.matches,
      basename,
      future.v7_prependBasename,
      to,
      opts?.fromRouteId,
      opts?.relative
    );
    let { path, submission, error } = normalizeNavigateOptions(
      future.v7_normalizeFormMethod,
      false,
      normalizedPath,
      opts
    );

    let currentLocation = state.location;
    let nextLocation = createLocation(state.location, path, opts && opts.state);

    // When using navigate as a PUSH/REPLACE we aren't reading an already-encoded
    // URL from window.location, so we need to encode it here so the behavior
    // remains the same as POP and non-data-router usages.  new URL() does all
    // the same encoding we'd get from a history.pushState/window.location read
    // without having to touch history
    nextLocation = {
      ...nextLocation,
      ...init.history.encodeLocation(nextLocation),
    };

    let userReplace = opts && opts.replace != null ? opts.replace : undefined;

    let historyAction = HistoryAction.Push;

    if (userReplace === true) {
      historyAction = HistoryAction.Replace;
    } else if (userReplace === false) {
      // no-op
    } else if (
      submission != null &&
      isMutationMethod(submission.formMethod) &&
      submission.formAction === state.location.pathname + state.location.search
    ) {
      // By default on submissions to the current location we REPLACE so that
      // users don't have to double-click the back button to get to the prior
      // location.  If the user redirects to a different location from the
      // action/loader this will be ignored and the redirect will be a PUSH
      historyAction = HistoryAction.Replace;
    }

    let preventScrollReset =
      opts && "preventScrollReset" in opts
        ? opts.preventScrollReset === true
        : undefined;

    let blockerKey = shouldBlockNavigation({
      currentLocation,
      nextLocation,
      historyAction,
    });

    if (blockerKey) {
      // Put the blocker into a blocked state
      updateBlocker(blockerKey, {
        state: "blocked",
        location: nextLocation,
        proceed() {
          updateBlocker(blockerKey!, {
            state: "proceeding",
            proceed: undefined,
            reset: undefined,
            location: nextLocation,
          });
          // Send the same navigation through
          navigate(to, opts);
        },
        reset() {
          deleteBlocker(blockerKey!);
          updateState({ blockers: new Map(state.blockers) });
        },
      });
      return;
    }

    return await startNavigation(historyAction, nextLocation, {
      submission,
      // Send through the formData serialization error if we have one so we can
      // render at the right error boundary after we match routes
      pendingError: error,
      preventScrollReset,
      replace: opts && opts.replace,
    });
  }

  // Revalidate all current loaders.  If a navigation is in progress or if this
  // is interrupted by a navigation, allow this to "succeed" by calling all
  // loaders during the next loader round
  function revalidate() {
    interruptActiveLoads();
    updateState({ revalidation: "loading" });

    // If we're currently submitting an action, we don't need to start a new
    // navigation, we'll just let the follow up loader execution call all loaders
    if (state.navigation.state === "submitting") {
      return;
    }

    // If we're currently in an idle state, start a new navigation for the current
    // action/location and mark it as uninterrupted, which will skip the history
    // update in completeNavigation
    if (state.navigation.state === "idle") {
      startNavigation(state.historyAction, state.location, {
        startUninterruptedRevalidation: true,
      });
      return;
    }

    // Otherwise, if we're currently in a loading state, just start a new
    // navigation to the navigation.location but do not trigger an uninterrupted
    // revalidation so that history correctly updates once the navigation completes
    startNavigation(
      pendingAction || state.historyAction,
      state.navigation.location,
      { overrideNavigation: state.navigation }
    );
  }

  // Start a navigation to the given action/location.  Can optionally provide a
  // overrideNavigation which will override the normalLoad in the case of a redirect
  // navigation
  async function startNavigation(
    historyAction: HistoryAction,
    location: Location,
    opts?: {
      submission?: Submission;
      fetcherSubmission?: Submission;
      overrideNavigation?: Navigation;
      pendingError?: ErrorResponse;
      startUninterruptedRevalidation?: boolean;
      preventScrollReset?: boolean;
      replace?: boolean;
    }
  ): Promise<void> {
    // Abort any in-progress navigations and start a new one. Unset any ongoing
    // uninterrupted revalidations unless told otherwise, since we want this
    // new navigation to update history normally
    pendingNavigationController && pendingNavigationController.abort();
    pendingNavigationController = null;
    pendingAction = historyAction;
    isUninterruptedRevalidation =
      (opts && opts.startUninterruptedRevalidation) === true;

    // Save the current scroll position every time we start a new navigation,
    // and track whether we should reset scroll on completion
    saveScrollPosition(state.location, state.matches);
    pendingPreventScrollReset = (opts && opts.preventScrollReset) === true;

    let routesToUse = inFlightDataRoutes || dataRoutes;
    let loadingNavigation = opts && opts.overrideNavigation;
    let matches = matchRoutes(routesToUse, location, basename);

    // Short circuit with a 404 on the root error boundary if we match nothing
    if (!matches) {
      let error = getInternalRouterError(404, { pathname: location.pathname });
      let { matches: notFoundMatches, route } =
        getShortCircuitMatches(routesToUse);
      // Cancel all pending deferred on 404s since we don't keep any routes
      cancelActiveDeferreds();
      completeNavigation(location, {
        matches: notFoundMatches,
        loaderData: {},
        errors: {
          [route.id]: error,
        },
      });
      return;
    }

    // Short circuit if it's only a hash change and not a revalidation or
    // mutation submission.
    //
    // Ignore on initial page loads because since the initial load will always
    // be "same hash".  For example, on /page#hash and submit a <Form method="post">
    // which will default to a navigation to /page
    if (
      state.initialized &&
      !isRevalidationRequired &&
      isHashChangeOnly(state.location, location) &&
      !(opts && opts.submission && isMutationMethod(opts.submission.formMethod))
    ) {
      completeNavigation(location, { matches });
      return;
    }

    // Create a controller/Request for this navigation
    pendingNavigationController = new AbortController();
    let request = createClientSideRequest(
      init.history,
      location,
      pendingNavigationController.signal,
      opts && opts.submission
    );
    let pendingActionData: RouteData | undefined;
    let pendingError: RouteData | undefined;

    if (opts && opts.pendingError) {
      // If we have a pendingError, it means the user attempted a GET submission
      // with binary FormData so assign here and skip to handleLoaders.  That
      // way we handle calling loaders above the boundary etc.  It's not really
      // different from an actionError in that sense.
      pendingError = {
        [findNearestBoundary(matches).route.id]: opts.pendingError,
      };
    } else if (
      opts &&
      opts.submission &&
      isMutationMethod(opts.submission.formMethod)
    ) {
      // Call action if we received an action submission
      let actionOutput = await handleAction(
        request,
        location,
        opts.submission,
        matches,
        { replace: opts.replace }
      );

      if (actionOutput.shortCircuited) {
        return;
      }

      pendingActionData = actionOutput.pendingActionData;
      pendingError = actionOutput.pendingActionError;
      loadingNavigation = getLoadingNavigation(location, opts.submission);

      // Create a GET request for the loaders
      request = new Request(request.url, { signal: request.signal });
    }

    // Call loaders
    let { shortCircuited, loaderData, errors } = await handleLoaders(
      request,
      location,
      matches,
      loadingNavigation,
      opts && opts.submission,
      opts && opts.fetcherSubmission,
      opts && opts.replace,
      pendingActionData,
      pendingError
    );

    if (shortCircuited) {
      return;
    }

    // Clean up now that the action/loaders have completed.  Don't clean up if
    // we short circuited because pendingNavigationController will have already
    // been assigned to a new controller for the next navigation
    pendingNavigationController = null;

    completeNavigation(location, {
      matches,
      ...(pendingActionData ? { actionData: pendingActionData } : {}),
      loaderData,
      errors,
    });
  }

  // Call the action matched by the leaf route for this navigation and handle
  // redirects/errors
  async function handleAction(
    request: Request,
    location: Location,
    submission: Submission,
    matches: AgnosticDataRouteMatch[],
    opts: { replace?: boolean } = {}
  ): Promise<HandleActionResult> {
    interruptActiveLoads();

    // Put us in a submitting state
    let navigation = getSubmittingNavigation(location, submission);
    updateState({ navigation });

    // Call our action and get the result
    let result: DataResult;
    let actionMatch = getTargetMatch(matches, location);

    if (!actionMatch.route.action && !actionMatch.route.lazy) {
      result = {
        type: ResultType.error,
        error: getInternalRouterError(405, {
          method: request.method,
          pathname: location.pathname,
          routeId: actionMatch.route.id,
        }),
      };
    } else {
      result = await callLoaderOrAction(
        "action",
        request,
        actionMatch,
        matches,
        manifest,
        mapRouteProperties,
        basename
      );

      if (request.signal.aborted) {
        return { shortCircuited: true };
      }
    }

    if (isRedirectResult(result)) {
      let replace: boolean;
      if (opts && opts.replace != null) {
        replace = opts.replace;
      } else {
        // If the user didn't explicity indicate replace behavior, replace if
        // we redirected to the exact same location we're currently at to avoid
        // double back-buttons
        replace =
          result.location === state.location.pathname + state.location.search;
      }
      await startRedirectNavigation(state, result, { submission, replace });
      return { shortCircuited: true };
    }

    if (isErrorResult(result)) {
      // Store off the pending error - we use it to determine which loaders
      // to call and will commit it when we complete the navigation
      let boundaryMatch = findNearestBoundary(matches, actionMatch.route.id);

      // By default, all submissions are REPLACE navigations, but if the
      // action threw an error that'll be rendered in an errorElement, we fall
      // back to PUSH so that the user can use the back button to get back to
      // the pre-submission form location to try again
      if ((opts && opts.replace) !== true) {
        pendingAction = HistoryAction.Push;
      }

      return {
        // Send back an empty object we can use to clear out any prior actionData
        pendingActionData: {},
        pendingActionError: { [boundaryMatch.route.id]: result.error },
      };
    }

    if (isDeferredResult(result)) {
      throw getInternalRouterError(400, { type: "defer-action" });
    }

    return {
      pendingActionData: { [actionMatch.route.id]: result.data },
    };
  }

  // Call all applicable loaders for the given matches, handling redirects,
  // errors, etc.
  async function handleLoaders(
    request: Request,
    location: Location,
    matches: AgnosticDataRouteMatch[],
    overrideNavigation?: Navigation,
    submission?: Submission,
    fetcherSubmission?: Submission,
    replace?: boolean,
    pendingActionData?: RouteData,
    pendingError?: RouteData
  ): Promise<HandleLoadersResult> {
    // Figure out the right navigation we want to use for data loading
    let loadingNavigation =
      overrideNavigation || getLoadingNavigation(location, submission);

    // If this was a redirect from an action we don't have a "submission" but
    // we have it on the loading navigation so use that if available
    let activeSubmission =
      submission ||
      fetcherSubmission ||
      getSubmissionFromNavigation(loadingNavigation);

    let routesToUse = inFlightDataRoutes || dataRoutes;
    let [matchesToLoad, revalidatingFetchers] = getMatchesToLoad(
      init.history,
      state,
      matches,
      activeSubmission,
      location,
      isRevalidationRequired,
      cancelledDeferredRoutes,
      cancelledFetcherLoads,
      fetchLoadMatches,
      routesToUse,
      basename,
      pendingActionData,
      pendingError
    );

    // Cancel pending deferreds for no-longer-matched routes or routes we're
    // about to reload.  Note that if this is an action reload we would have
    // already cancelled all pending deferreds so this would be a no-op
    cancelActiveDeferreds(
      (routeId) =>
        !(matches && matches.some((m) => m.route.id === routeId)) ||
        (matchesToLoad && matchesToLoad.some((m) => m.route.id === routeId))
    );

    // Short circuit if we have no loaders to run
    if (matchesToLoad.length === 0 && revalidatingFetchers.length === 0) {
      let updatedFetchers = markFetchRedirectsDone();
      completeNavigation(location, {
        matches,
        loaderData: {},
        // Commit pending error if we're short circuiting
        errors: pendingError || null,
        ...(pendingActionData ? { actionData: pendingActionData } : {}),
        ...(updatedFetchers ? { fetchers: new Map(state.fetchers) } : {}),
      });
      return { shortCircuited: true };
    }

    // If this is an uninterrupted revalidation, we remain in our current idle
    // state.  If not, we need to switch to our loading state and load data,
    // preserving any new action data or existing action data (in the case of
    // a revalidation interrupting an actionReload)
    if (!isUninterruptedRevalidation) {
      revalidatingFetchers.forEach((rf) => {
        let fetcher = state.fetchers.get(rf.key);
        let revalidatingFetcher = getLoadingFetcher(
          undefined,
          fetcher ? fetcher.data : undefined
        );
        state.fetchers.set(rf.key, revalidatingFetcher);
      });
      let actionData = pendingActionData || state.actionData;
      updateState({
        navigation: loadingNavigation,
        ...(actionData
          ? Object.keys(actionData).length === 0
            ? { actionData: null }
            : { actionData }
          : {}),
        ...(revalidatingFetchers.length > 0
          ? { fetchers: new Map(state.fetchers) }
          : {}),
      });
    }

    pendingNavigationLoadId = ++incrementingLoadId;
    revalidatingFetchers.forEach((rf) => {
      if (rf.controller) {
        // Fetchers use an independent AbortController so that aborting a fetcher
        // (via deleteFetcher) does not abort the triggering navigation that
        // triggered the revalidation
        fetchControllers.set(rf.key, rf.controller);
      }
    });

    // Proxy navigation abort through to revalidation fetchers
    let abortPendingFetchRevalidations = () =>
      revalidatingFetchers.forEach((f) => abortFetcher(f.key));
    if (pendingNavigationController) {
      pendingNavigationController.signal.addEventListener(
        "abort",
        abortPendingFetchRevalidations
      );
    }

    let { results, loaderResults, fetcherResults } =
      await callLoadersAndMaybeResolveData(
        state.matches,
        matches,
        matchesToLoad,
        revalidatingFetchers,
        request
      );

    if (request.signal.aborted) {
      return { shortCircuited: true };
    }

    // Clean up _after_ loaders have completed.  Don't clean up if we short
    // circuited because fetchControllers would have been aborted and
    // reassigned to new controllers for the next navigation
    if (pendingNavigationController) {
      pendingNavigationController.signal.removeEventListener(
        "abort",
        abortPendingFetchRevalidations
      );
    }
    revalidatingFetchers.forEach((rf) => fetchControllers.delete(rf.key));

    // If any loaders returned a redirect Response, start a new REPLACE navigation
    let redirect = findRedirect(results);
    if (redirect) {
      await startRedirectNavigation(state, redirect, { replace });
      return { shortCircuited: true };
    }

    // Process and commit output from loaders
    let { loaderData, errors } = processLoaderData(
      state,
      matches,
      matchesToLoad,
      loaderResults,
      pendingError,
      revalidatingFetchers,
      fetcherResults,
      activeDeferreds
    );

    // Wire up subscribers to update loaderData as promises settle
    activeDeferreds.forEach((deferredData, routeId) => {
      deferredData.subscribe((aborted) => {
        // Note: No need to updateState here since the TrackedPromise on
        // loaderData is stable across resolve/reject
        // Remove this instance if we were aborted or if promises have settled
        if (aborted || deferredData.done) {
          activeDeferreds.delete(routeId);
        }
      });
    });

    let updatedFetchers = markFetchRedirectsDone();
    let didAbortFetchLoads = abortStaleFetchLoads(pendingNavigationLoadId);
    let shouldUpdateFetchers =
      updatedFetchers || didAbortFetchLoads || revalidatingFetchers.length > 0;

    return {
      loaderData,
      errors,
      ...(shouldUpdateFetchers ? { fetchers: new Map(state.fetchers) } : {}),
    };
  }

  function getFetcher<TData = any>(key: string): Fetcher<TData> {
    return state.fetchers.get(key) || IDLE_FETCHER;
  }

  // Trigger a fetcher load/submit for the given fetcher key
  function fetch(
    key: string,
    routeId: string,
    href: string | null,
    opts?: RouterFetchOptions
  ) {
    if (isServer) {
      throw new Error(
        "router.fetch() was called during the server render, but it shouldn't be. " +
          "You are likely calling a useFetcher() method in the body of your component. " +
          "Try moving it to a useEffect or a callback."
      );
    }

    if (fetchControllers.has(key)) abortFetcher(key);

    let routesToUse = inFlightDataRoutes || dataRoutes;
    let normalizedPath = normalizeTo(
      state.location,
      state.matches,
      basename,
      future.v7_prependBasename,
      href,
      routeId,
      opts?.relative
    );
    let matches = matchRoutes(routesToUse, normalizedPath, basename);

    if (!matches) {
      setFetcherError(
        key,
        routeId,
        getInternalRouterError(404, { pathname: normalizedPath })
      );
      return;
    }

    let { path, submission } = normalizeNavigateOptions(
      future.v7_normalizeFormMethod,
      true,
      normalizedPath,
      opts
    );
    let match = getTargetMatch(matches, path);

    pendingPreventScrollReset = (opts && opts.preventScrollReset) === true;

    if (submission && isMutationMethod(submission.formMethod)) {
      handleFetcherAction(key, routeId, path, match, matches, submission);
      return;
    }

    // Store off the match so we can call it's shouldRevalidate on subsequent
    // revalidations
    fetchLoadMatches.set(key, { routeId, path });
    handleFetcherLoader(key, routeId, path, match, matches, submission);
  }

  // Call the action for the matched fetcher.submit(), and then handle redirects,
  // errors, and revalidation
  async function handleFetcherAction(
    key: string,
    routeId: string,
    path: string,
    match: AgnosticDataRouteMatch,
    requestMatches: AgnosticDataRouteMatch[],
    submission: Submission
  ) {
    interruptActiveLoads();
    fetchLoadMatches.delete(key);

    if (!match.route.action && !match.route.lazy) {
      let error = getInternalRouterError(405, {
        method: submission.formMethod,
        pathname: path,
        routeId: routeId,
      });
      setFetcherError(key, routeId, error);
      return;
    }

    // Put this fetcher into it's submitting state
    let existingFetcher = state.fetchers.get(key);
    let fetcher = getSubmittingFetcher(submission, existingFetcher);
    state.fetchers.set(key, fetcher);
    updateState({ fetchers: new Map(state.fetchers) });

    // Call the action for the fetcher
    let abortController = new AbortController();
    let fetchRequest = createClientSideRequest(
      init.history,
      path,
      abortController.signal,
      submission
    );
    fetchControllers.set(key, abortController);

    let actionResult = await callLoaderOrAction(
      "action",
      fetchRequest,
      match,
      requestMatches,
      manifest,
      mapRouteProperties,
      basename
    );

    if (fetchRequest.signal.aborted) {
      // We can delete this so long as we weren't aborted by ou our own fetcher
      // re-submit which would have put _new_ controller is in fetchControllers
      if (fetchControllers.get(key) === abortController) {
        fetchControllers.delete(key);
      }
      return;
    }

    if (isRedirectResult(actionResult)) {
      fetchControllers.delete(key);
      fetchRedirectIds.add(key);
      let loadingFetcher = getLoadingFetcher(submission);
      state.fetchers.set(key, loadingFetcher);
      updateState({ fetchers: new Map(state.fetchers) });

      return startRedirectNavigation(state, actionResult, {
        submission,
        isFetchActionRedirect: true,
      });
    }

    // Process any non-redirect errors thrown
    if (isErrorResult(actionResult)) {
      setFetcherError(key, routeId, actionResult.error);
      return;
    }

    if (isDeferredResult(actionResult)) {
      throw getInternalRouterError(400, { type: "defer-action" });
    }

    // Start the data load for current matches, or the next location if we're
    // in the middle of a navigation
    let nextLocation = state.navigation.location || state.location;
    let revalidationRequest = createClientSideRequest(
      init.history,
      nextLocation,
      abortController.signal
    );
    let routesToUse = inFlightDataRoutes || dataRoutes;
    let matches =
      state.navigation.state !== "idle"
        ? matchRoutes(routesToUse, state.navigation.location, basename)
        : state.matches;

    invariant(matches, "Didn't find any matches after fetcher action");

    let loadId = ++incrementingLoadId;
    fetchReloadIds.set(key, loadId);

    let loadFetcher = getLoadingFetcher(submission, actionResult.data);
    state.fetchers.set(key, loadFetcher);

    let [matchesToLoad, revalidatingFetchers] = getMatchesToLoad(
      init.history,
      state,
      matches,
      submission,
      nextLocation,
      isRevalidationRequired,
      cancelledDeferredRoutes,
      cancelledFetcherLoads,
      fetchLoadMatches,
      routesToUse,
      basename,
      { [match.route.id]: actionResult.data },
      undefined // No need to send through errors since we short circuit above
    );

    // Put all revalidating fetchers into the loading state, except for the
    // current fetcher which we want to keep in it's current loading state which
    // contains it's action submission info + action data
    revalidatingFetchers
      .filter((rf) => rf.key !== key)
      .forEach((rf) => {
        let staleKey = rf.key;
        let existingFetcher = state.fetchers.get(staleKey);
        let revalidatingFetcher = getLoadingFetcher(
          undefined,
          existingFetcher ? existingFetcher.data : undefined
        );
        state.fetchers.set(staleKey, revalidatingFetcher);
        if (rf.controller) {
          fetchControllers.set(staleKey, rf.controller);
        }
      });

    updateState({ fetchers: new Map(state.fetchers) });

    let abortPendingFetchRevalidations = () =>
      revalidatingFetchers.forEach((rf) => abortFetcher(rf.key));

    abortController.signal.addEventListener(
      "abort",
      abortPendingFetchRevalidations
    );

    let { results, loaderResults, fetcherResults } =
      await callLoadersAndMaybeResolveData(
        state.matches,
        matches,
        matchesToLoad,
        revalidatingFetchers,
        revalidationRequest
      );

    if (abortController.signal.aborted) {
      return;
    }

    abortController.signal.removeEventListener(
      "abort",
      abortPendingFetchRevalidations
    );

    fetchReloadIds.delete(key);
    fetchControllers.delete(key);
    revalidatingFetchers.forEach((r) => fetchControllers.delete(r.key));

    let redirect = findRedirect(results);
    if (redirect) {
      return startRedirectNavigation(state, redirect);
    }

    // Process and commit output from loaders
    let { loaderData, errors } = processLoaderData(
      state,
      state.matches,
      matchesToLoad,
      loaderResults,
      undefined,
      revalidatingFetchers,
      fetcherResults,
      activeDeferreds
    );

<<<<<<< HEAD
    let doneFetcher = getDoneFetcher(actionResult.data);
    state.fetchers.set(key, doneFetcher);
=======
    // Since we let revalidations complete even if the submitting fetcher was
    // deleted, only put it back to idle if it hasn't been deleted
    if (state.fetchers.has(key)) {
      let doneFetcher: FetcherStates["Idle"] = {
        state: "idle",
        data: actionResult.data,
        formMethod: undefined,
        formAction: undefined,
        formEncType: undefined,
        formData: undefined,
        " _hasFetcherDoneAnything ": true,
      };
      state.fetchers.set(key, doneFetcher);
    }
>>>>>>> 2bf0fe97

    let didAbortFetchLoads = abortStaleFetchLoads(loadId);

    // If we are currently in a navigation loading state and this fetcher is
    // more recent than the navigation, we want the newer data so abort the
    // navigation and complete it with the fetcher data
    if (
      state.navigation.state === "loading" &&
      loadId > pendingNavigationLoadId
    ) {
      invariant(pendingAction, "Expected pending action");
      pendingNavigationController && pendingNavigationController.abort();

      completeNavigation(state.navigation.location, {
        matches,
        loaderData,
        errors,
        fetchers: new Map(state.fetchers),
      });
    } else {
      // otherwise just update with the fetcher data, preserving any existing
      // loaderData for loaders that did not need to reload.  We have to
      // manually merge here since we aren't going through completeNavigation
      updateState({
        errors,
        loaderData: mergeLoaderData(
          state.loaderData,
          loaderData,
          matches,
          errors
        ),
        ...(didAbortFetchLoads || revalidatingFetchers.length > 0
          ? { fetchers: new Map(state.fetchers) }
          : {}),
      });
      isRevalidationRequired = false;
    }
  }

  // Call the matched loader for fetcher.load(), handling redirects, errors, etc.
  async function handleFetcherLoader(
    key: string,
    routeId: string,
    path: string,
    match: AgnosticDataRouteMatch,
    matches: AgnosticDataRouteMatch[],
    submission?: Submission
  ) {
    let existingFetcher = state.fetchers.get(key);
    // Put this fetcher into it's loading state
    let loadingFetcher = getLoadingFetcher(
      submission,
      existingFetcher ? existingFetcher.data : undefined
    );
    state.fetchers.set(key, loadingFetcher);
    updateState({ fetchers: new Map(state.fetchers) });

    // Call the loader for this fetcher route match
    let abortController = new AbortController();
    let fetchRequest = createClientSideRequest(
      init.history,
      path,
      abortController.signal
    );
    fetchControllers.set(key, abortController);

    let result: DataResult = await callLoaderOrAction(
      "loader",
      fetchRequest,
      match,
      matches,
      manifest,
      mapRouteProperties,
      basename
    );

    // Deferred isn't supported for fetcher loads, await everything and treat it
    // as a normal load.  resolveDeferredData will return undefined if this
    // fetcher gets aborted, so we just leave result untouched and short circuit
    // below if that happens
    if (isDeferredResult(result)) {
      result =
        (await resolveDeferredData(result, fetchRequest.signal, true)) ||
        result;
    }

    // We can delete this so long as we weren't aborted by our our own fetcher
    // re-load which would have put _new_ controller is in fetchControllers
    if (fetchControllers.get(key) === abortController) {
      fetchControllers.delete(key);
    }

    if (fetchRequest.signal.aborted) {
      return;
    }

    // If the loader threw a redirect Response, start a new REPLACE navigation
    if (isRedirectResult(result)) {
      fetchRedirectIds.add(key);
      await startRedirectNavigation(state, result);
      return;
    }

    // Process any non-redirect errors thrown
    if (isErrorResult(result)) {
      let boundaryMatch = findNearestBoundary(state.matches, routeId);
      state.fetchers.delete(key);
      // TODO: In remix, this would reset to IDLE_NAVIGATION if it was a catch -
      // do we need to behave any differently with our non-redirect errors?
      // What if it was a non-redirect Response?
      updateState({
        fetchers: new Map(state.fetchers),
        errors: {
          [boundaryMatch.route.id]: result.error,
        },
      });
      return;
    }

    invariant(!isDeferredResult(result), "Unhandled fetcher deferred data");

    // Put the fetcher back into an idle state
    let doneFetcher = getDoneFetcher(result.data);
    state.fetchers.set(key, doneFetcher);
    updateState({ fetchers: new Map(state.fetchers) });
  }

  /**
   * Utility function to handle redirects returned from an action or loader.
   * Normally, a redirect "replaces" the navigation that triggered it.  So, for
   * example:
   *
   *  - user is on /a
   *  - user clicks a link to /b
   *  - loader for /b redirects to /c
   *
   * In a non-JS app the browser would track the in-flight navigation to /b and
   * then replace it with /c when it encountered the redirect response.  In
   * the end it would only ever update the URL bar with /c.
   *
   * In client-side routing using pushState/replaceState, we aim to emulate
   * this behavior and we also do not update history until the end of the
   * navigation (including processed redirects).  This means that we never
   * actually touch history until we've processed redirects, so we just use
   * the history action from the original navigation (PUSH or REPLACE).
   */
  async function startRedirectNavigation(
    state: RouterState,
    redirect: RedirectResult,
    {
      submission,
      replace,
      isFetchActionRedirect,
    }: {
      submission?: Submission;
      replace?: boolean;
      isFetchActionRedirect?: boolean;
    } = {}
  ) {
    if (redirect.revalidate) {
      isRevalidationRequired = true;
    }

    let redirectLocation = createLocation(
      state.location,
      redirect.location,
      // TODO: This can be removed once we get rid of useTransition in Remix v2
      {
        _isRedirect: true,
        ...(isFetchActionRedirect ? { _isFetchActionRedirect: true } : {}),
      }
    );
    invariant(
      redirectLocation,
      "Expected a location on the redirect navigation"
    );
    // Check if this an absolute external redirect that goes to a new origin
    if (ABSOLUTE_URL_REGEX.test(redirect.location) && isBrowser) {
      let url = init.history.createURL(redirect.location);
      let isDifferentBasename = stripBasename(url.pathname, basename) == null;

      if (routerWindow.location.origin !== url.origin || isDifferentBasename) {
        if (replace) {
          routerWindow.location.replace(redirect.location);
        } else {
          routerWindow.location.assign(redirect.location);
        }
        return;
      }
    }

    // There's no need to abort on redirects, since we don't detect the
    // redirect until the action/loaders have settled
    pendingNavigationController = null;

    let redirectHistoryAction =
      replace === true ? HistoryAction.Replace : HistoryAction.Push;

    // Use the incoming submission if provided, fallback on the active one in
    // state.navigation
    let activeSubmission =
      submission || getSubmissionFromNavigation(state.navigation);

    // If this was a 307/308 submission we want to preserve the HTTP method and
    // re-submit the GET/POST/PUT/PATCH/DELETE as a submission navigation to the
    // redirected location
    if (
      redirectPreserveMethodStatusCodes.has(redirect.status) &&
      activeSubmission &&
      isMutationMethod(activeSubmission.formMethod)
    ) {
      await startNavigation(redirectHistoryAction, redirectLocation, {
        submission: {
          ...activeSubmission,
          formAction: redirect.location,
        },
        // Preserve this flag across redirects
        preventScrollReset: pendingPreventScrollReset,
      });
    } else if (isFetchActionRedirect) {
      // For a fetch action redirect, we kick off a new loading navigation
      // without the fetcher submission, but we send it along for shouldRevalidate
      await startNavigation(redirectHistoryAction, redirectLocation, {
        overrideNavigation: getLoadingNavigation(redirectLocation),
        fetcherSubmission: activeSubmission,
        // Preserve this flag across redirects
        preventScrollReset: pendingPreventScrollReset,
      });
    } else {
      // If we have a submission, we will preserve it through the redirect navigation
      let overrideNavigation = getLoadingNavigation(
        redirectLocation,
        activeSubmission
      );
      await startNavigation(redirectHistoryAction, redirectLocation, {
        overrideNavigation,
        // Preserve this flag across redirects
        preventScrollReset: pendingPreventScrollReset,
      });
    }
  }

  async function callLoadersAndMaybeResolveData(
    currentMatches: AgnosticDataRouteMatch[],
    matches: AgnosticDataRouteMatch[],
    matchesToLoad: AgnosticDataRouteMatch[],
    fetchersToLoad: RevalidatingFetcher[],
    request: Request
  ) {
    // Call all navigation loaders and revalidating fetcher loaders in parallel,
    // then slice off the results into separate arrays so we can handle them
    // accordingly
    let results = await Promise.all([
      ...matchesToLoad.map((match) =>
        callLoaderOrAction(
          "loader",
          request,
          match,
          matches,
          manifest,
          mapRouteProperties,
          basename
        )
      ),
      ...fetchersToLoad.map((f) => {
        if (f.matches && f.match && f.controller) {
          return callLoaderOrAction(
            "loader",
            createClientSideRequest(init.history, f.path, f.controller.signal),
            f.match,
            f.matches,
            manifest,
            mapRouteProperties,
            basename
          );
        } else {
          let error: ErrorResult = {
            type: ResultType.error,
            error: getInternalRouterError(404, { pathname: f.path }),
          };
          return error;
        }
      }),
    ]);
    let loaderResults = results.slice(0, matchesToLoad.length);
    let fetcherResults = results.slice(matchesToLoad.length);

    await Promise.all([
      resolveDeferredResults(
        currentMatches,
        matchesToLoad,
        loaderResults,
        loaderResults.map(() => request.signal),
        false,
        state.loaderData
      ),
      resolveDeferredResults(
        currentMatches,
        fetchersToLoad.map((f) => f.match),
        fetcherResults,
        fetchersToLoad.map((f) => (f.controller ? f.controller.signal : null)),
        true
      ),
    ]);

    return { results, loaderResults, fetcherResults };
  }

  function interruptActiveLoads() {
    // Every interruption triggers a revalidation
    isRevalidationRequired = true;

    // Cancel pending route-level deferreds and mark cancelled routes for
    // revalidation
    cancelledDeferredRoutes.push(...cancelActiveDeferreds());

    // Abort in-flight fetcher loads
    fetchLoadMatches.forEach((_, key) => {
      if (fetchControllers.has(key)) {
        cancelledFetcherLoads.push(key);
        abortFetcher(key);
      }
    });
  }

  function setFetcherError(key: string, routeId: string, error: any) {
    let boundaryMatch = findNearestBoundary(state.matches, routeId);
    deleteFetcher(key);
    updateState({
      errors: {
        [boundaryMatch.route.id]: error,
      },
      fetchers: new Map(state.fetchers),
    });
  }

  function deleteFetcher(key: string): void {
    let fetcher = state.fetchers.get(key);
    // Don't abort the controller if this is a deletion of a fetcher.submit()
    // in it's loading phase since - we don't want to abort the corresponding
    // revalidation and want them to complete and land
    if (
      fetchControllers.has(key) &&
      !(fetcher && fetcher.state === "loading" && fetchReloadIds.has(key))
    ) {
      abortFetcher(key);
    }
    fetchLoadMatches.delete(key);
    fetchReloadIds.delete(key);
    fetchRedirectIds.delete(key);
    state.fetchers.delete(key);
  }

  function abortFetcher(key: string) {
    let controller = fetchControllers.get(key);
    invariant(controller, `Expected fetch controller: ${key}`);
    controller.abort();
    fetchControllers.delete(key);
  }

  function markFetchersDone(keys: string[]) {
    for (let key of keys) {
      let fetcher = getFetcher(key);
      let doneFetcher = getDoneFetcher(fetcher.data);
      state.fetchers.set(key, doneFetcher);
    }
  }

  function markFetchRedirectsDone(): boolean {
    let doneKeys = [];
    let updatedFetchers = false;
    for (let key of fetchRedirectIds) {
      let fetcher = state.fetchers.get(key);
      invariant(fetcher, `Expected fetcher: ${key}`);
      if (fetcher.state === "loading") {
        fetchRedirectIds.delete(key);
        doneKeys.push(key);
        updatedFetchers = true;
      }
    }
    markFetchersDone(doneKeys);
    return updatedFetchers;
  }

  function abortStaleFetchLoads(landedId: number): boolean {
    let yeetedKeys = [];
    for (let [key, id] of fetchReloadIds) {
      if (id < landedId) {
        let fetcher = state.fetchers.get(key);
        invariant(fetcher, `Expected fetcher: ${key}`);
        if (fetcher.state === "loading") {
          abortFetcher(key);
          fetchReloadIds.delete(key);
          yeetedKeys.push(key);
        }
      }
    }
    markFetchersDone(yeetedKeys);
    return yeetedKeys.length > 0;
  }

  function getBlocker(key: string, fn: BlockerFunction) {
    let blocker: Blocker = state.blockers.get(key) || IDLE_BLOCKER;

    if (blockerFunctions.get(key) !== fn) {
      blockerFunctions.set(key, fn);
    }

    return blocker;
  }

  function deleteBlocker(key: string) {
    state.blockers.delete(key);
    blockerFunctions.delete(key);
  }

  // Utility function to update blockers, ensuring valid state transitions
  function updateBlocker(key: string, newBlocker: Blocker) {
    let blocker = state.blockers.get(key) || IDLE_BLOCKER;

    // Poor mans state machine :)
    // https://mermaid.live/edit#pako:eNqVkc9OwzAMxl8l8nnjAYrEtDIOHEBIgwvKJTReGy3_lDpIqO27k6awMG0XcrLlnz87nwdonESogKXXBuE79rq75XZO3-yHds0RJVuv70YrPlUrCEe2HfrORS3rubqZfuhtpg5C9wk5tZ4VKcRUq88q9Z8RS0-48cE1iHJkL0ugbHuFLus9L6spZy8nX9MP2CNdomVaposqu3fGayT8T8-jJQwhepo_UtpgBQaDEUom04dZhAN1aJBDlUKJBxE1ceB2Smj0Mln-IBW5AFU2dwUiktt_2Qaq2dBfaKdEup85UV7Yd-dKjlnkabl2Pvr0DTkTreM
    invariant(
      (blocker.state === "unblocked" && newBlocker.state === "blocked") ||
        (blocker.state === "blocked" && newBlocker.state === "blocked") ||
        (blocker.state === "blocked" && newBlocker.state === "proceeding") ||
        (blocker.state === "blocked" && newBlocker.state === "unblocked") ||
        (blocker.state === "proceeding" && newBlocker.state === "unblocked"),
      `Invalid blocker state transition: ${blocker.state} -> ${newBlocker.state}`
    );

    state.blockers.set(key, newBlocker);
    updateState({ blockers: new Map(state.blockers) });
  }

  function shouldBlockNavigation({
    currentLocation,
    nextLocation,
    historyAction,
  }: {
    currentLocation: Location;
    nextLocation: Location;
    historyAction: HistoryAction;
  }): string | undefined {
    if (blockerFunctions.size === 0) {
      return;
    }

    // We ony support a single active blocker at the moment since we don't have
    // any compelling use cases for multi-blocker yet
    if (blockerFunctions.size > 1) {
      warning(false, "A router only supports one blocker at a time");
    }

    let entries = Array.from(blockerFunctions.entries());
    let [blockerKey, blockerFunction] = entries[entries.length - 1];
    let blocker = state.blockers.get(blockerKey);

    if (blocker && blocker.state === "proceeding") {
      // If the blocker is currently proceeding, we don't need to re-check
      // it and can let this navigation continue
      return;
    }

    // At this point, we know we're unblocked/blocked so we need to check the
    // user-provided blocker function
    if (blockerFunction({ currentLocation, nextLocation, historyAction })) {
      return blockerKey;
    }
  }

  function cancelActiveDeferreds(
    predicate?: (routeId: string) => boolean
  ): string[] {
    let cancelledRouteIds: string[] = [];
    activeDeferreds.forEach((dfd, routeId) => {
      if (!predicate || predicate(routeId)) {
        // Cancel the deferred - but do not remove from activeDeferreds here -
        // we rely on the subscribers to do that so our tests can assert proper
        // cleanup via _internalActiveDeferreds
        dfd.cancel();
        cancelledRouteIds.push(routeId);
        activeDeferreds.delete(routeId);
      }
    });
    return cancelledRouteIds;
  }

  // Opt in to capturing and reporting scroll positions during navigations,
  // used by the <ScrollRestoration> component
  function enableScrollRestoration(
    positions: Record<string, number>,
    getPosition: GetScrollPositionFunction,
    getKey?: GetScrollRestorationKeyFunction
  ) {
    savedScrollPositions = positions;
    getScrollPosition = getPosition;
    getScrollRestorationKey = getKey || ((location) => location.key);

    // Perform initial hydration scroll restoration, since we miss the boat on
    // the initial updateState() because we've not yet rendered <ScrollRestoration/>
    // and therefore have no savedScrollPositions available
    if (!initialScrollRestored && state.navigation === IDLE_NAVIGATION) {
      initialScrollRestored = true;
      let y = getSavedScrollPosition(state.location, state.matches);
      if (y != null) {
        updateState({ restoreScrollPosition: y });
      }
    }

    return () => {
      savedScrollPositions = null;
      getScrollPosition = null;
      getScrollRestorationKey = null;
    };
  }

  function saveScrollPosition(
    location: Location,
    matches: AgnosticDataRouteMatch[]
  ): void {
    if (savedScrollPositions && getScrollRestorationKey && getScrollPosition) {
      let userMatches = matches.map((m) =>
        createUseMatchesMatch(m, state.loaderData)
      );
      let key = getScrollRestorationKey(location, userMatches) || location.key;
      savedScrollPositions[key] = getScrollPosition();
    }
  }

  function getSavedScrollPosition(
    location: Location,
    matches: AgnosticDataRouteMatch[]
  ): number | null {
    if (savedScrollPositions && getScrollRestorationKey && getScrollPosition) {
      let userMatches = matches.map((m) =>
        createUseMatchesMatch(m, state.loaderData)
      );
      let key = getScrollRestorationKey(location, userMatches) || location.key;
      let y = savedScrollPositions[key];
      if (typeof y === "number") {
        return y;
      }
    }
    return null;
  }

  function _internalSetRoutes(newRoutes: AgnosticDataRouteObject[]) {
    manifest = {};
    inFlightDataRoutes = convertRoutesToDataRoutes(
      newRoutes,
      mapRouteProperties,
      undefined,
      manifest
    );
  }

  router = {
    get basename() {
      return basename;
    },
    get state() {
      return state;
    },
    get routes() {
      return dataRoutes;
    },
    initialize,
    subscribe,
    enableScrollRestoration,
    navigate,
    fetch,
    revalidate,
    // Passthrough to history-aware createHref used by useHref so we get proper
    // hash-aware URLs in DOM paths
    createHref: (to: To) => init.history.createHref(to),
    encodeLocation: (to: To) => init.history.encodeLocation(to),
    getFetcher,
    deleteFetcher,
    dispose,
    getBlocker,
    deleteBlocker,
    _internalFetchControllers: fetchControllers,
    _internalActiveDeferreds: activeDeferreds,
    // TODO: Remove setRoutes, it's temporary to avoid dealing with
    // updating the tree while validating the update algorithm.
    _internalSetRoutes,
  };

  return router;
}
//#endregion

////////////////////////////////////////////////////////////////////////////////
//#region createStaticHandler
////////////////////////////////////////////////////////////////////////////////

export const UNSAFE_DEFERRED_SYMBOL = Symbol("deferred");

export interface CreateStaticHandlerOptions {
  basename?: string;
  /**
   * @deprecated Use `mapRouteProperties` instead
   */
  detectErrorBoundary?: DetectErrorBoundaryFunction;
  mapRouteProperties?: MapRoutePropertiesFunction;
}

export function createStaticHandler(
  routes: AgnosticRouteObject[],
  opts?: CreateStaticHandlerOptions
): StaticHandler {
  invariant(
    routes.length > 0,
    "You must provide a non-empty routes array to createStaticHandler"
  );

  let manifest: RouteManifest = {};
  let basename = (opts ? opts.basename : null) || "/";
  let mapRouteProperties: MapRoutePropertiesFunction;
  if (opts?.mapRouteProperties) {
    mapRouteProperties = opts.mapRouteProperties;
  } else if (opts?.detectErrorBoundary) {
    // If they are still using the deprecated version, wrap it with the new API
    let detectErrorBoundary = opts.detectErrorBoundary;
    mapRouteProperties = (route) => ({
      hasErrorBoundary: detectErrorBoundary(route),
    });
  } else {
    mapRouteProperties = defaultMapRouteProperties;
  }

  let dataRoutes = convertRoutesToDataRoutes(
    routes,
    mapRouteProperties,
    undefined,
    manifest
  );

  /**
   * The query() method is intended for document requests, in which we want to
   * call an optional action and potentially multiple loaders for all nested
   * routes.  It returns a StaticHandlerContext object, which is very similar
   * to the router state (location, loaderData, actionData, errors, etc.) and
   * also adds SSR-specific information such as the statusCode and headers
   * from action/loaders Responses.
   *
   * It _should_ never throw and should report all errors through the
   * returned context.errors object, properly associating errors to their error
   * boundary.  Additionally, it tracks _deepestRenderedBoundaryId which can be
   * used to emulate React error boundaries during SSr by performing a second
   * pass only down to the boundaryId.
   *
   * The one exception where we do not return a StaticHandlerContext is when a
   * redirect response is returned or thrown from any action/loader.  We
   * propagate that out and return the raw Response so the HTTP server can
   * return it directly.
   */
  async function query(
    request: Request,
    { requestContext }: { requestContext?: unknown } = {}
  ): Promise<StaticHandlerContext | Response> {
    let url = new URL(request.url);
    let method = request.method;
    let location = createLocation("", createPath(url), null, "default");
    let matches = matchRoutes(dataRoutes, location, basename);

    // SSR supports HEAD requests while SPA doesn't
    if (!isValidMethod(method) && method !== "HEAD") {
      let error = getInternalRouterError(405, { method });
      let { matches: methodNotAllowedMatches, route } =
        getShortCircuitMatches(dataRoutes);
      return {
        basename,
        location,
        matches: methodNotAllowedMatches,
        loaderData: {},
        actionData: null,
        errors: {
          [route.id]: error,
        },
        statusCode: error.status,
        loaderHeaders: {},
        actionHeaders: {},
        activeDeferreds: null,
      };
    } else if (!matches) {
      let error = getInternalRouterError(404, { pathname: location.pathname });
      let { matches: notFoundMatches, route } =
        getShortCircuitMatches(dataRoutes);
      return {
        basename,
        location,
        matches: notFoundMatches,
        loaderData: {},
        actionData: null,
        errors: {
          [route.id]: error,
        },
        statusCode: error.status,
        loaderHeaders: {},
        actionHeaders: {},
        activeDeferreds: null,
      };
    }

    let result = await queryImpl(request, location, matches, requestContext);
    if (isResponse(result)) {
      return result;
    }

    // When returning StaticHandlerContext, we patch back in the location here
    // since we need it for React Context.  But this helps keep our submit and
    // loadRouteData operating on a Request instead of a Location
    return { location, basename, ...result };
  }

  /**
   * The queryRoute() method is intended for targeted route requests, either
   * for fetch ?_data requests or resource route requests.  In this case, we
   * are only ever calling a single action or loader, and we are returning the
   * returned value directly.  In most cases, this will be a Response returned
   * from the action/loader, but it may be a primitive or other value as well -
   * and in such cases the calling context should handle that accordingly.
   *
   * We do respect the throw/return differentiation, so if an action/loader
   * throws, then this method will throw the value.  This is important so we
   * can do proper boundary identification in Remix where a thrown Response
   * must go to the Catch Boundary but a returned Response is happy-path.
   *
   * One thing to note is that any Router-initiated Errors that make sense
   * to associate with a status code will be thrown as an ErrorResponse
   * instance which include the raw Error, such that the calling context can
   * serialize the error as they see fit while including the proper response
   * code.  Examples here are 404 and 405 errors that occur prior to reaching
   * any user-defined loaders.
   */
  async function queryRoute(
    request: Request,
    {
      routeId,
      requestContext,
    }: { requestContext?: unknown; routeId?: string } = {}
  ): Promise<any> {
    let url = new URL(request.url);
    let method = request.method;
    let location = createLocation("", createPath(url), null, "default");
    let matches = matchRoutes(dataRoutes, location, basename);

    // SSR supports HEAD requests while SPA doesn't
    if (!isValidMethod(method) && method !== "HEAD" && method !== "OPTIONS") {
      throw getInternalRouterError(405, { method });
    } else if (!matches) {
      throw getInternalRouterError(404, { pathname: location.pathname });
    }

    let match = routeId
      ? matches.find((m) => m.route.id === routeId)
      : getTargetMatch(matches, location);

    if (routeId && !match) {
      throw getInternalRouterError(403, {
        pathname: location.pathname,
        routeId,
      });
    } else if (!match) {
      // This should never hit I don't think?
      throw getInternalRouterError(404, { pathname: location.pathname });
    }

    let result = await queryImpl(
      request,
      location,
      matches,
      requestContext,
      match
    );
    if (isResponse(result)) {
      return result;
    }

    let error = result.errors ? Object.values(result.errors)[0] : undefined;
    if (error !== undefined) {
      // If we got back result.errors, that means the loader/action threw
      // _something_ that wasn't a Response, but it's not guaranteed/required
      // to be an `instanceof Error` either, so we have to use throw here to
      // preserve the "error" state outside of queryImpl.
      throw error;
    }

    // Pick off the right state value to return
    if (result.actionData) {
      return Object.values(result.actionData)[0];
    }

    if (result.loaderData) {
      let data = Object.values(result.loaderData)[0];
      if (result.activeDeferreds?.[match.route.id]) {
        data[UNSAFE_DEFERRED_SYMBOL] = result.activeDeferreds[match.route.id];
      }
      return data;
    }

    return undefined;
  }

  async function queryImpl(
    request: Request,
    location: Location,
    matches: AgnosticDataRouteMatch[],
    requestContext: unknown,
    routeMatch?: AgnosticDataRouteMatch
  ): Promise<Omit<StaticHandlerContext, "location" | "basename"> | Response> {
    invariant(
      request.signal,
      "query()/queryRoute() requests must contain an AbortController signal"
    );

    try {
      if (isMutationMethod(request.method.toLowerCase())) {
        let result = await submit(
          request,
          matches,
          routeMatch || getTargetMatch(matches, location),
          requestContext,
          routeMatch != null
        );
        return result;
      }

      let result = await loadRouteData(
        request,
        matches,
        requestContext,
        routeMatch
      );
      return isResponse(result)
        ? result
        : {
            ...result,
            actionData: null,
            actionHeaders: {},
          };
    } catch (e) {
      // If the user threw/returned a Response in callLoaderOrAction, we throw
      // it to bail out and then return or throw here based on whether the user
      // returned or threw
      if (isQueryRouteResponse(e)) {
        if (e.type === ResultType.error && !isRedirectResponse(e.response)) {
          throw e.response;
        }
        return e.response;
      }
      // Redirects are always returned since they don't propagate to catch
      // boundaries
      if (isRedirectResponse(e)) {
        return e;
      }
      throw e;
    }
  }

  async function submit(
    request: Request,
    matches: AgnosticDataRouteMatch[],
    actionMatch: AgnosticDataRouteMatch,
    requestContext: unknown,
    isRouteRequest: boolean
  ): Promise<Omit<StaticHandlerContext, "location" | "basename"> | Response> {
    let result: DataResult;

    if (!actionMatch.route.action && !actionMatch.route.lazy) {
      let error = getInternalRouterError(405, {
        method: request.method,
        pathname: new URL(request.url).pathname,
        routeId: actionMatch.route.id,
      });
      if (isRouteRequest) {
        throw error;
      }
      result = {
        type: ResultType.error,
        error,
      };
    } else {
      result = await callLoaderOrAction(
        "action",
        request,
        actionMatch,
        matches,
        manifest,
        mapRouteProperties,
        basename,
        { isStaticRequest: true, isRouteRequest, requestContext }
      );

      if (request.signal.aborted) {
        let method = isRouteRequest ? "queryRoute" : "query";
        throw new Error(`${method}() call aborted`);
      }
    }

    if (isRedirectResult(result)) {
      // Uhhhh - this should never happen, we should always throw these from
      // callLoaderOrAction, but the type narrowing here keeps TS happy and we
      // can get back on the "throw all redirect responses" train here should
      // this ever happen :/
      throw new Response(null, {
        status: result.status,
        headers: {
          Location: result.location,
        },
      });
    }

    if (isDeferredResult(result)) {
      let error = getInternalRouterError(400, { type: "defer-action" });
      if (isRouteRequest) {
        throw error;
      }
      result = {
        type: ResultType.error,
        error,
      };
    }

    if (isRouteRequest) {
      // Note: This should only be non-Response values if we get here, since
      // isRouteRequest should throw any Response received in callLoaderOrAction
      if (isErrorResult(result)) {
        throw result.error;
      }

      return {
        matches: [actionMatch],
        loaderData: {},
        actionData: { [actionMatch.route.id]: result.data },
        errors: null,
        // Note: statusCode + headers are unused here since queryRoute will
        // return the raw Response or value
        statusCode: 200,
        loaderHeaders: {},
        actionHeaders: {},
        activeDeferreds: null,
      };
    }

    if (isErrorResult(result)) {
      // Store off the pending error - we use it to determine which loaders
      // to call and will commit it when we complete the navigation
      let boundaryMatch = findNearestBoundary(matches, actionMatch.route.id);
      let context = await loadRouteData(
        request,
        matches,
        requestContext,
        undefined,
        {
          [boundaryMatch.route.id]: result.error,
        }
      );

      // action status codes take precedence over loader status codes
      return {
        ...context,
        statusCode: isRouteErrorResponse(result.error)
          ? result.error.status
          : 500,
        actionData: null,
        actionHeaders: {
          ...(result.headers ? { [actionMatch.route.id]: result.headers } : {}),
        },
      };
    }

    // Create a GET request for the loaders
    let loaderRequest = new Request(request.url, {
      headers: request.headers,
      redirect: request.redirect,
      signal: request.signal,
    });
    let context = await loadRouteData(loaderRequest, matches, requestContext);

    return {
      ...context,
      // action status codes take precedence over loader status codes
      ...(result.statusCode ? { statusCode: result.statusCode } : {}),
      actionData: {
        [actionMatch.route.id]: result.data,
      },
      actionHeaders: {
        ...(result.headers ? { [actionMatch.route.id]: result.headers } : {}),
      },
    };
  }

  async function loadRouteData(
    request: Request,
    matches: AgnosticDataRouteMatch[],
    requestContext: unknown,
    routeMatch?: AgnosticDataRouteMatch,
    pendingActionError?: RouteData
  ): Promise<
    | Omit<
        StaticHandlerContext,
        "location" | "basename" | "actionData" | "actionHeaders"
      >
    | Response
  > {
    let isRouteRequest = routeMatch != null;

    // Short circuit if we have no loaders to run (queryRoute())
    if (
      isRouteRequest &&
      !routeMatch?.route.loader &&
      !routeMatch?.route.lazy
    ) {
      throw getInternalRouterError(400, {
        method: request.method,
        pathname: new URL(request.url).pathname,
        routeId: routeMatch?.route.id,
      });
    }

    let requestMatches = routeMatch
      ? [routeMatch]
      : getLoaderMatchesUntilBoundary(
          matches,
          Object.keys(pendingActionError || {})[0]
        );
    let matchesToLoad = requestMatches.filter(
      (m) => m.route.loader || m.route.lazy
    );

    // Short circuit if we have no loaders to run (query())
    if (matchesToLoad.length === 0) {
      return {
        matches,
        // Add a null for all matched routes for proper revalidation on the client
        loaderData: matches.reduce(
          (acc, m) => Object.assign(acc, { [m.route.id]: null }),
          {}
        ),
        errors: pendingActionError || null,
        statusCode: 200,
        loaderHeaders: {},
        activeDeferreds: null,
      };
    }

    let results = await Promise.all([
      ...matchesToLoad.map((match) =>
        callLoaderOrAction(
          "loader",
          request,
          match,
          matches,
          manifest,
          mapRouteProperties,
          basename,
          { isStaticRequest: true, isRouteRequest, requestContext }
        )
      ),
    ]);

    if (request.signal.aborted) {
      let method = isRouteRequest ? "queryRoute" : "query";
      throw new Error(`${method}() call aborted`);
    }

    // Process and commit output from loaders
    let activeDeferreds = new Map<string, DeferredData>();
    let context = processRouteLoaderData(
      matches,
      matchesToLoad,
      results,
      pendingActionError,
      activeDeferreds
    );

    // Add a null for any non-loader matches for proper revalidation on the client
    let executedLoaders = new Set<string>(
      matchesToLoad.map((match) => match.route.id)
    );
    matches.forEach((match) => {
      if (!executedLoaders.has(match.route.id)) {
        context.loaderData[match.route.id] = null;
      }
    });

    return {
      ...context,
      matches,
      activeDeferreds:
        activeDeferreds.size > 0
          ? Object.fromEntries(activeDeferreds.entries())
          : null,
    };
  }

  return {
    dataRoutes,
    query,
    queryRoute,
  };
}

//#endregion

////////////////////////////////////////////////////////////////////////////////
//#region Helpers
////////////////////////////////////////////////////////////////////////////////

/**
 * Given an existing StaticHandlerContext and an error thrown at render time,
 * provide an updated StaticHandlerContext suitable for a second SSR render
 */
export function getStaticContextFromError(
  routes: AgnosticDataRouteObject[],
  context: StaticHandlerContext,
  error: any
) {
  let newContext: StaticHandlerContext = {
    ...context,
    statusCode: 500,
    errors: {
      [context._deepestRenderedBoundaryId || routes[0].id]: error,
    },
  };
  return newContext;
}

function isSubmissionNavigation(
  opts: RouterNavigateOptions
): opts is SubmissionNavigateOptions {
  return (
    opts != null &&
    (("formData" in opts && opts.formData != null) ||
      ("body" in opts && opts.body !== undefined))
  );
}

function normalizeTo(
  location: Path,
  matches: AgnosticDataRouteMatch[],
  basename: string,
  prependBasename: boolean,
  to: To | null,
  fromRouteId?: string,
  relative?: RelativeRoutingType
) {
  let contextualMatches: AgnosticDataRouteMatch[];
  let activeRouteMatch: AgnosticDataRouteMatch | undefined;
  if (fromRouteId != null && relative !== "path") {
    // Grab matches up to the calling route so our route-relative logic is
    // relative to the correct source route.  When using relative:path,
    // fromRouteId is ignored since that is always relative to the current
    // location path
    contextualMatches = [];
    for (let match of matches) {
      contextualMatches.push(match);
      if (match.route.id === fromRouteId) {
        activeRouteMatch = match;
        break;
      }
    }
  } else {
    contextualMatches = matches;
    activeRouteMatch = matches[matches.length - 1];
  }

  // Resolve the relative path
  let path = resolveTo(
    to ? to : ".",
    getPathContributingMatches(contextualMatches).map((m) => m.pathnameBase),
    stripBasename(location.pathname, basename) || location.pathname,
    relative === "path"
  );

  // When `to` is not specified we inherit search/hash from the current
  // location, unlike when to="." and we just inherit the path.
  // See https://github.com/remix-run/remix/issues/927
  if (to == null) {
    path.search = location.search;
    path.hash = location.hash;
  }

  // Add an ?index param for matched index routes if we don't already have one
  if (
    (to == null || to === "" || to === ".") &&
    activeRouteMatch &&
    activeRouteMatch.route.index &&
    !hasNakedIndexQuery(path.search)
  ) {
    path.search = path.search
      ? path.search.replace(/^\?/, "?index&")
      : "?index";
  }

  // If we're operating within a basename, prepend it to the pathname.  If
  // this is a root navigation, then just use the raw basename which allows
  // the basename to have full control over the presence of a trailing slash
  // on root actions
  if (prependBasename && basename !== "/") {
    path.pathname =
      path.pathname === "/" ? basename : joinPaths([basename, path.pathname]);
  }

  return createPath(path);
}

// Normalize navigation options by converting formMethod=GET formData objects to
// URLSearchParams so they behave identically to links with query params
function normalizeNavigateOptions(
  normalizeFormMethod: boolean,
  isFetcher: boolean,
  path: string,
  opts?: RouterNavigateOptions
): {
  path: string;
  submission?: Submission;
  error?: ErrorResponse;
} {
  // Return location verbatim on non-submission navigations
  if (!opts || !isSubmissionNavigation(opts)) {
    return { path };
  }

  if (opts.formMethod && !isValidMethod(opts.formMethod)) {
    return {
      path,
      error: getInternalRouterError(405, { method: opts.formMethod }),
    };
  }

  // Create a Submission on non-GET navigations
  let rawFormMethod = opts.formMethod || "get";
  let formMethod = normalizeFormMethod
    ? (rawFormMethod.toUpperCase() as V7_FormMethod)
    : (rawFormMethod.toLowerCase() as FormMethod);
  let formAction = stripHashFromPath(path);

  if (opts.body) {
    if (opts.formEncType === "text/plain") {
      let text =
        typeof opts.body === "string"
          ? opts.body
          : opts.body instanceof FormData ||
            opts.body instanceof URLSearchParams
          ? // https://html.spec.whatwg.org/multipage/form-control-infrastructure.html#plain-text-form-data
            Array.from(opts.body.entries()).reduce(
              (acc, [name, value]) => `${acc}${name}=${value}\n`,
              ""
            )
          : String(opts.body);

      return {
        path,
        submission: {
          formMethod,
          formAction,
          formEncType: opts.formEncType,
          text,
          formData: undefined,
          json: undefined,
        },
      };
    } else if (opts.formEncType === "application/json") {
      try {
        let json =
          typeof opts.body === "string" ? JSON.parse(opts.body) : opts.body;

        return {
          path,
          submission: {
            formMethod,
            formAction,
            formEncType: opts.formEncType,
            text: undefined,
            formData: undefined,
            json,
          },
        };
      } catch (e) {
        return {
          path,
          error: getInternalRouterError(400, { type: "invalid-body" }),
        };
      }
    }
  }

  invariant(
    typeof FormData === "function",
    "FormData is not available in this environment"
  );

  let searchParams: URLSearchParams;
  let formData: FormData;

  if (opts.formData) {
    searchParams = convertFormDataToSearchParams(opts.formData);
    formData = opts.formData;
  } else if (opts.body instanceof FormData) {
    searchParams = convertFormDataToSearchParams(opts.body);
    formData = opts.body;
  } else if (opts.body instanceof URLSearchParams) {
    searchParams = opts.body;
    formData = convertSearchParamsToFormData(searchParams);
  } else if (opts.body == null) {
    searchParams = new URLSearchParams();
    formData = new FormData();
  } else {
    try {
      searchParams = new URLSearchParams(opts.body);
      formData = convertSearchParamsToFormData(searchParams);
    } catch (e) {
      return {
        path,
        error: getInternalRouterError(400, { type: "invalid-body" }),
      };
    }
  }

  let submission: Submission = {
    formMethod,
    formAction,
    formEncType:
      (opts && opts.formEncType) || "application/x-www-form-urlencoded",
    text: undefined,
    formData,
    json: undefined,
  };

  if (isMutationMethod(submission.formMethod)) {
    return { path, submission };
  }

  // Flatten submission onto URLSearchParams for GET submissions
  let parsedPath = parsePath(path);
  // On GET navigation submissions we can drop the ?index param from the
  // resulting location since all loaders will run.  But fetcher GET submissions
  // only run a single loader so we need to preserve any incoming ?index params
  if (isFetcher && parsedPath.search && hasNakedIndexQuery(parsedPath.search)) {
    searchParams.append("index", "");
  }
  parsedPath.search = `?${searchParams}`;

  return { path: createPath(parsedPath), submission };
}

// Filter out all routes below any caught error as they aren't going to
// render so we don't need to load them
function getLoaderMatchesUntilBoundary(
  matches: AgnosticDataRouteMatch[],
  boundaryId?: string
) {
  let boundaryMatches = matches;
  if (boundaryId) {
    let index = matches.findIndex((m) => m.route.id === boundaryId);
    if (index >= 0) {
      boundaryMatches = matches.slice(0, index);
    }
  }
  return boundaryMatches;
}

function getMatchesToLoad(
  history: History,
  state: RouterState,
  matches: AgnosticDataRouteMatch[],
  submission: Submission | undefined,
  location: Location,
  isRevalidationRequired: boolean,
  cancelledDeferredRoutes: string[],
  cancelledFetcherLoads: string[],
  fetchLoadMatches: Map<string, FetchLoadMatch>,
  routesToUse: AgnosticDataRouteObject[],
  basename: string | undefined,
  pendingActionData?: RouteData,
  pendingError?: RouteData
): [AgnosticDataRouteMatch[], RevalidatingFetcher[]] {
  let actionResult = pendingError
    ? Object.values(pendingError)[0]
    : pendingActionData
    ? Object.values(pendingActionData)[0]
    : undefined;

  let currentUrl = history.createURL(state.location);
  let nextUrl = history.createURL(location);

  // Pick navigation matches that are net-new or qualify for revalidation
  let boundaryId = pendingError ? Object.keys(pendingError)[0] : undefined;
  let boundaryMatches = getLoaderMatchesUntilBoundary(matches, boundaryId);

  let navigationMatches = boundaryMatches.filter((match, index) => {
    if (match.route.lazy) {
      // We haven't loaded this route yet so we don't know if it's got a loader!
      return true;
    }
    if (match.route.loader == null) {
      return false;
    }

    // Always call the loader on new route instances and pending defer cancellations
    if (
      isNewLoader(state.loaderData, state.matches[index], match) ||
      cancelledDeferredRoutes.some((id) => id === match.route.id)
    ) {
      return true;
    }

    // This is the default implementation for when we revalidate.  If the route
    // provides it's own implementation, then we give them full control but
    // provide this value so they can leverage it if needed after they check
    // their own specific use cases
    let currentRouteMatch = state.matches[index];
    let nextRouteMatch = match;

    return shouldRevalidateLoader(match, {
      currentUrl,
      currentParams: currentRouteMatch.params,
      nextUrl,
      nextParams: nextRouteMatch.params,
      ...submission,
      actionResult,
      defaultShouldRevalidate:
        // Forced revalidation due to submission, useRevalidator, or X-Remix-Revalidate
        isRevalidationRequired ||
        // Clicked the same link, resubmitted a GET form
        currentUrl.pathname + currentUrl.search ===
          nextUrl.pathname + nextUrl.search ||
        // Search params affect all loaders
        currentUrl.search !== nextUrl.search ||
        isNewRouteInstance(currentRouteMatch, nextRouteMatch),
    });
  });

  // Pick fetcher.loads that need to be revalidated
  let revalidatingFetchers: RevalidatingFetcher[] = [];
  fetchLoadMatches.forEach((f, key) => {
    // Don't revalidate if fetcher won't be present in the subsequent render
    if (!matches.some((m) => m.route.id === f.routeId)) {
      return;
    }

    let fetcherMatches = matchRoutes(routesToUse, f.path, basename);

    // If the fetcher path no longer matches, push it in with null matches so
    // we can trigger a 404 in callLoadersAndMaybeResolveData
    if (!fetcherMatches) {
      revalidatingFetchers.push({
        key,
        routeId: f.routeId,
        path: f.path,
        matches: null,
        match: null,
        controller: null,
      });
      return;
    }

    let fetcherMatch = getTargetMatch(fetcherMatches, f.path);

    if (cancelledFetcherLoads.includes(key)) {
      revalidatingFetchers.push({
        key,
        routeId: f.routeId,
        path: f.path,
        matches: fetcherMatches,
        match: fetcherMatch,
        controller: new AbortController(),
      });
      return;
    }

    // Revalidating fetchers are decoupled from the route matches since they
    // hit a static href, so they _always_ check shouldRevalidate and the
    // default is strictly if a revalidation is explicitly required (action
    // submissions, useRevalidator, X-Remix-Revalidate).
    let shouldRevalidate = shouldRevalidateLoader(fetcherMatch, {
      currentUrl,
      currentParams: state.matches[state.matches.length - 1].params,
      nextUrl,
      nextParams: matches[matches.length - 1].params,
      ...submission,
      actionResult,
      // Forced revalidation due to submission, useRevalidator, or X-Remix-Revalidate
      defaultShouldRevalidate: isRevalidationRequired,
    });
    if (shouldRevalidate) {
      revalidatingFetchers.push({
        key,
        routeId: f.routeId,
        path: f.path,
        matches: fetcherMatches,
        match: fetcherMatch,
        controller: new AbortController(),
      });
    }
  });

  return [navigationMatches, revalidatingFetchers];
}

function isNewLoader(
  currentLoaderData: RouteData,
  currentMatch: AgnosticDataRouteMatch,
  match: AgnosticDataRouteMatch
) {
  let isNew =
    // [a] -> [a, b]
    !currentMatch ||
    // [a, b] -> [a, c]
    match.route.id !== currentMatch.route.id;

  // Handle the case that we don't have data for a re-used route, potentially
  // from a prior error or from a cancelled pending deferred
  let isMissingData = currentLoaderData[match.route.id] === undefined;

  // Always load if this is a net-new route or we don't yet have data
  return isNew || isMissingData;
}

function isNewRouteInstance(
  currentMatch: AgnosticDataRouteMatch,
  match: AgnosticDataRouteMatch
) {
  let currentPath = currentMatch.route.path;
  return (
    // param change for this match, /users/123 -> /users/456
    currentMatch.pathname !== match.pathname ||
    // splat param changed, which is not present in match.path
    // e.g. /files/images/avatar.jpg -> files/finances.xls
    (currentPath != null &&
      currentPath.endsWith("*") &&
      currentMatch.params["*"] !== match.params["*"])
  );
}

function shouldRevalidateLoader(
  loaderMatch: AgnosticDataRouteMatch,
  arg: Parameters<ShouldRevalidateFunction>[0]
) {
  if (loaderMatch.route.shouldRevalidate) {
    let routeChoice = loaderMatch.route.shouldRevalidate(arg);
    if (typeof routeChoice === "boolean") {
      return routeChoice;
    }
  }

  return arg.defaultShouldRevalidate;
}

/**
 * Execute route.lazy() methods to lazily load route modules (loader, action,
 * shouldRevalidate) and update the routeManifest in place which shares objects
 * with dataRoutes so those get updated as well.
 */
async function loadLazyRouteModule(
  route: AgnosticDataRouteObject,
  mapRouteProperties: MapRoutePropertiesFunction,
  manifest: RouteManifest
) {
  if (!route.lazy) {
    return;
  }

  let lazyRoute = await route.lazy();

  // If the lazy route function was executed and removed by another parallel
  // call then we can return - first lazy() to finish wins because the return
  // value of lazy is expected to be static
  if (!route.lazy) {
    return;
  }

  let routeToUpdate = manifest[route.id];
  invariant(routeToUpdate, "No route found in manifest");

  // Update the route in place.  This should be safe because there's no way
  // we could yet be sitting on this route as we can't get there without
  // resolving lazy() first.
  //
  // This is different than the HMR "update" use-case where we may actively be
  // on the route being updated.  The main concern boils down to "does this
  // mutation affect any ongoing navigations or any current state.matches
  // values?".  If not, it should be safe to update in place.
  let routeUpdates: Record<string, any> = {};
  for (let lazyRouteProperty in lazyRoute) {
    let staticRouteValue =
      routeToUpdate[lazyRouteProperty as keyof typeof routeToUpdate];

    let isPropertyStaticallyDefined =
      staticRouteValue !== undefined &&
      // This property isn't static since it should always be updated based
      // on the route updates
      lazyRouteProperty !== "hasErrorBoundary";

    warning(
      !isPropertyStaticallyDefined,
      `Route "${routeToUpdate.id}" has a static property "${lazyRouteProperty}" ` +
        `defined but its lazy function is also returning a value for this property. ` +
        `The lazy route property "${lazyRouteProperty}" will be ignored.`
    );

    if (
      !isPropertyStaticallyDefined &&
      !immutableRouteKeys.has(lazyRouteProperty as ImmutableRouteKey)
    ) {
      routeUpdates[lazyRouteProperty] =
        lazyRoute[lazyRouteProperty as keyof typeof lazyRoute];
    }
  }

  // Mutate the route with the provided updates.  Do this first so we pass
  // the updated version to mapRouteProperties
  Object.assign(routeToUpdate, routeUpdates);

  // Mutate the `hasErrorBoundary` property on the route based on the route
  // updates and remove the `lazy` function so we don't resolve the lazy
  // route again.
  Object.assign(routeToUpdate, {
    // To keep things framework agnostic, we use the provided
    // `mapRouteProperties` (or wrapped `detectErrorBoundary`) function to
    // set the framework-aware properties (`element`/`hasErrorBoundary`) since
    // the logic will differ between frameworks.
    ...mapRouteProperties(routeToUpdate),
    lazy: undefined,
  });
}

async function callLoaderOrAction(
  type: "loader" | "action",
  request: Request,
  match: AgnosticDataRouteMatch,
  matches: AgnosticDataRouteMatch[],
  manifest: RouteManifest,
  mapRouteProperties: MapRoutePropertiesFunction,
  basename: string,
  opts: {
    isStaticRequest?: boolean;
    isRouteRequest?: boolean;
    requestContext?: unknown;
  } = {}
): Promise<DataResult> {
  let resultType;
  let result;
  let onReject: (() => void) | undefined;

  let runHandler = (handler: ActionFunction | LoaderFunction) => {
    // Setup a promise we can race against so that abort signals short circuit
    let reject: () => void;
    let abortPromise = new Promise((_, r) => (reject = r));
    onReject = () => reject();
    request.signal.addEventListener("abort", onReject);
    return Promise.race([
      handler({
        request,
        params: match.params,
        context: opts.requestContext,
      }),
      abortPromise,
    ]);
  };

  try {
    let handler = match.route[type];

    if (match.route.lazy) {
      if (handler) {
        // Run statically defined handler in parallel with lazy()
        let values = await Promise.all([
          runHandler(handler),
          loadLazyRouteModule(match.route, mapRouteProperties, manifest),
        ]);
        result = values[0];
      } else {
        // Load lazy route module, then run any returned handler
        await loadLazyRouteModule(match.route, mapRouteProperties, manifest);

        handler = match.route[type];
        if (handler) {
          // Handler still run even if we got interrupted to maintain consistency
          // with un-abortable behavior of handler execution on non-lazy or
          // previously-lazy-loaded routes
          result = await runHandler(handler);
        } else if (type === "action") {
          let url = new URL(request.url);
          let pathname = url.pathname + url.search;
          throw getInternalRouterError(405, {
            method: request.method,
            pathname,
            routeId: match.route.id,
          });
        } else {
          // lazy() route has no loader to run.  Short circuit here so we don't
          // hit the invariant below that errors on returning undefined.
          return { type: ResultType.data, data: undefined };
        }
      }
    } else if (!handler) {
      let url = new URL(request.url);
      let pathname = url.pathname + url.search;
      throw getInternalRouterError(404, {
        pathname,
      });
    } else {
      result = await runHandler(handler);
    }

    invariant(
      result !== undefined,
      `You defined ${type === "action" ? "an action" : "a loader"} for route ` +
        `"${match.route.id}" but didn't return anything from your \`${type}\` ` +
        `function. Please return a value or \`null\`.`
    );
  } catch (e) {
    resultType = ResultType.error;
    result = e;
  } finally {
    if (onReject) {
      request.signal.removeEventListener("abort", onReject);
    }
  }

  if (isResponse(result)) {
    let status = result.status;

    // Process redirects
    if (redirectStatusCodes.has(status)) {
      let location = result.headers.get("Location");
      invariant(
        location,
        "Redirects returned/thrown from loaders/actions must have a Location header"
      );

      // Support relative routing in internal redirects
      if (!ABSOLUTE_URL_REGEX.test(location)) {
        location = normalizeTo(
          new URL(request.url),
          matches.slice(0, matches.indexOf(match) + 1),
          basename,
          true,
          location
        );
      } else if (!opts.isStaticRequest) {
        // Strip off the protocol+origin for same-origin + same-basename absolute
        // redirects. If this is a static request, we can let it go back to the
        // browser as-is
        let currentUrl = new URL(request.url);
        let url = location.startsWith("//")
          ? new URL(currentUrl.protocol + location)
          : new URL(location);
        let isSameBasename = stripBasename(url.pathname, basename) != null;
        if (url.origin === currentUrl.origin && isSameBasename) {
          location = url.pathname + url.search + url.hash;
        }
      }

      // Don't process redirects in the router during static requests requests.
      // Instead, throw the Response and let the server handle it with an HTTP
      // redirect.  We also update the Location header in place in this flow so
      // basename and relative routing is taken into account
      if (opts.isStaticRequest) {
        result.headers.set("Location", location);
        throw result;
      }

      return {
        type: ResultType.redirect,
        status,
        location,
        revalidate: result.headers.get("X-Remix-Revalidate") !== null,
      };
    }

    // For SSR single-route requests, we want to hand Responses back directly
    // without unwrapping.  We do this with the QueryRouteResponse wrapper
    // interface so we can know whether it was returned or thrown
    if (opts.isRouteRequest) {
      // eslint-disable-next-line no-throw-literal
      throw {
        type: resultType || ResultType.data,
        response: result,
      };
    }

    let data: any;
    let contentType = result.headers.get("Content-Type");
    // Check between word boundaries instead of startsWith() due to the last
    // paragraph of https://httpwg.org/specs/rfc9110.html#field.content-type
    if (contentType && /\bapplication\/json\b/.test(contentType)) {
      data = await result.json();
    } else {
      data = await result.text();
    }

    if (resultType === ResultType.error) {
      return {
        type: resultType,
        error: new ErrorResponse(status, result.statusText, data),
        headers: result.headers,
      };
    }

    return {
      type: ResultType.data,
      data,
      statusCode: result.status,
      headers: result.headers,
    };
  }

  if (resultType === ResultType.error) {
    return { type: resultType, error: result };
  }

  if (isDeferredData(result)) {
    return {
      type: ResultType.deferred,
      deferredData: result,
      statusCode: result.init?.status,
      headers: result.init?.headers && new Headers(result.init.headers),
    };
  }

  return { type: ResultType.data, data: result };
}

// Utility method for creating the Request instances for loaders/actions during
// client-side navigations and fetches.  During SSR we will always have a
// Request instance from the static handler (query/queryRoute)
function createClientSideRequest(
  history: History,
  location: string | Location,
  signal: AbortSignal,
  submission?: Submission
): Request {
  let url = history.createURL(stripHashFromPath(location)).toString();
  let init: RequestInit = { signal };

  if (submission && isMutationMethod(submission.formMethod)) {
    let { formMethod, formEncType } = submission;
    // Didn't think we needed this but it turns out unlike other methods, patch
    // won't be properly normalized to uppercase and results in a 405 error.
    // See: https://fetch.spec.whatwg.org/#concept-method
    init.method = formMethod.toUpperCase();

    if (formEncType === "application/json") {
      init.headers = new Headers({ "Content-Type": formEncType });
      init.body = JSON.stringify(submission.json);
    } else if (formEncType === "text/plain") {
      // Content-Type is inferred (https://fetch.spec.whatwg.org/#dom-request)
      init.body = submission.text;
    } else if (
      formEncType === "application/x-www-form-urlencoded" &&
      submission.formData
    ) {
      // Content-Type is inferred (https://fetch.spec.whatwg.org/#dom-request)
      init.body = convertFormDataToSearchParams(submission.formData);
    } else {
      // Content-Type is inferred (https://fetch.spec.whatwg.org/#dom-request)
      init.body = submission.formData;
    }
  }

  return new Request(url, init);
}

function convertFormDataToSearchParams(formData: FormData): URLSearchParams {
  let searchParams = new URLSearchParams();

  for (let [key, value] of formData.entries()) {
    // https://html.spec.whatwg.org/multipage/form-control-infrastructure.html#converting-an-entry-list-to-a-list-of-name-value-pairs
    searchParams.append(key, typeof value === "string" ? value : value.name);
  }

  return searchParams;
}

function convertSearchParamsToFormData(
  searchParams: URLSearchParams
): FormData {
  let formData = new FormData();
  for (let [key, value] of searchParams.entries()) {
    formData.append(key, value);
  }
  return formData;
}

function processRouteLoaderData(
  matches: AgnosticDataRouteMatch[],
  matchesToLoad: AgnosticDataRouteMatch[],
  results: DataResult[],
  pendingError: RouteData | undefined,
  activeDeferreds: Map<string, DeferredData>
): {
  loaderData: RouterState["loaderData"];
  errors: RouterState["errors"] | null;
  statusCode: number;
  loaderHeaders: Record<string, Headers>;
} {
  // Fill in loaderData/errors from our loaders
  let loaderData: RouterState["loaderData"] = {};
  let errors: RouterState["errors"] | null = null;
  let statusCode: number | undefined;
  let foundError = false;
  let loaderHeaders: Record<string, Headers> = {};

  // Process loader results into state.loaderData/state.errors
  results.forEach((result, index) => {
    let id = matchesToLoad[index].route.id;
    invariant(
      !isRedirectResult(result),
      "Cannot handle redirect results in processLoaderData"
    );
    if (isErrorResult(result)) {
      // Look upwards from the matched route for the closest ancestor
      // error boundary, defaulting to the root match
      let boundaryMatch = findNearestBoundary(matches, id);
      let error = result.error;
      // If we have a pending action error, we report it at the highest-route
      // that throws a loader error, and then clear it out to indicate that
      // it was consumed
      if (pendingError) {
        error = Object.values(pendingError)[0];
        pendingError = undefined;
      }

      errors = errors || {};

      // Prefer higher error values if lower errors bubble to the same boundary
      if (errors[boundaryMatch.route.id] == null) {
        errors[boundaryMatch.route.id] = error;
      }

      // Clear our any prior loaderData for the throwing route
      loaderData[id] = undefined;

      // Once we find our first (highest) error, we set the status code and
      // prevent deeper status codes from overriding
      if (!foundError) {
        foundError = true;
        statusCode = isRouteErrorResponse(result.error)
          ? result.error.status
          : 500;
      }
      if (result.headers) {
        loaderHeaders[id] = result.headers;
      }
    } else {
      if (isDeferredResult(result)) {
        activeDeferreds.set(id, result.deferredData);
        loaderData[id] = result.deferredData.data;
      } else {
        loaderData[id] = result.data;
      }

      // Error status codes always override success status codes, but if all
      // loaders are successful we take the deepest status code.
      if (
        result.statusCode != null &&
        result.statusCode !== 200 &&
        !foundError
      ) {
        statusCode = result.statusCode;
      }
      if (result.headers) {
        loaderHeaders[id] = result.headers;
      }
    }
  });

  // If we didn't consume the pending action error (i.e., all loaders
  // resolved), then consume it here.  Also clear out any loaderData for the
  // throwing route
  if (pendingError) {
    errors = pendingError;
    loaderData[Object.keys(pendingError)[0]] = undefined;
  }

  return {
    loaderData,
    errors,
    statusCode: statusCode || 200,
    loaderHeaders,
  };
}

function processLoaderData(
  state: RouterState,
  matches: AgnosticDataRouteMatch[],
  matchesToLoad: AgnosticDataRouteMatch[],
  results: DataResult[],
  pendingError: RouteData | undefined,
  revalidatingFetchers: RevalidatingFetcher[],
  fetcherResults: DataResult[],
  activeDeferreds: Map<string, DeferredData>
): {
  loaderData: RouterState["loaderData"];
  errors?: RouterState["errors"];
} {
  let { loaderData, errors } = processRouteLoaderData(
    matches,
    matchesToLoad,
    results,
    pendingError,
    activeDeferreds
  );

  // Process results from our revalidating fetchers
  for (let index = 0; index < revalidatingFetchers.length; index++) {
    let { key, match, controller } = revalidatingFetchers[index];
    invariant(
      fetcherResults !== undefined && fetcherResults[index] !== undefined,
      "Did not find corresponding fetcher result"
    );
    let result = fetcherResults[index];

    // Process fetcher non-redirect errors
    if (controller && controller.signal.aborted) {
      // Nothing to do for aborted fetchers
      continue;
    } else if (isErrorResult(result)) {
      let boundaryMatch = findNearestBoundary(state.matches, match?.route.id);
      if (!(errors && errors[boundaryMatch.route.id])) {
        errors = {
          ...errors,
          [boundaryMatch.route.id]: result.error,
        };
      }
      state.fetchers.delete(key);
    } else if (isRedirectResult(result)) {
      // Should never get here, redirects should get processed above, but we
      // keep this to type narrow to a success result in the else
      invariant(false, "Unhandled fetcher revalidation redirect");
    } else if (isDeferredResult(result)) {
      // Should never get here, deferred data should be awaited for fetchers
      // in resolveDeferredResults
      invariant(false, "Unhandled fetcher deferred data");
    } else {
      let doneFetcher = getDoneFetcher(result.data);
      state.fetchers.set(key, doneFetcher);
    }
  }

  return { loaderData, errors };
}

function mergeLoaderData(
  loaderData: RouteData,
  newLoaderData: RouteData,
  matches: AgnosticDataRouteMatch[],
  errors: RouteData | null | undefined
): RouteData {
  let mergedLoaderData = { ...newLoaderData };
  for (let match of matches) {
    let id = match.route.id;
    if (newLoaderData.hasOwnProperty(id)) {
      if (newLoaderData[id] !== undefined) {
        mergedLoaderData[id] = newLoaderData[id];
      } else {
        // No-op - this is so we ignore existing data if we have a key in the
        // incoming object with an undefined value, which is how we unset a prior
        // loaderData if we encounter a loader error
      }
    } else if (loaderData[id] !== undefined && match.route.loader) {
      // Preserve existing keys not included in newLoaderData and where a loader
      // wasn't removed by HMR
      mergedLoaderData[id] = loaderData[id];
    }

    if (errors && errors.hasOwnProperty(id)) {
      // Don't keep any loader data below the boundary
      break;
    }
  }
  return mergedLoaderData;
}

// Find the nearest error boundary, looking upwards from the leaf route (or the
// route specified by routeId) for the closest ancestor error boundary,
// defaulting to the root match
function findNearestBoundary(
  matches: AgnosticDataRouteMatch[],
  routeId?: string
): AgnosticDataRouteMatch {
  let eligibleMatches = routeId
    ? matches.slice(0, matches.findIndex((m) => m.route.id === routeId) + 1)
    : [...matches];
  return (
    eligibleMatches.reverse().find((m) => m.route.hasErrorBoundary === true) ||
    matches[0]
  );
}

function getShortCircuitMatches(routes: AgnosticDataRouteObject[]): {
  matches: AgnosticDataRouteMatch[];
  route: AgnosticDataRouteObject;
} {
  // Prefer a root layout route if present, otherwise shim in a route object
  let route = routes.find((r) => r.index || !r.path || r.path === "/") || {
    id: `__shim-error-route__`,
  };

  return {
    matches: [
      {
        params: {},
        pathname: "",
        pathnameBase: "",
        route,
      },
    ],
    route,
  };
}

function getInternalRouterError(
  status: number,
  {
    pathname,
    routeId,
    method,
    type,
  }: {
    pathname?: string;
    routeId?: string;
    method?: string;
    type?: "defer-action" | "invalid-body";
  } = {}
) {
  let statusText = "Unknown Server Error";
  let errorMessage = "Unknown @remix-run/router error";

  if (status === 400) {
    statusText = "Bad Request";
    if (method && pathname && routeId) {
      errorMessage =
        `You made a ${method} request to "${pathname}" but ` +
        `did not provide a \`loader\` for route "${routeId}", ` +
        `so there is no way to handle the request.`;
    } else if (type === "defer-action") {
      errorMessage = "defer() is not supported in actions";
    } else if (type === "invalid-body") {
      errorMessage = "Unable to encode submission body";
    }
  } else if (status === 403) {
    statusText = "Forbidden";
    errorMessage = `Route "${routeId}" does not match URL "${pathname}"`;
  } else if (status === 404) {
    statusText = "Not Found";
    errorMessage = `No route matches URL "${pathname}"`;
  } else if (status === 405) {
    statusText = "Method Not Allowed";
    if (method && pathname && routeId) {
      errorMessage =
        `You made a ${method.toUpperCase()} request to "${pathname}" but ` +
        `did not provide an \`action\` for route "${routeId}", ` +
        `so there is no way to handle the request.`;
    } else if (method) {
      errorMessage = `Invalid request method "${method.toUpperCase()}"`;
    }
  }

  return new ErrorResponse(
    status || 500,
    statusText,
    new Error(errorMessage),
    true
  );
}

// Find any returned redirect errors, starting from the lowest match
function findRedirect(results: DataResult[]): RedirectResult | undefined {
  for (let i = results.length - 1; i >= 0; i--) {
    let result = results[i];
    if (isRedirectResult(result)) {
      return result;
    }
  }
}

function stripHashFromPath(path: To) {
  let parsedPath = typeof path === "string" ? parsePath(path) : path;
  return createPath({ ...parsedPath, hash: "" });
}

function isHashChangeOnly(a: Location, b: Location): boolean {
  if (a.pathname !== b.pathname || a.search !== b.search) {
    return false;
  }

  if (a.hash === "") {
    // /page -> /page#hash
    return b.hash !== "";
  } else if (a.hash === b.hash) {
    // /page#hash -> /page#hash
    return true;
  } else if (b.hash !== "") {
    // /page#hash -> /page#other
    return true;
  }

  // If the hash is removed the browser will re-perform a request to the server
  // /page#hash -> /page
  return false;
}

function isDeferredResult(result: DataResult): result is DeferredResult {
  return result.type === ResultType.deferred;
}

function isErrorResult(result: DataResult): result is ErrorResult {
  return result.type === ResultType.error;
}

function isRedirectResult(result?: DataResult): result is RedirectResult {
  return (result && result.type) === ResultType.redirect;
}

export function isDeferredData(value: any): value is DeferredData {
  let deferred: DeferredData = value;
  return (
    deferred &&
    typeof deferred === "object" &&
    typeof deferred.data === "object" &&
    typeof deferred.subscribe === "function" &&
    typeof deferred.cancel === "function" &&
    typeof deferred.resolveData === "function"
  );
}

function isResponse(value: any): value is Response {
  return (
    value != null &&
    typeof value.status === "number" &&
    typeof value.statusText === "string" &&
    typeof value.headers === "object" &&
    typeof value.body !== "undefined"
  );
}

function isRedirectResponse(result: any): result is Response {
  if (!isResponse(result)) {
    return false;
  }

  let status = result.status;
  let location = result.headers.get("Location");
  return status >= 300 && status <= 399 && location != null;
}

function isQueryRouteResponse(obj: any): obj is QueryRouteResponse {
  return (
    obj &&
    isResponse(obj.response) &&
    (obj.type === ResultType.data || ResultType.error)
  );
}

function isValidMethod(method: string): method is FormMethod | V7_FormMethod {
  return validRequestMethods.has(method.toLowerCase() as FormMethod);
}

function isMutationMethod(
  method: string
): method is MutationFormMethod | V7_MutationFormMethod {
  return validMutationMethods.has(method.toLowerCase() as MutationFormMethod);
}

async function resolveDeferredResults(
  currentMatches: AgnosticDataRouteMatch[],
  matchesToLoad: (AgnosticDataRouteMatch | null)[],
  results: DataResult[],
  signals: (AbortSignal | null)[],
  isFetcher: boolean,
  currentLoaderData?: RouteData
) {
  for (let index = 0; index < results.length; index++) {
    let result = results[index];
    let match = matchesToLoad[index];
    // If we don't have a match, then we can have a deferred result to do
    // anything with.  This is for revalidating fetchers where the route was
    // removed during HMR
    if (!match) {
      continue;
    }

    let currentMatch = currentMatches.find(
      (m) => m.route.id === match!.route.id
    );
    let isRevalidatingLoader =
      currentMatch != null &&
      !isNewRouteInstance(currentMatch, match) &&
      (currentLoaderData && currentLoaderData[match.route.id]) !== undefined;

    if (isDeferredResult(result) && (isFetcher || isRevalidatingLoader)) {
      // Note: we do not have to touch activeDeferreds here since we race them
      // against the signal in resolveDeferredData and they'll get aborted
      // there if needed
      let signal = signals[index];
      invariant(
        signal,
        "Expected an AbortSignal for revalidating fetcher deferred result"
      );
      await resolveDeferredData(result, signal, isFetcher).then((result) => {
        if (result) {
          results[index] = result || results[index];
        }
      });
    }
  }
}

async function resolveDeferredData(
  result: DeferredResult,
  signal: AbortSignal,
  unwrap = false
): Promise<SuccessResult | ErrorResult | undefined> {
  let aborted = await result.deferredData.resolveData(signal);
  if (aborted) {
    return;
  }

  if (unwrap) {
    try {
      return {
        type: ResultType.data,
        data: result.deferredData.unwrappedData,
      };
    } catch (e) {
      // Handle any TrackedPromise._error values encountered while unwrapping
      return {
        type: ResultType.error,
        error: e,
      };
    }
  }

  return {
    type: ResultType.data,
    data: result.deferredData.data,
  };
}

function hasNakedIndexQuery(search: string): boolean {
  return new URLSearchParams(search).getAll("index").some((v) => v === "");
}

// Note: This should match the format exported by useMatches, so if you change
// this please also change that :)  Eventually we'll DRY this up
function createUseMatchesMatch(
  match: AgnosticDataRouteMatch,
  loaderData: RouteData
): UseMatchesMatch {
  let { route, pathname, params } = match;
  return {
    id: route.id,
    pathname,
    params,
    data: loaderData[route.id] as unknown,
    handle: route.handle as unknown,
  };
}

function getTargetMatch(
  matches: AgnosticDataRouteMatch[],
  location: Location | string
) {
  let search =
    typeof location === "string" ? parsePath(location).search : location.search;
  if (
    matches[matches.length - 1].route.index &&
    hasNakedIndexQuery(search || "")
  ) {
    // Return the leaf index route when index is present
    return matches[matches.length - 1];
  }
  // Otherwise grab the deepest "path contributing" match (ignoring index and
  // pathless layout routes)
  let pathMatches = getPathContributingMatches(matches);
  return pathMatches[pathMatches.length - 1];
}

function getSubmissionFromNavigation(
  navigation: Navigation
): Submission | undefined {
  let { formMethod, formAction, formEncType, text, formData, json } =
    navigation;
  if (!formMethod || !formAction || !formEncType) {
    return;
  }

  if (text != null) {
    return {
      formMethod,
      formAction,
      formEncType,
      text,
      formData: undefined,
      json: undefined,
    };
  } else if (formData != null) {
    return {
      formMethod,
      formAction,
      formEncType,
      text: undefined,
      formData,
      json: undefined,
    };
  } else if (json !== undefined) {
    return {
      formMethod,
      formAction,
      formEncType,
      text: undefined,
      formData: undefined,
      json,
    };
  }
}

function getLoadingNavigation(
  location: Location,
  submission?: Submission
): NavigationStates["Loading"] {
  if (submission) {
    let navigation: NavigationStates["Loading"] = {
      state: "loading",
      location,
      formMethod: submission.formMethod,
      formAction: submission.formAction,
      formEncType: submission.formEncType,
      text: submission.text,
      formData: submission.formData,
      json: submission.json,
    };
    return navigation;
  } else {
    let navigation: NavigationStates["Loading"] = {
      state: "loading",
      location,
      formMethod: undefined,
      formAction: undefined,
      formEncType: undefined,
      text: undefined,
      formData: undefined,
      json: undefined,
    };
    return navigation;
  }
}

function getSubmittingNavigation(
  location: Location,
  submission: Submission
): NavigationStates["Submitting"] {
  let navigation: NavigationStates["Submitting"] = {
    state: "submitting",
    location,
    formMethod: submission.formMethod,
    formAction: submission.formAction,
    formEncType: submission.formEncType,
    text: submission.text,
    formData: submission.formData,
    json: submission.json,
  };
  return navigation;
}

function getLoadingFetcher(
  submission?: Submission,
  data?: Fetcher["data"]
): FetcherStates["Loading"] {
  if (submission) {
    let fetcher: FetcherStates["Loading"] = {
      state: "loading",
      formMethod: submission.formMethod,
      formAction: submission.formAction,
      formEncType: submission.formEncType,
      text: submission.text,
      formData: submission.formData,
      json: submission.json,
      data,
      " _hasFetcherDoneAnything ": true,
    };
    return fetcher;
  } else {
    let fetcher: FetcherStates["Loading"] = {
      state: "loading",
      formMethod: undefined,
      formAction: undefined,
      formEncType: undefined,
      text: undefined,
      formData: undefined,
      json: undefined,
      data,
      " _hasFetcherDoneAnything ": true,
    };
    return fetcher;
  }
}

function getSubmittingFetcher(
  submission: Submission,
  existingFetcher?: Fetcher
): FetcherStates["Submitting"] {
  let fetcher: FetcherStates["Submitting"] = {
    state: "submitting",
    formMethod: submission.formMethod,
    formAction: submission.formAction,
    formEncType: submission.formEncType,
    text: submission.text,
    formData: submission.formData,
    json: submission.json,
    data: existingFetcher ? existingFetcher.data : undefined,
    " _hasFetcherDoneAnything ": true,
  };
  return fetcher;
}

function getDoneFetcher(data: Fetcher["data"]): FetcherStates["Idle"] {
  let fetcher: FetcherStates["Idle"] = {
    state: "idle",
    formMethod: undefined,
    formAction: undefined,
    formEncType: undefined,
    text: undefined,
    formData: undefined,
    json: undefined,
    data,
    " _hasFetcherDoneAnything ": true,
  };
  return fetcher;
}
//#endregion<|MERGE_RESOLUTION|>--- conflicted
+++ resolved
@@ -1872,25 +1872,12 @@
       activeDeferreds
     );
 
-<<<<<<< HEAD
-    let doneFetcher = getDoneFetcher(actionResult.data);
-    state.fetchers.set(key, doneFetcher);
-=======
     // Since we let revalidations complete even if the submitting fetcher was
     // deleted, only put it back to idle if it hasn't been deleted
     if (state.fetchers.has(key)) {
-      let doneFetcher: FetcherStates["Idle"] = {
-        state: "idle",
-        data: actionResult.data,
-        formMethod: undefined,
-        formAction: undefined,
-        formEncType: undefined,
-        formData: undefined,
-        " _hasFetcherDoneAnything ": true,
-      };
+      let doneFetcher = getDoneFetcher(actionResult.data);
       state.fetchers.set(key, doneFetcher);
     }
->>>>>>> 2bf0fe97
 
     let didAbortFetchLoads = abortStaleFetchLoads(loadId);
 
