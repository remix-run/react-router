--- conflicted
+++ resolved
@@ -1961,17 +1961,13 @@
   ): Promise<Omit<StaticHandlerContext, "location"> | Response> {
     let result: DataResult;
     if (!actionMatch.route.action) {
-<<<<<<< HEAD
-      let href = createHref(new URL(request.url));
+      let href = createServerHref(new URL(request.url));
       if (isRouteRequest) {
         throw createRouterErrorResponse(`No action found for [${href}]`, {
           status: 405,
           statusText: "Method Not Allowed",
         });
       }
-=======
-      let href = createServerHref(new URL(request.url));
->>>>>>> fac5f528
       result = getMethodNotAllowedResult(href);
     } else {
       result = await callLoaderOrAction(
