{
  "name": "react-router",
  "version": "6.26.2",
  "description": "Declarative routing for React",
  "keywords": [
    "react",
    "router",
    "route",
    "routing",
    "history",
    "link"
  ],
  "repository": {
    "type": "git",
    "url": "https://github.com/remix-run/react-router",
    "directory": "packages/react-router"
  },
  "license": "MIT",
  "author": "Remix Software <hello@remix.run>",
  "sideEffects": false,
  "types": "./dist/index.d.ts",
  "main": "./dist/index.js",
  "unpkg": "./dist/umd/react-router.production.min.js",
  "module": "./dist/index.mjs",
  "exports": {
    ".": {
      "node": {
        "types": "./dist/index.d.ts",
        "module-sync": "./dist/index.mjs",
        "default": "./dist/index.js"
      },
      "import": {
        "types": "./dist/index.d.mts",
        "default": "./dist/index.mjs"
      },
      "default": {
        "types": "./dist/index.d.ts",
        "default": "./dist/index.js"
      }
    },
    "./types": {
      "types": "./dist/lib/types.d.ts"
    },
    "./dom": {
      "node": {
        "types": "./dist/dom-export.d.ts",
        "module-sync": "./dist/dom-export.mjs",
        "default": "./dist/dom-export.js"
      },
      "import": {
        "types": "./dist/dom-export.d.mts",
        "default": "./dist/dom-export.mjs"
      },
      "default": {
        "types": "./dist/dom-export.d.ts",
        "default": "./dist/dom-export.js"
      }
    },
    "./package.json": "./package.json"
  },
  "scripts": {
    "build": "wireit"
  },
  "wireit": {
    "build": {
      "command": "rimraf dist && tsup",
      "files": [
        "lib/**",
        "*.ts",
        "tsconfig.json",
        "package.json"
      ],
      "output": [
        "dist/**"
      ]
    }
  },
  "dependencies": {
    "@types/cookie": "^0.6.0",
    "@web3-storage/multipart-parser": "^1.0.0",
<<<<<<< HEAD
    "cookie": "^0.6.0",
=======
    "cookie": "^1.0.1",
    "react-router": "workspace:*",
>>>>>>> 31a9ad84
    "set-cookie-parser": "^2.6.0",
    "source-map": "^0.7.3",
    "turbo-stream": "2.4.0"
  },
  "devDependencies": {
    "@types/set-cookie-parser": "^2.4.1",
    "react": "^18.2.0",
    "react-dom": "^18.2.0",
    "rimraf": "^6.0.1",
    "tsup": "^8.3.0",
    "typescript": "^5.1.6",
    "wireit": "0.14.9"
  },
  "peerDependencies": {
    "react": ">=18",
    "react-dom": ">=18"
  },
  "peerDependenciesMeta": {
    "react-dom": {
      "optional": true
    }
  },
  "files": [
    "dist/",
    "CHANGELOG.md",
    "LICENSE.md",
    "README.md"
  ],
  "engines": {
    "node": ">=20.0.0"
  }
}<|MERGE_RESOLUTION|>--- conflicted
+++ resolved
@@ -78,12 +78,7 @@
   "dependencies": {
     "@types/cookie": "^0.6.0",
     "@web3-storage/multipart-parser": "^1.0.0",
-<<<<<<< HEAD
-    "cookie": "^0.6.0",
-=======
     "cookie": "^1.0.1",
-    "react-router": "workspace:*",
->>>>>>> 31a9ad84
     "set-cookie-parser": "^2.6.0",
     "source-map": "^0.7.3",
     "turbo-stream": "2.4.0"
