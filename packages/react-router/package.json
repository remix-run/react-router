{
  "name": "react-router",
  "version": "6.4.0-pre.15",
  "description": "Declarative routing for React",
  "keywords": [
    "react",
    "router",
    "route",
    "routing",
    "history",
    "link"
  ],
  "repository": {
    "type": "git",
    "url": "https://github.com/remix-run/react-router",
    "directory": "packages/react-router"
  },
  "license": "MIT",
  "author": "Remix Software <hello@remix.run>",
  "sideEffects": false,
  "main": "./dist/main.js",
  "unpkg": "./dist/umd/react-router.production.min.js",
  "module": "./dist/index.js",
  "types": "./dist/index.d.ts",
  "dependencies": {
    "@remix-run/router": "0.2.0-pre.10"
  },
  "devDependencies": {
    "react": "^18.2.0"
  },
  "peerDependencies": {
    "react": ">=16.8"
  },
<<<<<<< HEAD
  "engines": {
    "node": ">=14"
  }
=======
  "files": [
    "dist/",
    "CHANGELOG.md",
    "LICENSE.md",
    "README.md"
  ]
>>>>>>> 53cd71c6
}<|MERGE_RESOLUTION|>--- conflicted
+++ resolved
@@ -31,16 +31,13 @@
   "peerDependencies": {
     "react": ">=16.8"
   },
-<<<<<<< HEAD
-  "engines": {
-    "node": ">=14"
-  }
-=======
   "files": [
     "dist/",
     "CHANGELOG.md",
     "LICENSE.md",
     "README.md"
-  ]
->>>>>>> 53cd71c6
+  ],
+  "engines": {
+    "node": ">=14"
+  }
 }