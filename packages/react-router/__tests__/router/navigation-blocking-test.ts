--- conflicted
+++ resolved
@@ -1,16 +1,7 @@
-<<<<<<< HEAD
-import type { Router } from "../../lib/router";
-import {
-  createBrowserHistory,
-  createMemoryHistory,
-  createRouter,
-} from "../../lib/router";
 import { waitFor } from "@testing-library/react";
-=======
-import { createMemoryHistory } from "../../lib/router/history";
+import { createBrowserHistory, createMemoryHistory } from "../../lib/router/history";
 import type { Router } from "../../lib/router/router";
 import { createRouter } from "../../lib/router/router";
->>>>>>> c34cbeb8
 
 const LOADER_LATENCY_MS = 100;
 const routes = [
@@ -142,23 +133,21 @@
         router.getBlocker("KEY", fn);
         await router.navigate("/about");
         router.getBlocker("KEY", fn).proceed?.();
-        await waitFor(() =>
-          expect(router.getBlocker("KEY", fn)).toEqual({
-            state: "unblocked",
-            proceed: undefined,
-            reset: undefined,
-            location: undefined,
-          })
-        );
+        await sleep(LOADER_LATENCY_MS);
+        expect(router.getBlocker("KEY", fn)).toEqual({
+          state: "unblocked",
+          proceed: undefined,
+          reset: undefined,
+          location: undefined,
+        });
       });
 
       it("navigates after proceeding navigation completes", async () => {
         router.getBlocker("KEY", fn);
         await router.navigate("/about");
         router.getBlocker("KEY", fn).proceed?.();
-        await waitFor(() =>
-          expect(router.state.location.pathname).toBe("/about")
-        );
+        await sleep(LOADER_LATENCY_MS);
+        expect(router.state.location.pathname).toBe("/about");
       });
     });
 
@@ -183,9 +172,8 @@
         router.getBlocker("KEY", fn).reset?.();
 
         // wait for '/about' loader so we catch failure if navigation proceeds
-        await waitFor(() =>
-          expect(router.state.location.pathname).toBe(pathnameBeforeNavigation)
-        );
+        await sleep(LOADER_LATENCY_MS);
+        expect(router.state.location.pathname).toBe(pathnameBeforeNavigation);
       });
     });
   });
@@ -287,23 +275,21 @@
         router.getBlocker("KEY", fn);
         await router.navigate("/about", { replace: true });
         router.getBlocker("KEY", fn).proceed?.();
-        await waitFor(() =>
-          expect(router.getBlocker("KEY", fn)).toEqual({
-            state: "unblocked",
-            proceed: undefined,
-            reset: undefined,
-            location: undefined,
-          })
-        );
+        await sleep(LOADER_LATENCY_MS);
+        expect(router.getBlocker("KEY", fn)).toEqual({
+          state: "unblocked",
+          proceed: undefined,
+          reset: undefined,
+          location: undefined,
+        });
       });
 
       it("navigates after proceeding navigation completes", async () => {
         router.getBlocker("KEY", fn);
         await router.navigate("/about", { replace: true });
         router.getBlocker("KEY", fn).proceed?.();
-        await waitFor(() =>
-          expect(router.state.location.pathname).toBe("/about")
-        );
+        await sleep(LOADER_LATENCY_MS);
+        expect(router.state.location.pathname).toBe("/about");
       });
 
       it("replaces the current history entry after proceeding completes", async () => {
@@ -311,9 +297,8 @@
         let historyLengthBeforeNavigation = window.history.length;
         await router.navigate("/about", { replace: true });
         router.getBlocker("KEY", fn).proceed?.();
-        await waitFor(() =>
-          expect(window.history.length).toBe(historyLengthBeforeNavigation)
-        );
+        await sleep(LOADER_LATENCY_MS);
+        expect(window.history.length).toBe(historyLengthBeforeNavigation);
       });
     });
 
@@ -338,9 +323,8 @@
         router.getBlocker("KEY", fn).reset?.();
 
         // wait for '/about' loader so we catch failure if navigation proceeds
-        await waitFor(() =>
-          expect(router.state.location.pathname).toBe(pathnameBeforeNavigation)
-        );
+        await sleep(LOADER_LATENCY_MS);
+        expect(router.state.location.pathname).toBe(pathnameBeforeNavigation);
       });
     });
   });
@@ -460,23 +444,21 @@
         router.getBlocker("KEY", fn);
         await router.navigate(-1);
         router.getBlocker("KEY", fn).proceed?.();
-        await waitFor(() =>
-          expect(router.getBlocker("KEY", fn)).toEqual({
-            state: "unblocked",
-            proceed: undefined,
-            reset: undefined,
-            location: undefined,
-          })
-        );
+        await sleep(LOADER_LATENCY_MS);
+        expect(router.getBlocker("KEY", fn)).toEqual({
+          state: "unblocked",
+          proceed: undefined,
+          reset: undefined,
+          location: undefined,
+        });
       });
 
       it("navigates after proceeding navigation completes", async () => {
         router.getBlocker("KEY", fn);
         await router.navigate(-1);
         router.getBlocker("KEY", fn).proceed?.();
-        await waitFor(() =>
-          expect(router.state.location.pathname).toBe("/about")
-        );
+        await sleep(LOADER_LATENCY_MS);
+        expect(router.state.location.pathname).toBe("/about");
       });
     });
 
@@ -536,9 +518,8 @@
         router.getBlocker("KEY", fn).reset?.();
 
         // wait for '/about' loader so we catch failure if navigation proceeds
-        await waitFor(() =>
-          expect(router.state.location.pathname).toBe(pathnameBeforeNavigation)
-        );
+        await sleep(LOADER_LATENCY_MS);
+        expect(router.state.location.pathname).toBe(pathnameBeforeNavigation);
       });
     });
   });
