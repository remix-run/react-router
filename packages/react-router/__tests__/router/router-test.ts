import type { HydrationState } from "../../lib/router/router";
import { createMemoryHistory } from "../../lib/router/history";
import { createRouter, IDLE_NAVIGATION } from "../../lib/router/router";
import type {
  AgnosticDataRouteObject,
  AgnosticRouteObject,
} from "../../lib/router/utils";
<<<<<<< HEAD
import { ErrorResponseImpl, redirect } from "../../lib/router/utils";
=======
import { data, ErrorResponseImpl } from "../../lib/router/utils";
>>>>>>> 6f69b900

import { urlMatch } from "./utils/custom-matchers";
import {
  cleanup,
  createDeferred,
  getFetcherData,
  setup,
  TASK_ROUTES,
} from "./utils/data-router-setup";
import { createFormData, tick } from "./utils/utils";

interface CustomMatchers<R = jest.Expect> {
  urlMatch(url: string): R;
}

declare global {
  namespace jest {
    interface Expect extends CustomMatchers {}
    interface Matchers<R> extends CustomMatchers<R> {}
    interface InverseAsymmetricMatchers extends CustomMatchers {}
  }
}

expect.extend({
  urlMatch,
});

function initializeTest(init?: {
  url?: string;
  hydrationData?: HydrationState;
}) {
  return setup({
    routes: [
      {
        path: "",
        id: "root",
        hasErrorBoundary: true,
        loader: true,
        children: [
          {
            path: "/",
            id: "index",
            loader: true,
            action: true,
          },
          {
            path: "/foo",
            id: "foo",
            loader: true,
            action: true,
          },
          {
            path: "/bar",
            id: "bar",
            loader: true,
            action: true,
          },
          {
            path: "/no-loader",
            id: "noLoader",
          },
        ],
      },
    ],
    hydrationData: init?.hydrationData || {
      loaderData: { root: "ROOT", index: "INDEX" },
    },
    ...(init?.url ? { initialEntries: [init.url] } : {}),
  });
}

beforeEach(() => {
  jest.spyOn(console, "warn").mockImplementation(() => {});
});

// Detect any failures inside the router navigate code
afterEach(() => {
  cleanup();

  // @ts-ignore
  console.warn.mockReset();
});

describe("a router", () => {
  describe("init", () => {
    it("requires routes", async () => {
      let history = createMemoryHistory({ initialEntries: ["/"] });
      expect(() =>
        createRouter({
          routes: [],
          history,
          hydrationData: {},
        }),
      ).toThrowErrorMatchingInlineSnapshot(
        `"You must provide a non-empty routes array to createRouter"`,
      );
    });

    it("converts routes to data routes", async () => {
      let history = createMemoryHistory({
        initialEntries: ["/child/grandchild"],
      });
      let routes = [
        {
          path: "/",
          children: [
            {
              id: "child-keep-me",
              path: "child",
              children: [
                {
                  path: "grandchild",
                },
              ],
            },
          ],
        },
      ];
      let originalRoutes = JSON.parse(JSON.stringify(routes));
      let router = createRouter({
        routes,
        history,
        hydrationData: {},
      });
      // routes are not mutated in place
      expect(routes).toEqual(originalRoutes);
      expect(router.state.matches).toMatchObject([
        {
          route: {
            id: "0",
          },
        },
        {
          route: {
            id: "child-keep-me",
          },
        },
        {
          route: {
            id: "0-0-0",
          },
        },
      ]);
    });

    it("throws if it finds duplicate route ids", async () => {
      let history = createMemoryHistory({
        initialEntries: ["/child/grandchild"],
      });
      let routes = [
        {
          path: "/",
          children: [
            {
              id: "child",
              path: "child",
              children: [
                {
                  id: "child",
                  path: "grandchild",
                },
              ],
            },
          ],
        },
      ];
      expect(() =>
        createRouter({
          routes,
          history,
          hydrationData: {},
        }),
      ).toThrowErrorMatchingInlineSnapshot(
        `"Found a route id collision on id "child".  Route id's must be globally unique within Data Router usages"`,
      );
    });

    it("throws if it finds index routes with children", async () => {
      let routes: AgnosticRouteObject[] = [
        // @ts-expect-error
        {
          index: true,
          children: [
            {
              path: "nope",
            },
          ],
        },
      ];
      expect(() =>
        createRouter({
          routes,
          history: createMemoryHistory(),
        }),
      ).toThrowErrorMatchingInlineSnapshot(
        `"Cannot specify children on an index route"`,
      );
    });

    it("supports a basename prop for route matching", async () => {
      let history = createMemoryHistory({
        initialEntries: ["/base/name/path"],
      });
      let router = createRouter({
        basename: "/base/name",
        routes: [{ path: "path" }],
        history,
      });
      expect(router.state).toMatchObject({
        location: {
          hash: "",
          key: expect.any(String),
          pathname: "/base/name/path",
          search: "",
          state: null,
        },
        matches: [
          {
            params: {},
            pathname: "/path",
            pathnameBase: "/path",
            route: {
              id: "0",
              path: "path",
            },
          },
        ],
        initialized: true,
      });
    });

    it("supports a basename prop for route matching without a leading slash", async () => {
      let history = createMemoryHistory({
        initialEntries: ["/base/name/path"],
      });
      let router = createRouter({
        basename: "base/name",
        routes: [{ path: "path" }],
        history,
      });
      expect(router.state).toMatchObject({
        location: {
          hash: "",
          key: expect.any(String),
          pathname: "/base/name/path",
          search: "",
          state: null,
        },
        matches: [
          {
            params: {},
            pathname: "/path",
            pathnameBase: "/path",
            route: {
              id: "0",
              path: "path",
            },
          },
        ],
        initialized: true,
      });
    });

    it("supports subscribers", async () => {
      let history = createMemoryHistory({ initialEntries: ["/"] });
      let count = 0;
      let router = createRouter({
        routes: [
          {
            id: "root",
            path: "/",
            hasErrorBoundary: true,
            loader: () => ++count,
          },
        ],
        history,
        hydrationData: {
          loaderData: { root: 0 },
        },
      }).initialize();
      expect(router.state.loaderData).toEqual({
        root: 0,
      });

      let subscriber = jest.fn();
      let unsubscribe = router.subscribe(subscriber);
      let subscriber2 = jest.fn();
      let unsubscribe2 = router.subscribe(subscriber2);

      await router.navigate("/?key=a");
      expect(subscriber.mock.calls[0][0].navigation.state).toBe("loading");
      expect(subscriber.mock.calls[0][0].navigation.location.search).toBe(
        "?key=a",
      );
      expect(subscriber.mock.calls[1][0].navigation.state).toBe("idle");
      expect(subscriber.mock.calls[1][0].location.search).toBe("?key=a");
      expect(subscriber2.mock.calls[0][0].navigation.state).toBe("loading");
      expect(subscriber2.mock.calls[0][0].navigation.location.search).toBe(
        "?key=a",
      );
      expect(subscriber2.mock.calls[1][0].navigation.state).toBe("idle");
      expect(subscriber2.mock.calls[1][0].location.search).toBe("?key=a");

      unsubscribe2();
      await router.navigate("/?key=b");
      expect(subscriber.mock.calls[2][0].navigation.state).toBe("loading");
      expect(subscriber.mock.calls[2][0].navigation.location.search).toBe(
        "?key=b",
      );
      expect(subscriber.mock.calls[3][0].navigation.state).toBe("idle");
      expect(subscriber.mock.calls[3][0].location.search).toBe("?key=b");

      unsubscribe();
      await router.navigate("/?key=c");
      expect(subscriber).toHaveBeenCalledTimes(4);
      expect(subscriber2).toHaveBeenCalledTimes(2);
    });
  });

  describe("no route match", () => {
    it("navigations to root catch", () => {
      let t = initializeTest();
      t.navigate("/not-found");
      expect(t.router.state.loaderData).toEqual({
        root: "ROOT",
      });
      expect(t.router.state.errors).toEqual({
        root: new ErrorResponseImpl(
          404,
          "Not Found",
          new Error('No route matches URL "/not-found"'),
          true,
        ),
      });
      expect(t.router.state.matches).toMatchObject([
        {
          params: {},
          pathname: "",
          route: {
            hasErrorBoundary: true,
            children: expect.any(Array),
            id: "root",
            loader: expect.any(Function),
            path: "",
          },
        },
      ]);
    });

    it("matches root pathless route", () => {
      let t = setup({
        routes: [{ id: "root", children: [{ path: "foo" }] }],
      });

      t.navigate("/not-found");
      expect(t.router.state.errors).toEqual({
        root: new ErrorResponseImpl(
          404,
          "Not Found",
          new Error('No route matches URL "/not-found"'),
          true,
        ),
      });
      expect(t.router.state.matches).toMatchObject([
        {
          params: {},
          pathname: "",
          route: {
            id: "root",
            children: expect.any(Array),
          },
        },
      ]);
    });

    it("clears prior loader/action data", async () => {
      let t = initializeTest();
      expect(t.router.state.loaderData).toEqual({
        root: "ROOT",
        index: "INDEX",
      });

      let A = await t.navigate("/foo", {
        formMethod: "post",
        formData: createFormData({ key: "value" }),
      });
      await A.actions.foo.resolve("ACTION");
      await A.loaders.root.resolve("ROOT*");
      await A.loaders.foo.resolve("LOADER");
      expect(t.router.state.actionData).toEqual({
        foo: "ACTION",
      });
      expect(t.router.state.loaderData).toEqual({
        root: "ROOT*",
        foo: "LOADER",
      });

      t.navigate("/not-found");
      expect(t.router.state.actionData).toBe(null);
      expect(t.router.state.loaderData).toEqual({
        root: "ROOT*",
      });
      expect(t.router.state.errors).toEqual({
        root: new ErrorResponseImpl(
          404,
          "Not Found",
          new Error('No route matches URL "/not-found"'),
          true,
        ),
      });
      expect(t.router.state.matches).toMatchObject([
        {
          params: {},
          pathname: "",
          route: {
            hasErrorBoundary: true,
            children: expect.any(Array),
            id: "root",
            loader: expect.any(Function),
            path: "",
          },
        },
      ]);
    });
  });

  describe("navigation (new)", () => {
    it("navigates through a history stack without data loading", async () => {
      let t = setup({
        routes: [
          {
            id: "index",
            index: true,
          },
          {
            id: "tasks",
            path: "tasks",
          },
          {
            id: "tasksId",
            path: "tasks/:id",
          },
        ],
        initialEntries: ["/"],
      });

      expect(t.router.state).toMatchObject({
        historyAction: "POP",
        location: {
          pathname: "/",
          search: "",
          hash: "",
          state: null,
          key: expect.any(String),
        },
        navigation: IDLE_NAVIGATION,
        loaderData: {},
        matches: [expect.objectContaining({ pathname: "/" })],
      });
      expect(t.history.action).toEqual("POP");
      expect(t.history.location.pathname).toEqual("/");

      await t.navigate("/tasks");
      expect(t.router.state).toMatchObject({
        historyAction: "PUSH",
        location: {
          pathname: "/tasks",
          search: "",
          hash: "",
          state: null,
          key: expect.any(String),
        },
        navigation: IDLE_NAVIGATION,
        loaderData: {},
        matches: [expect.objectContaining({ pathname: "/tasks" })],
      });
      expect(t.history.action).toEqual("PUSH");
      expect(t.history.location.pathname).toEqual("/tasks");

      await t.navigate("/tasks/1", { replace: true });
      expect(t.router.state).toMatchObject({
        historyAction: "REPLACE",
        location: {
          pathname: "/tasks/1",
          search: "",
          hash: "",
          state: null,
          key: expect.any(String),
        },
        navigation: IDLE_NAVIGATION,
        loaderData: {},
        matches: [expect.objectContaining({ pathname: "/tasks/1" })],
      });
      expect(t.history.action).toEqual("REPLACE");
      expect(t.history.location.pathname).toEqual("/tasks/1");

      t.router.navigate(-1);
      await tick();
      expect(t.router.state).toMatchObject({
        historyAction: "POP",
        location: {
          pathname: "/",
          search: "",
          hash: "",
          state: null,
          key: expect.any(String),
        },
        navigation: IDLE_NAVIGATION,
        loaderData: {},
        matches: [expect.objectContaining({ pathname: "/" })],
      });
      expect(t.history.action).toEqual("POP");
      expect(t.history.location.pathname).toEqual("/");

      await t.navigate("/tasks?foo=bar#hash");
      expect(t.router.state).toMatchObject({
        historyAction: "PUSH",
        location: {
          pathname: "/tasks",
          search: "?foo=bar",
          hash: "#hash",
          state: null,
          key: expect.any(String),
        },
        navigation: IDLE_NAVIGATION,
        loaderData: {},
        matches: [expect.objectContaining({ pathname: "/tasks" })],
      });
      expect(t.history.action).toEqual("PUSH");
      expect(t.history.location).toEqual({
        pathname: "/tasks",
        search: "?foo=bar",
        hash: "#hash",
        state: null,
        key: expect.any(String),
      });
    });

    it("navigates through a history stack without data loading (with a basename)", async () => {
      let t = setup({
        basename: "/base/name",
        routes: [
          {
            id: "index",
            index: true,
          },
          {
            id: "tasks",
            path: "tasks",
          },
          {
            id: "tasksId",
            path: "tasks/:id",
          },
        ],
        initialEntries: ["/base/name"],
      });

      expect(t.router.state).toMatchObject({
        location: {
          pathname: "/base/name",
        },
        matches: [{ route: { id: "index" } }],
      });
      expect(t.history.action).toEqual("POP");
      expect(t.history.location.pathname).toEqual("/base/name");

      await t.navigate("/tasks");
      expect(t.router.state).toMatchObject({
        location: {
          pathname: "/base/name/tasks",
        },
        matches: [{ route: { id: "tasks" } }],
      });
      expect(t.history.action).toEqual("PUSH");
      expect(t.history.location.pathname).toEqual("/base/name/tasks");

      await t.navigate("/tasks/1");
      expect(t.router.state).toMatchObject({
        location: {
          pathname: "/base/name/tasks/1",
        },
        matches: [{ route: { id: "tasksId" } }],
      });
      expect(t.history.location.pathname).toEqual("/base/name/tasks/1");
    });

    it("handles 404 routes", () => {
      let t = setup({
        routes: TASK_ROUTES,
        initialEntries: ["/"],
      });
      t.navigate("/junk");
      expect(t.router.state).toMatchObject({
        location: {
          pathname: "/junk",
        },
        navigation: IDLE_NAVIGATION,
        loaderData: {},
        errors: {
          root: new ErrorResponseImpl(
            404,
            "Not Found",
            new Error('No route matches URL "/junk"'),
            true,
          ),
        },
      });
    });

    it("handles 404 routes when the root route contains a path (initialization)", () => {
      let t = setup({
        routes: [
          {
            id: "root",
            path: "/path",
            children: [
              {
                index: true,
              },
            ],
          },
        ],
        initialEntries: ["/junk"],
      });
      expect(t.router.state).toMatchObject({
        errors: {
          root: new ErrorResponseImpl(
            404,
            "Not Found",
            new Error('No route matches URL "/junk"'),
            true,
          ),
        },
        initialized: true,
        location: {
          pathname: "/junk",
        },
        matches: [
          {
            route: {
              id: "root",
            },
          },
        ],
      });
    });

    it("handles 404 routes when the root route contains a path (navigation)", () => {
      let t = setup({
        routes: [
          {
            id: "root",
            path: "/path",
            children: [
              {
                index: true,
              },
            ],
          },
        ],
        initialEntries: ["/path"],
      });
      expect(t.router.state).toMatchObject({
        errors: null,
      });
      t.navigate("/junk");
      expect(t.router.state).toMatchObject({
        errors: {
          root: new ErrorResponseImpl(
            404,
            "Not Found",
            new Error('No route matches URL "/junk"'),
            true,
          ),
        },
        location: {
          pathname: "/junk",
        },
        matches: [
          {
            route: {
              id: "root",
            },
          },
        ],
      });
    });

    it("converts formData to URLSearchParams for unspecified formMethod", async () => {
      let t = setup({
        routes: TASK_ROUTES,
        initialEntries: ["/"],
      });
      await t.navigate("/tasks", {
        formData: createFormData({ key: "value" }),
      });
      expect(t.router.state.navigation.state).toBe("loading");
      expect(t.router.state.navigation.location).toMatchObject({
        pathname: "/tasks",
        search: "?key=value",
      });
      expect(t.router.state.navigation.formMethod).toBe("GET");
      expect(t.router.state.navigation.formData).toEqual(
        createFormData({ key: "value" }),
      );
    });

    it("converts formData to URLSearchParams for formMethod=get", async () => {
      let t = setup({
        routes: TASK_ROUTES,
        initialEntries: ["/"],
      });
      await t.navigate("/tasks", {
        formMethod: "get",
        formData: createFormData({ key: "value" }),
      });
      expect(t.router.state.navigation.state).toBe("loading");
      expect(t.router.state.navigation.location).toMatchObject({
        pathname: "/tasks",
        search: "?key=value",
      });
      expect(t.router.state.navigation.formMethod).toBe("GET");
      expect(t.router.state.navigation.formData).toEqual(
        createFormData({ key: "value" }),
      );
    });

    it("does not preserve existing 'action' URLSearchParams for formMethod='get'", async () => {
      let t = setup({
        routes: TASK_ROUTES,
        initialEntries: ["/"],
      });
      await t.navigate("/tasks?key=1", {
        formMethod: "get",
        formData: createFormData({ key: "2" }),
      });
      expect(t.router.state.navigation.state).toBe("loading");
      expect(t.router.state.navigation.location).toMatchObject({
        pathname: "/tasks",
        search: "?key=2",
      });
      expect(t.router.state.navigation.formMethod).toBe("GET");
      expect(t.router.state.navigation.formData).toEqual(
        createFormData({ key: "2" }),
      );
    });

    it("preserves existing 'action' URLSearchParams for formMethod='post'", async () => {
      let t = setup({
        routes: TASK_ROUTES,
        initialEntries: ["/"],
      });
      await t.navigate("/tasks?key=1", {
        formMethod: "post",
        formData: createFormData({ key: "2" }),
      });
      expect(t.router.state.navigation.state).toBe("submitting");
      expect(t.router.state.navigation.location).toMatchObject({
        pathname: "/tasks",
        search: "?key=1",
      });
      expect(t.router.state.navigation.formMethod).toBe("POST");
      expect(t.router.state.navigation.formData).toEqual(
        createFormData({ key: "2" }),
      );
    });

    it("url-encodes File names on GET submissions", async () => {
      let t = setup({
        routes: TASK_ROUTES,
        initialEntries: ["/"],
        hydrationData: {
          loaderData: {
            root: "ROOT DATA",
            index: "INDEX DATA",
          },
        },
      });

      let formData = new FormData();
      formData.append(
        "blob",
        new Blob(["<h1>Some html file contents</h1>"], {
          type: "text/html",
        }),
        "blob.html",
      );

      let A = await t.navigate("/tasks", {
        formMethod: "get",
        formData: formData,
      });
      let params = new URL(A.loaders.tasks.stub.mock.calls[0][0].request.url)
        .searchParams;
      expect(params.get("blob")).toEqual("blob.html");
    });

    it("returns a 405 error if attempting to submit with method=HEAD", async () => {
      let t = setup({
        routes: TASK_ROUTES,
        initialEntries: ["/"],
        hydrationData: {
          loaderData: {
            root: "ROOT DATA",
            index: "INDEX DATA",
          },
        },
      });

      let formData = new FormData();
      formData.append(
        "blob",
        new Blob(["<h1>Some html file contents</h1>"], {
          type: "text/html",
        }),
      );

      await t.navigate("/tasks", {
        // @ts-expect-error
        formMethod: "head",
        formData,
      });
      expect(t.router.state.navigation.state).toBe("idle");
      expect(t.router.state.location).toMatchObject({
        pathname: "/tasks",
        search: "",
      });
      expect(t.router.state.errors).toEqual({
        tasks: new ErrorResponseImpl(
          405,
          "Method Not Allowed",
          new Error('Invalid request method "HEAD"'),
          true,
        ),
      });
    });

    it("returns a 405 error if attempting to submit with method=OPTIONS", async () => {
      let t = setup({
        routes: TASK_ROUTES,
        initialEntries: ["/"],
        hydrationData: {
          loaderData: {
            root: "ROOT DATA",
            index: "INDEX DATA",
          },
        },
      });

      let formData = new FormData();
      formData.append(
        "blob",
        new Blob(["<h1>Some html file contents</h1>"], {
          type: "text/html",
        }),
      );

      await t.navigate("/tasks", {
        // @ts-expect-error
        formMethod: "options",
        formData: formData,
      });
      expect(t.router.state.navigation.state).toBe("idle");
      expect(t.router.state.location).toMatchObject({
        pathname: "/tasks",
        search: "",
      });
      expect(t.router.state.errors).toEqual({
        tasks: new ErrorResponseImpl(
          405,
          "Method Not Allowed",
          new Error('Invalid request method "OPTIONS"'),
          true,
        ),
      });
    });

    it("handles promises for navigations", async () => {
      let aDfd = createDeferred();

      let router = createRouter({
        history: createMemoryHistory(),
        routes: [
          {
            id: "index",
            path: "/",
          },
          {
            id: "a",
            path: "/a",
            loader: () => aDfd.promise,
          },
        ],
      });

      let sequence: string[] = [];
      router.navigate("/a").then(() => sequence.push("/a complete"));
      await tick();
      expect(sequence).toEqual([]);
      aDfd.resolve("A DATA");
      await tick();
      expect(router.state.navigation).toBe(IDLE_NAVIGATION);
      expect(sequence).toEqual(["/a complete"]);
    });

    it("handles promises for popstate navigations", async () => {
      let indexDfd = createDeferred();

      let router = createRouter({
        history: createMemoryHistory(),
        routes: [
          {
            id: "index",
            path: "/",
            loader: () => indexDfd.promise,
          },
          {
            id: "a",
            path: "/a",
          },
        ],
        hydrationData: {
          loaderData: {
            index: "INDEX DATA",
          },
        },
      }).initialize();

      let sequence: string[] = [];
      await router.navigate("/a");
      expect(router.state.location.pathname).toBe("/a");
      expect(router.state.navigation).toBe(IDLE_NAVIGATION);

      router.navigate(-1).then(() => sequence.push("back complete"));
      await tick();
      expect(sequence).toEqual([]);

      indexDfd.resolve("INDEX DATA");
      await tick();
      expect(router.state.navigation).toBe(IDLE_NAVIGATION);
      expect(sequence).toEqual(["back complete"]);
    });

    it("handles promises for interrupted navigations", async () => {
      let indexDfd = createDeferred();
      let aDfd = createDeferred();
      let bDfd = createDeferred();
      let cDfd = createDeferred();

      let router = createRouter({
        history: createMemoryHistory(),
        routes: [
          {
            id: "index",
            path: "/",
            loader: () => indexDfd.promise,
          },
          {
            id: "a",
            path: "/a",
            loader: () => aDfd.promise,
          },
          {
            id: "b",
            path: "/b",
            loader: () => bDfd.promise,
          },
          {
            id: "c",
            path: "/c",
            loader: () => cDfd.promise,
          },
        ],
        hydrationData: {
          loaderData: {
            index: "INDEX DATA",
          },
        },
      });

      let sequence: string[] = [];
      router.navigate("/a").then(() => sequence.push("/a complete"));
      aDfd.resolve("A DATA");
      await tick();
      expect(router.state.navigation).toBe(IDLE_NAVIGATION);

      router.navigate("/b").then(() => sequence.push("/b complete"));
      await tick();
      expect(sequence).toEqual(["/a complete"]);

      router.navigate("/c").then(() => sequence.push("/c complete"));
      await tick();
      expect(sequence).toEqual(["/a complete", "/b complete"]);

      bDfd.resolve("B DATA"); // no-op
      await tick();
      expect(router.state.navigation.state).toBe("loading");
      expect(sequence).toEqual(["/a complete", "/b complete"]);

      cDfd.resolve("C DATA");
      await tick();
      expect(router.state.navigation).toBe(IDLE_NAVIGATION);
      expect(sequence).toEqual(["/a complete", "/b complete", "/c complete"]);
    });

    it("handles promises for interrupted popstate navigations", async () => {
      let indexDfd = createDeferred();
      let aDfd = createDeferred();
      let bDfd = createDeferred();

      let router = createRouter({
        history: createMemoryHistory(),
        routes: [
          {
            id: "index",
            path: "/",
            loader: () => indexDfd.promise,
          },
          {
            id: "a",
            path: "/a",
            loader: () => aDfd.promise,
          },
          {
            id: "b",
            path: "/b",
            loader: () => bDfd.promise,
          },
        ],
        hydrationData: {
          loaderData: {
            index: "INDEX DATA",
          },
        },
      });

      let sequence: string[] = [];
      router.navigate("/a").then(() => sequence.push("/a complete"));
      aDfd.resolve("A DATA");
      await tick();
      expect(router.state.navigation).toBe(IDLE_NAVIGATION);

      router.navigate(-1).then(() => sequence.push("back complete"));
      await tick();
      expect(sequence).toEqual(["/a complete"]);

      router.navigate("/b").then(() => sequence.push("/b complete"));
      await tick();
      expect(sequence).toEqual(["/a complete", "back complete"]);

      indexDfd.resolve("A DATA");
      await tick();
      expect(router.state.navigation.state).toBe("loading");
      expect(sequence).toEqual(["/a complete", "back complete"]);

      bDfd.resolve("B DATA");
      await tick();
      expect(router.state.navigation).toBe(IDLE_NAVIGATION);
      expect(sequence).toEqual(["/a complete", "back complete", "/b complete"]);
    });

    it("handles promises for fetcher redirect interrupted popstate navigations", async () => {
      let indexDfd = createDeferred();
      let bDfd = createDeferred();

      let router = createRouter({
        history: createMemoryHistory(),
        routes: [
          {
            id: "index",
            path: "/",
            loader: () => indexDfd.promise,
          },
          {
            id: "a",
            path: "/a",
          },
          {
            id: "b",
            path: "/b",
            loader: () => bDfd.promise,
          },
          {
            id: "fetch",
            path: "/fetch",
            loader: () => redirect("/b"),
          },
        ],
        hydrationData: {
          loaderData: {
            index: "INDEX DATA",
          },
        },
      });

      let sequence: string[] = [];
      router.navigate("/a").then(() => sequence.push("/a complete"));
      await tick();
      expect(router.state.navigation).toBe(IDLE_NAVIGATION);

      router.navigate(-1).then(() => sequence.push("back complete"));
      await tick();
      expect(sequence).toEqual(["/a complete"]);

      router
        .fetch("key", "a", "/fetch")
        .then(() => sequence.push("fetch redirect complete"));
      await tick();
      expect(sequence).toEqual(["/a complete", "back complete"]);

      indexDfd.resolve("A DATA"); // no-op
      await tick();
      expect(router.state.navigation.state).toBe("loading");
      expect(sequence).toEqual(["/a complete", "back complete"]);

      bDfd.resolve("B DATA");
      await tick();
      expect(router.state.navigation).toBe(IDLE_NAVIGATION);
      expect(sequence).toEqual([
        "/a complete",
        "back complete",
        "fetch redirect complete",
      ]);
    });
  });

  describe("data loading (new)", () => {
    it("marks as initialized immediately when no loaders are present", async () => {
      let t = setup({
        routes: [
          {
            id: "root",
            path: "/",
          },
        ],
        initialEntries: ["/"],
      });

      expect(console.warn).not.toHaveBeenCalled();
      expect(t.router.state).toMatchObject({
        historyAction: "POP",
        location: {
          pathname: "/",
        },
        initialized: true,
        navigation: IDLE_NAVIGATION,
        loaderData: {},
      });
    });

    it("hydrates initial data", async () => {
      let t = setup({
        routes: TASK_ROUTES,
        initialEntries: ["/"],
        hydrationData: {
          loaderData: {
            root: "ROOT DATA",
            index: "INDEX DATA",
          },
        },
      });

      expect(console.warn).not.toHaveBeenCalled();
      expect(t.router.state).toMatchObject({
        historyAction: "POP",
        location: {
          pathname: "/",
        },
        initialized: true,
        navigation: IDLE_NAVIGATION,
        loaderData: {
          root: "ROOT DATA",
          index: "INDEX DATA",
        },
      });
    });

    it("does not run middlewares when complete hydrationData exists", async () => {
      let middlewareSpy = jest.fn();
      let loaderSpy = jest.fn();
      let router = createRouter({
        history: createMemoryHistory(),
        routes: [
          {
            id: "index",
            path: "/",
            middleware: [middlewareSpy],
            loader: loaderSpy,
          },
        ],
        hydrationData: {
          loaderData: {
            index: "INDEX DATA",
          },
        },
      });
      router.initialize();

      expect(router.state).toMatchObject({
        historyAction: "POP",
        location: {
          pathname: "/",
        },
        initialized: true,
        navigation: IDLE_NAVIGATION,
        loaderData: {
          index: "INDEX DATA",
        },
      });
      expect(middlewareSpy).not.toHaveBeenCalled();
      expect(loaderSpy).not.toHaveBeenCalled();
    });

    it("kicks off initial data load if no hydration data is provided", async () => {
      let parentDfd = createDeferred();
      let parentSpy = jest.fn(() => parentDfd.promise);
      let childDfd = createDeferred();
      let childSpy = jest.fn(() => childDfd.promise);
      let router = createRouter({
        history: createMemoryHistory({ initialEntries: ["/child"] }),
        routes: [
          {
            path: "/",
            loader: parentSpy,
            children: [
              {
                path: "child",
                loader: childSpy,
              },
            ],
          },
        ],
      });
      router.initialize();

      expect(console.warn).not.toHaveBeenCalled();
      expect(parentSpy.mock.calls.length).toBe(1);
      expect(childSpy.mock.calls.length).toBe(1);
      expect(router.state).toMatchObject({
        historyAction: "POP",
        location: expect.objectContaining({ pathname: "/child" }),
        initialized: false,
        navigation: IDLE_NAVIGATION,
      });
      expect(router.state.loaderData).toEqual({});

      await parentDfd.resolve("PARENT DATA");
      expect(router.state).toMatchObject({
        historyAction: "POP",
        location: expect.objectContaining({ pathname: "/child" }),
        initialized: false,
        navigation: IDLE_NAVIGATION,
      });
      expect(router.state.loaderData).toEqual({});

      await childDfd.resolve("CHILD DATA");
      expect(router.state).toMatchObject({
        historyAction: "POP",
        location: expect.objectContaining({ pathname: "/child" }),
        initialized: true,
        navigation: IDLE_NAVIGATION,
        loaderData: {
          "0": "PARENT DATA",
          "0-0": "CHILD DATA",
        },
      });

      router.dispose();
    });

    it("run middlewares without loaders on initial load if no hydration data is provided", async () => {
      let parentDfd = createDeferred();
      let parentSpy = jest.fn(() => parentDfd.promise);
      let childDfd = createDeferred();
      let childSpy = jest.fn(() => childDfd.promise);
      let router = createRouter({
        history: createMemoryHistory(),
        routes: [
          {
            path: "/",
            middleware: [parentSpy],
            children: [
              {
                index: true,
                middleware: [childSpy],
              },
            ],
          },
        ],
      });
      router.initialize();
      await tick();

      expect(console.warn).not.toHaveBeenCalled();
      expect(parentSpy.mock.calls.length).toBe(1);
      expect(childSpy.mock.calls.length).toBe(0);
      expect(router.state).toMatchObject({
        historyAction: "POP",
        location: expect.objectContaining({ pathname: "/" }),
        initialized: false,
        navigation: IDLE_NAVIGATION,
      });
      expect(router.state.loaderData).toEqual({});

      await parentDfd.resolve(undefined);
      expect(router.state).toMatchObject({
        historyAction: "POP",
        location: expect.objectContaining({ pathname: "/" }),
        initialized: false,
        navigation: IDLE_NAVIGATION,
      });
      expect(router.state.loaderData).toEqual({});

      await childDfd.resolve(undefined);
      expect(router.state).toMatchObject({
        historyAction: "POP",
        location: expect.objectContaining({ pathname: "/" }),
        initialized: true,
        navigation: IDLE_NAVIGATION,
        loaderData: {},
      });

      router.dispose();
    });

    it("allows routes to be initialized with undefined loaderData", async () => {
      let t = setup({
        routes: [
          {
            id: "root",
            path: "/",
            loader: true,
          },
        ],
        hydrationData: {
          loaderData: {
            root: undefined,
          },
        },
      });

      expect(t.router.state).toMatchObject({
        historyAction: "POP",
        location: {
          pathname: "/",
        },
        initialized: true,
        navigation: IDLE_NAVIGATION,
        loaderData: {
          root: undefined,
        },
      });
    });

    it("handles interruptions of initial data load", async () => {
      let parentDfd = createDeferred();
      let parentSpy = jest.fn(() => parentDfd.promise);
      let childDfd = createDeferred();
      let childSpy = jest.fn(() => childDfd.promise);
      let child2Dfd = createDeferred();
      let child2Spy = jest.fn(() => child2Dfd.promise);
      let router = createRouter({
        history: createMemoryHistory({ initialEntries: ["/child"] }),
        routes: [
          {
            path: "/",
            loader: parentSpy,
            children: [
              {
                path: "child",
                loader: childSpy,
              },
              {
                path: "child2",
                loader: child2Spy,
              },
            ],
          },
        ],
      });
      router.initialize();

      expect(console.warn).not.toHaveBeenCalled();
      expect(parentSpy.mock.calls.length).toBe(1);
      expect(childSpy.mock.calls.length).toBe(1);
      expect(router.state).toMatchObject({
        historyAction: "POP",
        location: expect.objectContaining({ pathname: "/child" }),
        initialized: false,
        navigation: IDLE_NAVIGATION,
      });
      expect(router.state.loaderData).toEqual({});

      await parentDfd.resolve("PARENT DATA");
      expect(router.state).toMatchObject({
        historyAction: "POP",
        location: expect.objectContaining({ pathname: "/child" }),
        initialized: false,
        navigation: IDLE_NAVIGATION,
      });
      expect(router.state.loaderData).toEqual({});

      router.navigate("/child2");
      await childDfd.resolve("CHILD DATA");
      expect(router.state).toMatchObject({
        historyAction: "POP",
        location: expect.objectContaining({ pathname: "/child" }),
        initialized: false,
        navigation: {
          state: "loading",
          location: { pathname: "/child2" },
        },
      });
      expect(router.state.loaderData).toEqual({});

      await child2Dfd.resolve("CHILD2 DATA");
      expect(router.state).toMatchObject({
        historyAction: "PUSH",
        location: expect.objectContaining({ pathname: "/child2" }),
        initialized: true,
        navigation: IDLE_NAVIGATION,
        loaderData: {
          "0": "PARENT DATA",
          "0-1": "CHILD2 DATA",
        },
      });

      router.dispose();
    });

    it("handles errors in initial data load", async () => {
      let router = createRouter({
        history: createMemoryHistory({ initialEntries: ["/child"] }),
        routes: [
          {
            path: "/",
            loader: () => Promise.reject("Kaboom!"),
            children: [
              {
                path: "child",
                loader: () => Promise.resolve("child"),
              },
            ],
          },
        ],
      });
      router.initialize();

      await tick();
      expect(router.state).toMatchObject({
        historyAction: "POP",
        location: expect.objectContaining({ pathname: "/child" }),
        initialized: true,
        navigation: IDLE_NAVIGATION,
        loaderData: {
          "0-0": "child",
        },
        errors: {
          "0": "Kaboom!",
        },
      });

      router.dispose();
    });

    it("handles initial load 404s when the error boundary router has a loader", async () => {
      let router = createRouter({
        history: createMemoryHistory({ initialEntries: ["/404"] }),
        routes: [
          {
            path: "/",
            hasErrorBoundary: true,
            loader: () => {},
          },
        ],
      });

      expect(router.state).toMatchObject({
        historyAction: "POP",
        location: expect.objectContaining({ pathname: "/404" }),
        initialized: true,
        navigation: IDLE_NAVIGATION,
        loaderData: {},
        errors: {
          "0": new ErrorResponseImpl(
            404,
            "Not Found",
            new Error('No route matches URL "/404"'),
            true,
          ),
        },
      });

      router.dispose();
    });

    it("kicks off initial data load when hash is present", async () => {
      let loaderDfd = createDeferred();
      let loaderSpy = jest.fn(() => loaderDfd.promise);
      let router = createRouter({
        history: createMemoryHistory({ initialEntries: ["/#hash"] }),
        routes: [
          {
            path: "/",
            loader: loaderSpy,
          },
        ],
      });
      router.initialize();

      expect(console.warn).not.toHaveBeenCalled();
      expect(loaderSpy.mock.calls.length).toBe(1);
      expect(router.state).toMatchObject({
        historyAction: "POP",
        location: expect.objectContaining({ pathname: "/", hash: "#hash" }),
        initialized: false,
        navigation: IDLE_NAVIGATION,
      });
      expect(router.state.loaderData).toEqual({});

      await loaderDfd.resolve("DATA");
      expect(router.state).toMatchObject({
        historyAction: "POP",
        location: expect.objectContaining({ pathname: "/", hash: "#hash" }),
        initialized: true,
        navigation: IDLE_NAVIGATION,
        loaderData: {
          "0": "DATA",
        },
      });

      router.dispose();
    });

    it("executes loaders on push navigations", async () => {
      let t = setup({
        routes: TASK_ROUTES,
        initialEntries: ["/"],
        hydrationData: {
          loaderData: {
            root: "ROOT_DATA",
            index: "INDEX_DATA",
          },
        },
      });

      let nav1 = await t.navigate("/tasks");
      expect(t.router.state).toMatchObject({
        historyAction: "POP",
        location: {
          pathname: "/",
        },
        navigation: {
          location: {
            pathname: "/tasks",
          },
          state: "loading",
        },
        loaderData: {
          root: "ROOT_DATA",
          index: "INDEX_DATA",
        },
      });
      expect(t.history.action).toEqual("POP");
      expect(t.history.location.pathname).toEqual("/");

      await nav1.loaders.tasks.resolve("TASKS_DATA");
      expect(t.router.state).toMatchObject({
        historyAction: "PUSH",
        location: {
          pathname: "/tasks",
        },
        navigation: IDLE_NAVIGATION,
        loaderData: {
          root: "ROOT_DATA",
          tasks: "TASKS_DATA",
        },
      });
      expect(t.history.action).toEqual("PUSH");
      expect(t.history.location.pathname).toEqual("/tasks");

      let nav2 = await t.navigate("/tasks/1");
      await nav2.loaders.tasksId.resolve("TASKS_ID_DATA");
      expect(t.router.state).toMatchObject({
        historyAction: "PUSH",
        location: {
          pathname: "/tasks/1",
        },
        navigation: IDLE_NAVIGATION,
        loaderData: {
          root: "ROOT_DATA",
          tasksId: "TASKS_ID_DATA",
        },
      });
      expect(t.history.action).toEqual("PUSH");
      expect(t.history.location.pathname).toEqual("/tasks/1");
    });

    it("executes loaders on replace navigations", async () => {
      let t = setup({
        routes: TASK_ROUTES,
        initialEntries: ["/"],
        hydrationData: {
          loaderData: {
            root: "ROOT_DATA",
            index: "INDEX_DATA",
          },
        },
      });

      let nav = await t.navigate("/tasks", { replace: true });
      expect(t.router.state).toMatchObject({
        historyAction: "POP",
        location: {
          pathname: "/",
        },
        navigation: {
          location: {
            pathname: "/tasks",
          },
          state: "loading",
        },
        loaderData: {
          root: "ROOT_DATA",
          index: "INDEX_DATA",
        },
      });
      expect(t.history.action).toEqual("POP");
      expect(t.history.location.pathname).toEqual("/");

      await nav.loaders.tasks.resolve("TASKS_DATA");
      expect(t.router.state).toMatchObject({
        historyAction: "REPLACE",
        location: {
          pathname: "/tasks",
        },
        navigation: IDLE_NAVIGATION,
        loaderData: {
          root: "ROOT_DATA",
          tasks: "TASKS_DATA",
        },
      });
      expect(t.history.action).toEqual("REPLACE");
      expect(t.history.location.pathname).toEqual("/tasks");
    });

    it("executes loaders on go navigations", async () => {
      let t = setup({
        routes: TASK_ROUTES,
        initialEntries: ["/", "/tasks"],
        initialIndex: 0,
        hydrationData: {
          loaderData: {
            root: "ROOT_DATA",
            index: "INDEX_DATA",
          },
        },
      });

      // pop forward to /tasks
      let nav2 = await t.navigate(1);
      expect(t.router.state).toMatchObject({
        historyAction: "POP",
        location: {
          pathname: "/",
        },
        navigation: {
          location: {
            pathname: "/tasks",
          },
          state: "loading",
        },
        loaderData: {
          root: "ROOT_DATA",
          index: "INDEX_DATA",
        },
      });
      expect(t.history.action).toEqual("POP");
      expect(t.history.location.pathname).toEqual("/tasks");

      await nav2.loaders.tasks.resolve("TASKS_DATA");
      expect(t.router.state).toMatchObject({
        historyAction: "POP",
        location: {
          pathname: "/tasks",
        },
        navigation: IDLE_NAVIGATION,
        loaderData: {
          root: "ROOT_DATA",
          tasks: "TASKS_DATA",
        },
      });
      expect(t.history.action).toEqual("POP");
      expect(t.history.location.pathname).toEqual("/tasks");
    });

    it("persists location keys throughout navigations", async () => {
      let t = setup({
        routes: TASK_ROUTES,
        initialEntries: ["/"],
        hydrationData: {
          loaderData: {
            root: "ROOT_DATA",
            index: "INDEX_DATA",
          },
        },
      });

      expect(t.router.state.location.key).toBe("default");

      let A = await t.navigate("/tasks");
      let navigationKey = t.router.state.navigation.location?.key;
      expect(t.router.state.location.key).toBe("default");
      expect(t.router.state.navigation.state).toBe("loading");
      expect(navigationKey).not.toBe("default");
      expect(Number(navigationKey?.length) > 0).toBe(true);

      await A.loaders.tasks.resolve("TASKS");
      expect(t.router.state.navigation.state).toBe("idle");

      // Make sure we keep the same location.key throughout the navigation and
      // history isn't creating a new one in history.push
      expect(t.router.state.location.key).toBe(navigationKey);
      expect(t.history.location.key).toBe(navigationKey);
    });

    it("sends proper arguments to loaders", async () => {
      let t = setup({
        routes: TASK_ROUTES,
        initialEntries: ["/"],
        hydrationData: {
          loaderData: {
            root: "ROOT_DATA",
            index: "INDEX_DATA",
          },
        },
      });

      let nav = await t.navigate("/tasks");
      expect(nav.loaders.tasks.stub).toHaveBeenCalledWith({
        params: {},
        request: new Request("http://localhost/tasks", {
          signal: nav.loaders.tasks.stub.mock.calls[0][0].request.signal,
        }),
        unstable_pattern: "/tasks",
        context: {},
      });

      let nav2 = await t.navigate("/tasks/1");
      expect(nav2.loaders.tasksId.stub).toHaveBeenCalledWith({
        params: { id: "1" },
        request: new Request("http://localhost/tasks/1", {
          signal: nav2.loaders.tasksId.stub.mock.calls[0][0].request.signal,
        }),
        unstable_pattern: "/tasks/:id",
        context: {},
      });

      let nav3 = await t.navigate("/tasks?foo=bar#hash");
      expect(nav3.loaders.tasks.stub).toHaveBeenCalledWith({
        params: {},
        request: new Request("http://localhost/tasks?foo=bar", {
          signal: nav3.loaders.tasks.stub.mock.calls[0][0].request.signal,
        }),
        unstable_pattern: "/tasks",
        context: {},
      });

      let nav4 = await t.navigate("/tasks#hash", {
        formData: createFormData({ foo: "bar" }),
      });
      expect(nav4.loaders.tasks.stub).toHaveBeenCalledWith({
        params: {},
        request: new Request("http://localhost/tasks?foo=bar", {
          signal: nav4.loaders.tasks.stub.mock.calls[0][0].request.signal,
        }),
        unstable_pattern: "/tasks",
        context: {},
      });

      expect(t.router.state.navigation.formAction).toBe("/tasks");
      expect(t.router.state.navigation?.location?.pathname).toBe("/tasks");
      expect(t.router.state.navigation?.location?.search).toBe("?foo=bar");
    });

    it("handles errors thrown from loaders", async () => {
      let t = setup({
        routes: TASK_ROUTES,
        initialEntries: ["/"],
        hydrationData: {
          loaderData: {
            root: "ROOT_DATA",
            index: "INDEX_DATA",
          },
        },
      });

      // Throw from tasks, handled by tasks
      let nav = await t.navigate("/tasks");
      await nav.loaders.tasks.reject("TASKS_ERROR");
      expect(t.router.state.navigation).toEqual(IDLE_NAVIGATION);
      expect(t.router.state.loaderData).toEqual({
        root: "ROOT_DATA",
      });
      expect(t.router.state.errors).toEqual({
        tasks: "TASKS_ERROR",
      });

      // Throw from index, handled by root
      let nav2 = await t.navigate("/");
      await nav2.loaders.index.reject("INDEX_ERROR");
      expect(t.router.state.navigation).toEqual(IDLE_NAVIGATION);
      expect(t.router.state.loaderData).toEqual({
        root: "ROOT_DATA",
      });
      expect(t.router.state.errors).toEqual({
        root: "INDEX_ERROR",
      });
    });

    it("re-runs loaders on post-error navigations", async () => {
      let t = setup({
        routes: TASK_ROUTES,
        initialEntries: ["/"],
        hydrationData: {
          errors: {
            root: "ROOT_ERROR",
          },
        },
      });

      // If a route has an error, we should call the loader if that route is
      // re-used on a navigation
      let nav = await t.navigate("/tasks");
      await nav.loaders.tasks.resolve("TASKS_DATA");
      expect(t.router.state.navigation.state).toEqual("loading");
      expect(t.router.state.loaderData).toEqual({});
      expect(t.router.state.errors).toEqual({
        root: "ROOT_ERROR",
      });

      await nav.loaders.root.resolve("ROOT_DATA");
      expect(t.router.state.navigation).toEqual(IDLE_NAVIGATION);
      expect(t.router.state.loaderData).toEqual({
        root: "ROOT_DATA",
        tasks: "TASKS_DATA",
      });
      expect(t.router.state.errors).toBe(null);
    });

    it("handles interruptions during navigations", async () => {
      let t = setup({
        routes: TASK_ROUTES,
        initialEntries: ["/"],
        hydrationData: {
          loaderData: {
            root: "ROOT_DATA",
            index: "INDEX_DATA",
          },
        },
      });

      let historySpy = jest.spyOn(t.history, "push");

      let nav = await t.navigate("/tasks");
      expect(t.router.state.navigation.state).toEqual("loading");
      expect(t.router.state.location.pathname).toEqual("/");
      expect(nav.loaders.tasks.signal.aborted).toBe(false);
      expect(t.history.action).toEqual("POP");
      expect(t.history.location.pathname).toEqual("/");

      // Interrupt and confirm prior loader was aborted
      let nav2 = await t.navigate("/tasks/1");
      expect(t.router.state.navigation.state).toEqual("loading");
      expect(t.router.state.location.pathname).toEqual("/");
      expect(nav.loaders.tasks.signal.aborted).toBe(true);
      expect(t.history.action).toEqual("POP");
      expect(t.history.location.pathname).toEqual("/");

      // Complete second navigation
      await nav2.loaders.tasksId.resolve("TASKS_ID_DATA");
      expect(t.router.state.navigation).toEqual(IDLE_NAVIGATION);
      expect(t.router.state.location.pathname).toEqual("/tasks/1");
      expect(t.history.location.pathname).toEqual("/tasks/1");
      expect(t.router.state.loaderData).toEqual({
        root: "ROOT_DATA",
        tasksId: "TASKS_ID_DATA",
      });
      expect(t.history.action).toEqual("PUSH");
      expect(t.history.location.pathname).toEqual("/tasks/1");

      // Resolve first navigation - should no-op
      await nav.loaders.tasks.resolve("TASKS_DATA");
      expect(t.router.state.navigation).toEqual(IDLE_NAVIGATION);
      expect(t.router.state.location.pathname).toEqual("/tasks/1");
      expect(t.history.location.pathname).toEqual("/tasks/1");
      expect(t.router.state.loaderData).toEqual({
        root: "ROOT_DATA",
        tasksId: "TASKS_ID_DATA",
      });
      expect(t.history.action).toEqual("PUSH");
      expect(t.history.location.pathname).toEqual("/tasks/1");

      expect(historySpy.mock.calls).toEqual([
        [
          expect.objectContaining({
            pathname: "/tasks/1",
          }),
          null,
        ],
      ]);
    });

    it("handles redirects thrown from loaders", async () => {
      let t = setup({
        routes: TASK_ROUTES,
        initialEntries: ["/"],
        hydrationData: {
          loaderData: {
            root: "ROOT_DATA",
            index: "INDEX_DATA",
          },
        },
      });

      let nav1 = await t.navigate("/tasks");
      expect(t.router.state).toMatchObject({
        historyAction: "POP",
        location: {
          pathname: "/",
        },
        navigation: {
          location: {
            pathname: "/tasks",
          },
          state: "loading",
        },
        loaderData: {
          root: "ROOT_DATA",
        },
        errors: null,
      });
      expect(t.history.action).toEqual("POP");
      expect(t.history.location.pathname).toEqual("/");

      let nav2 = await nav1.loaders.tasks.redirect("/tasks/1");

      // Should not abort if it redirected
      expect(nav1.loaders.tasks.signal.aborted).toBe(false);
      expect(t.router.state).toMatchObject({
        historyAction: "POP",
        location: {
          pathname: "/",
        },
        navigation: {
          location: {
            pathname: "/tasks/1",
          },
          state: "loading",
        },
        loaderData: {
          root: "ROOT_DATA",
        },
        errors: null,
      });
      expect(t.history.action).toEqual("POP");
      expect(t.history.location.pathname).toEqual("/");

      await nav2.loaders.tasksId.resolve("TASKS_ID_DATA");
      expect(t.router.state).toMatchObject({
        historyAction: "PUSH",
        location: {
          pathname: "/tasks/1",
        },
        navigation: IDLE_NAVIGATION,
        loaderData: {
          root: "ROOT_DATA",
          tasksId: "TASKS_ID_DATA",
        },
        errors: null,
      });
      expect(t.history.action).toEqual("PUSH");
      expect(t.history.location.pathname).toEqual("/tasks/1");
    });

    it("handles redirects returned from loaders", async () => {
      let t = setup({
        routes: TASK_ROUTES,
        initialEntries: ["/"],
        hydrationData: {
          loaderData: {
            root: "ROOT_DATA",
            index: "INDEX_DATA",
          },
        },
      });

      let nav1 = await t.navigate("/tasks");
      expect(t.router.state).toMatchObject({
        historyAction: "POP",
        location: {
          pathname: "/",
        },
        navigation: {
          location: {
            pathname: "/tasks",
          },
          state: "loading",
        },
        loaderData: {
          root: "ROOT_DATA",
        },
        errors: null,
      });
      expect(t.history.action).toEqual("POP");
      expect(t.history.location.pathname).toEqual("/");

      let nav2 = await nav1.loaders.tasks.redirectReturn("/tasks/1");

      // Should not abort if it redirected
      expect(nav1.loaders.tasks.signal.aborted).toBe(false);
      expect(t.router.state).toMatchObject({
        historyAction: "POP",
        location: {
          pathname: "/",
        },
        navigation: {
          location: {
            pathname: "/tasks/1",
          },
          state: "loading",
        },
        loaderData: {
          root: "ROOT_DATA",
        },
        errors: null,
      });
      expect(t.history.action).toEqual("POP");
      expect(t.history.location.pathname).toEqual("/");

      await nav2.loaders.tasksId.resolve("TASKS_ID_DATA");
      expect(t.router.state).toMatchObject({
        historyAction: "PUSH",
        location: {
          pathname: "/tasks/1",
        },
        navigation: IDLE_NAVIGATION,
        loaderData: {
          root: "ROOT_DATA",
          tasksId: "TASKS_ID_DATA",
        },
        errors: null,
      });
      expect(t.history.action).toEqual("PUSH");
      expect(t.history.location.pathname).toEqual("/tasks/1");
    });

    it("handles thrown non-redirect Responses as ErrorResponse's (text)", async () => {
      let t = setup({
        routes: TASK_ROUTES,
        initialEntries: ["/"],
        hydrationData: {
          loaderData: {
            root: "ROOT_DATA",
            index: "INDEX_DATA",
          },
        },
      });

      // Throw from tasks, handled by tasks
      let nav = await t.navigate("/tasks");
      await nav.loaders.tasks.reject(
        new Response("broken", { status: 400, statusText: "Bad Request" }),
      );
      expect(t.router.state).toMatchObject({
        navigation: IDLE_NAVIGATION,
        loaderData: {
          root: "ROOT_DATA",
        },
        actionData: null,
        errors: {
          tasks: new ErrorResponseImpl(400, "Bad Request", "broken"),
        },
      });
    });

    it("handles thrown non-redirect Responses as ErrorResponse's (json)", async () => {
      let t = setup({
        routes: TASK_ROUTES,
        initialEntries: ["/"],
        hydrationData: {
          loaderData: {
            root: "ROOT_DATA",
            index: "INDEX_DATA",
          },
        },
      });

      // Throw from tasks, handled by tasks
      let nav = await t.navigate("/tasks");
      await nav.loaders.tasks.reject(
        new Response(JSON.stringify({ key: "value" }), {
          status: 400,
          statusText: "Bad Request",
          headers: {
            "Content-Type": "application/json",
          },
        }),
      );
      expect(t.router.state).toMatchObject({
        navigation: IDLE_NAVIGATION,
        loaderData: {
          root: "ROOT_DATA",
        },
        actionData: null,
        errors: {
          tasks: new ErrorResponseImpl(400, "Bad Request", { key: "value" }),
        },
      });
    });

    it("handles thrown non-redirect Responses as ErrorResponse's (json utf8)", async () => {
      let t = setup({
        routes: TASK_ROUTES,
        initialEntries: ["/"],
        hydrationData: {
          loaderData: {
            root: "ROOT_DATA",
            index: "INDEX_DATA",
          },
        },
      });

      // Throw from tasks, handled by tasks
      let nav = await t.navigate("/tasks");
      await nav.loaders.tasks.reject(
        new Response(JSON.stringify({ key: "value" }), {
          status: 400,
          statusText: "Bad Request",
          headers: {
            "Content-Type": "application/json; charset=utf-8",
          },
        }),
      );
      expect(t.router.state).toMatchObject({
        navigation: IDLE_NAVIGATION,
        loaderData: {
          root: "ROOT_DATA",
        },
        actionData: null,
        errors: {
          tasks: new ErrorResponseImpl(400, "Bad Request", { key: "value" }),
        },
      });
    });

    it("handles thrown data() values as ErrorResponse's", async () => {
      let t = setup({
        routes: TASK_ROUTES,
        initialEntries: ["/"],
        hydrationData: {
          loaderData: {
            root: "ROOT_DATA",
            index: "INDEX_DATA",
          },
        },
      });

      let nav = await t.navigate("/tasks");
      await nav.loaders.tasks.reject(
        data("broken", { status: 400, statusText: "Bad Request" }),
      );
      expect(t.router.state).toMatchObject({
        navigation: IDLE_NAVIGATION,
        loaderData: {
          root: "ROOT_DATA",
        },
        errors: {
          tasks: new ErrorResponseImpl(400, "Bad Request", "broken"),
        },
      });
    });

    it("sends proper arguments to actions", async () => {
      let t = setup({
        routes: TASK_ROUTES,
        initialEntries: ["/"],
        hydrationData: {
          loaderData: {
            root: "ROOT_DATA",
            index: "INDEX_DATA",
          },
        },
      });

      let nav = await t.navigate("/tasks", {
        formMethod: "post",
        formData: createFormData({ query: "params" }),
      });
      expect(nav.actions.tasks.stub).toHaveBeenCalledWith({
        params: {},
        request: expect.any(Request),
        unstable_pattern: "/tasks",
        context: {},
      });

      // Assert request internals, cannot do a deep comparison above since some
      // internals aren't the same on separate creations
      let request = nav.actions.tasks.stub.mock.calls[0][0].request;
      expect(request.method).toBe("POST");
      expect(request.url).toBe("http://localhost/tasks");
      expect(request.headers.get("Content-Type")).toBe(
        "application/x-www-form-urlencoded;charset=UTF-8",
      );
      expect((await request.formData()).get("query")).toBe("params");

      await nav.actions.tasks.resolve("TASKS ACTION");
      let rootLoaderRequest = nav.loaders.root.stub.mock.calls[0][0].request;
      expect(rootLoaderRequest.method).toBe("GET");
      expect(rootLoaderRequest.url).toBe("http://localhost/tasks");

      let tasksLoaderRequest = nav.loaders.tasks.stub.mock.calls[0][0].request;
      expect(tasksLoaderRequest.method).toBe("GET");
      expect(tasksLoaderRequest.url).toBe("http://localhost/tasks");
    });

    it("sends proper arguments to actions (using query string)", async () => {
      let t = setup({
        routes: TASK_ROUTES,
        initialEntries: ["/"],
        hydrationData: {
          loaderData: {
            root: "ROOT_DATA",
            index: "INDEX_DATA",
          },
        },
      });

      let formData = createFormData({ query: "params" });

      let nav = await t.navigate("/tasks?foo=bar", {
        formMethod: "post",
        formData,
      });
      expect(nav.actions.tasks.stub).toHaveBeenCalledWith({
        params: {},
        request: expect.any(Request),
        unstable_pattern: expect.any(String),
        context: {},
      });
      // Assert request internals, cannot do a deep comparison above since some
      // internals aren't the same on separate creations
      let request = nav.actions.tasks.stub.mock.calls[0][0].request;
      expect(request.url).toBe("http://localhost/tasks?foo=bar");
      expect(request.method).toBe("POST");
      expect(request.headers.get("Content-Type")).toBe(
        "application/x-www-form-urlencoded;charset=UTF-8",
      );
      expect((await request.formData()).get("query")).toBe("params");
    });

    // https://fetch.spec.whatwg.org/#concept-method
    it("properly handles method=PATCH weirdness", async () => {
      let t = setup({
        routes: TASK_ROUTES,
        initialEntries: ["/"],
        hydrationData: {
          loaderData: {
            root: "ROOT_DATA",
            index: "INDEX_DATA",
          },
        },
      });

      let nav = await t.navigate("/tasks", {
        formMethod: "patch",
        formData: createFormData({ query: "params" }),
      });
      expect(nav.actions.tasks.stub).toHaveBeenCalledWith({
        params: {},
        request: expect.any(Request),
        unstable_pattern: expect.any(String),
        context: {},
      });

      // Assert request internals, cannot do a deep comparison above since some
      // internals aren't the same on separate creations
      let request = nav.actions.tasks.stub.mock.calls[0][0].request;
      expect(request.method).toBe("PATCH");
      expect(request.url).toBe("http://localhost/tasks");
      expect(request.headers.get("Content-Type")).toBe(
        "application/x-www-form-urlencoded;charset=UTF-8",
      );
      expect((await request.formData()).get("query")).toBe("params");

      await nav.actions.tasks.resolve("TASKS ACTION");
      let rootLoaderRequest = nav.loaders.root.stub.mock.calls[0][0].request;
      expect(rootLoaderRequest.method).toBe("GET");
      expect(rootLoaderRequest.url).toBe("http://localhost/tasks");

      let tasksLoaderRequest = nav.loaders.tasks.stub.mock.calls[0][0].request;
      expect(tasksLoaderRequest.method).toBe("GET");
      expect(tasksLoaderRequest.url).toBe("http://localhost/tasks");
    });

    it("handles multipart/form-data submissions", async () => {
      let t = setup({
        routes: [
          {
            id: "root",
            path: "/",
            action: true,
          },
        ],
        initialEntries: ["/"],
        hydrationData: {
          loaderData: {
            root: "ROOT_DATA",
          },
        },
      });

      let fd = new FormData();
      fd.append("key", "value");
      fd.append("file", new Blob(["1", "2", "3"]), "file.txt");

      let A = await t.navigate("/", {
        formMethod: "post",
        formEncType: "multipart/form-data",
        formData: fd,
      });

      expect(
        A.actions.root.stub.mock.calls[0][0].request.headers.get(
          "Content-Type",
        ),
      ).toMatch(
        /^multipart\/form-data; boundary=----formdata-undici-[a-z0-9]+/,
      );
    });

    it("url-encodes File names on x-www-form-urlencoded submissions", async () => {
      let t = setup({
        routes: [
          {
            id: "root",
            path: "/",
            action: true,
          },
        ],
        initialEntries: ["/"],
        hydrationData: {
          loaderData: {
            root: "ROOT_DATA",
          },
        },
      });

      let fd = new FormData();
      fd.append("key", "value");
      fd.append("file", new Blob(["1", "2", "3"]), "file.txt");

      let A = await t.navigate("/", {
        formMethod: "post",
        formEncType: "application/x-www-form-urlencoded",
        formData: fd,
      });

      let req = A.actions.root.stub.mock.calls[0][0].request.clone();
      expect((await req.formData()).get("file")).toEqual("file.txt");
    });

    it("races actions and loaders against abort signals", async () => {
      let loaderDfd = createDeferred();
      let actionDfd = createDeferred();
      let router = createRouter({
        routes: [
          {
            index: true,
          },
          {
            path: "foo",
            loader: () => loaderDfd.promise,
            action: () => actionDfd.promise,
          },
          {
            path: "bar",
          },
        ],
        hydrationData: { loaderData: { "0": null } },
        history: createMemoryHistory(),
      });

      expect(router.state.initialized).toBe(true);

      let fooPromise = router.navigate("/foo");
      expect(router.state.navigation.state).toBe("loading");

      let barPromise = router.navigate("/bar");

      // This should resolve _without_ us resolving the loader
      await fooPromise;
      await barPromise;

      expect(router.state.navigation.state).toBe("idle");
      expect(router.state.location.pathname).toBe("/bar");

      let fooPromise2 = router.navigate("/foo", {
        formMethod: "post",
        formData: createFormData({ key: "value" }),
      });
      expect(router.state.navigation.state).toBe("submitting");

      let barPromise2 = router.navigate("/bar");

      // This should resolve _without_ us resolving the action
      await fooPromise2;
      await barPromise2;

      expect(router.state.navigation.state).toBe("idle");
      expect(router.state.location.pathname).toBe("/bar");

      router.dispose();
    });

    it("allows returning undefined from actions/loaders", async () => {
      let t = setup({
        routes: [
          {
            index: true,
          },
          {
            id: "path",
            path: "/path",
            loader: true,
            action: true,
          },
        ],
      });

      let nav1 = await t.navigate("/path");
      await nav1.loaders.path.resolve(undefined);
      expect(t.router.state).toMatchObject({
        location: {
          pathname: "/path",
        },
        loaderData: {
          path: undefined,
        },
        errors: null,
      });

      await t.navigate("/");
      expect(t.router.state).toMatchObject({
        location: {
          pathname: "/",
        },
        errors: {},
      });

      let nav3 = await t.navigate("/path", {
        formMethod: "post",
        formData: createFormData({}),
      });
      await nav3.actions.path.resolve(undefined);
      await nav3.loaders.path.resolve("PATH");
      expect(t.router.state).toMatchObject({
        location: {
          pathname: "/path",
        },
        actionData: {
          path: undefined,
        },
        loaderData: {
          path: "PATH",
        },
        errors: null,
      });
    });
  });

  describe("router.enhanceRoutes", () => {
    // Detect any failures inside the router navigate code
    afterEach(() => cleanup());

    it("should retain existing routes until revalidation completes on loader removal", async () => {
      let t = initializeTest();
      let ogRoutes = t.router.routes;
      let A = await t.navigate("/foo");
      await A.loaders.foo.resolve("foo");
      expect(t.router.state.loaderData).toMatchObject({
        root: "ROOT",
        foo: "foo",
      });

      let newRoutes = t.enhanceRoutes([
        {
          path: "",
          id: "root",
          hasErrorBoundary: true,
          loader: true,
          children: [
            {
              path: "/",
              id: "index",
              loader: true,
              action: true,
              hasErrorBoundary: false,
            },
            {
              path: "/foo",
              id: "foo",
              loader: false,
              action: true,
              hasErrorBoundary: false,
            },
          ],
        },
      ]);
      t._internalSetRoutes(newRoutes);

      // Get a new revalidation helper that should use the updated routes
      let R = await t.revalidate();
      expect(t.router.state.revalidation).toBe("loading");

      // Should still expose be the og routes until revalidation completes
      expect(t.router.routes).toBe(ogRoutes);

      // Resolve any loaders that should have ran (foo's loader has been removed)
      await R.loaders.root.resolve("ROOT*");
      expect(t.router.state.revalidation).toBe("idle");

      // Routes should be updated
      expect(t.router.routes).not.toBe(ogRoutes);
      expect(t.router.routes).toEqual(newRoutes);

      // Loader data should be updated and foo removed
      expect(t.router.state.loaderData).toEqual({
        root: "ROOT*",
      });
      expect(t.router.state.errors).toEqual(null);
    });

    it("should retain existing routes until revalidation completes on loader addition", async () => {
      let t = initializeTest();
      let ogRoutes = t.router.routes;
      await t.navigate("/no-loader");
      expect(t.router.state.loaderData).toMatchObject({
        root: "ROOT",
      });

      let newRoutes = t.enhanceRoutes([
        {
          path: "",
          id: "root",
          hasErrorBoundary: true,
          loader: true,
          children: [
            {
              path: "/no-loader",
              id: "noLoader",
              loader: true,
              action: true,
              hasErrorBoundary: false,
            },
          ],
        },
      ]);
      t._internalSetRoutes(newRoutes);
      // Get a new revalidation helper that should use the updated routes
      let R = await t.revalidate();
      expect(t.router.state.revalidation).toBe("loading");
      expect(t.router.routes).toBe(ogRoutes);

      // Should still expose be the og routes until revalidation completes
      expect(t.router.routes).toBe(ogRoutes);

      // Resolve any loaders that should have ran
      await R.loaders.root.resolve("ROOT*");
      await R.loaders.noLoader.resolve("NO_LOADER*");
      expect(t.router.state.revalidation).toBe("idle");

      // Routes should be updated
      expect(t.router.routes).not.toBe(ogRoutes);
      expect(t.router.routes).toEqual(newRoutes);

      // Loader data should be updated
      expect(t.router.state.loaderData).toEqual({
        root: "ROOT*",
        noLoader: "NO_LOADER*",
      });
      expect(t.router.state.errors).toEqual(null);
    });

    it("should retain existing routes until interrupting navigation completes", async () => {
      let t = initializeTest();
      let ogRoutes = t.router.routes;
      let A = await t.navigate("/foo");
      await A.loaders.foo.resolve("foo");
      expect(t.router.state.loaderData).toMatchObject({
        root: "ROOT",
        foo: "foo",
      });

      let newRoutes = t.enhanceRoutes([
        {
          path: "",
          id: "root",
          hasErrorBoundary: true,
          loader: true,
          children: [
            {
              path: "/",
              id: "index",
              loader: false,
              action: true,
              hasErrorBoundary: false,
            },
            {
              path: "/foo",
              id: "foo",
              loader: false,
              action: true,
              hasErrorBoundary: false,
            },
          ],
        },
      ]);
      t._internalSetRoutes(newRoutes);

      // Revalidate and interrupt with a navigation
      let R = await t.revalidate();
      let N = await t.navigate("/?revalidate");

      expect(t.router.state.navigation.state).toBe("loading");
      expect(t.router.state.revalidation).toBe("loading");

      // Should still expose be the og routes until navigation completes
      expect(t.router.routes).toBe(ogRoutes);

      // Revalidation cancelled so this shouldn't make it through
      await R.loaders.root.resolve("ROOT STALE");

      // Resolve any loaders that should have ran (foo's loader has been removed)
      await N.loaders.root.resolve("ROOT*");
      expect(t.router.state.navigation.state).toBe("idle");
      expect(t.router.state.revalidation).toBe("idle");

      // Routes should be updated
      expect(t.router.routes).not.toBe(ogRoutes);
      expect(t.router.routes).toEqual(newRoutes);

      // Loader data should be updated
      expect(t.router.state.loaderData).toEqual({
        root: "ROOT*",
      });
      expect(t.router.state.errors).toEqual(null);
    });

    it("should retain existing routes until interrupted navigation completes", async () => {
      let t = initializeTest();
      let ogRoutes = t.router.routes;

      let N = await t.navigate("/foo");

      let newRoutes = t.enhanceRoutes([
        {
          path: "",
          id: "root",
          hasErrorBoundary: true,
          loader: true,
          children: [
            {
              path: "/",
              id: "index",
              loader: false,
              action: true,
              hasErrorBoundary: false,
            },
            {
              path: "/foo",
              id: "foo",
              loader: false,
              action: true,
              hasErrorBoundary: false,
            },
          ],
        },
      ]);
      t._internalSetRoutes(newRoutes);

      // Interrupt /foo navigation with a revalidation
      let R = await t.revalidate();

      expect(t.router.state.navigation.state).toBe("loading");
      expect(t.router.state.revalidation).toBe("loading");

      // Should still expose be the og routes until navigation completes
      expect(t.router.routes).toBe(ogRoutes);

      // NAvigation interrupted so this shouldn't make it through
      await N.loaders.root.resolve("ROOT STALE");

      // Resolve any loaders that should have ran (foo's loader has been removed)
      await R.loaders.root.resolve("ROOT*");
      expect(t.router.state.navigation.state).toBe("idle");
      expect(t.router.state.revalidation).toBe("idle");

      // Routes should be updated
      expect(t.router.routes).not.toBe(ogRoutes);
      expect(t.router.routes).toEqual(newRoutes);

      // Loader data should be updated
      expect(t.router.state.loaderData).toEqual({
        root: "ROOT*",
      });
      expect(t.router.state.errors).toEqual(null);
    });

    it("should retain existing routes until revalidation completes on loader removal (fetch)", async () => {
      let rootDfd = createDeferred();
      let fooDfd = createDeferred();
      let ogRoutes: AgnosticDataRouteObject[] = [
        {
          path: "/",
          id: "root",
          hasErrorBoundary: true,
          loader: () => rootDfd.promise,
          children: [
            {
              index: true,
              id: "index",
              hasErrorBoundary: false,
            },
            {
              path: "foo",
              id: "foo",
              loader: () => fooDfd.promise,
              children: undefined,
              hasErrorBoundary: false,
            },
          ],
        },
      ];
      let router = createRouter({
        routes: ogRoutes,
        history: createMemoryHistory(),
        hydrationData: {
          loaderData: {
            root: "ROOT INITIAL",
          },
        },
      });
      let fetcherData = getFetcherData(router);
      router.initialize();

      let key = "key";
      router.fetch(key, "root", "/foo");
      await fooDfd.resolve("FOO");
      await tick();
      expect(fetcherData.get(key)).toBe("FOO");

      let rootDfd2 = createDeferred();
      let newRoutes: AgnosticDataRouteObject[] = [
        {
          path: "/",
          id: "root",
          loader: () => rootDfd2.promise,
          hasErrorBoundary: true,
          children: [
            {
              index: true,
              id: "index",
              hasErrorBoundary: false,
            },
            {
              path: "foo",
              id: "foo",
              children: undefined,
              hasErrorBoundary: false,
            },
          ],
        },
      ];

      router._internalSetRoutes(newRoutes);

      // Interrupt /foo navigation with a revalidation
      router.revalidate();

      expect(router.state.revalidation).toBe("loading");

      // Should still expose be the og routes until navigation completes
      expect(router.routes).toEqual(ogRoutes);

      // Resolve any loaders that should have ran (foo's loader has been removed)
      await rootDfd2.resolve("ROOT*");
      await tick();
      expect(router.state.revalidation).toBe("idle");

      // Routes should be updated
      expect(router.routes).not.toEqual(ogRoutes);
      expect(router.routes).toEqual(newRoutes);

      // Loader data should be updated
      expect(router.state.loaderData).toEqual({
        root: "ROOT*",
      });

      // Fetcher should have been revalidated but throw an error since the
      // loader was removed
      // The data remains in the UI layer in this test setup since it hasn't
      // unmounted - but normally it would unmount and the data would be removed
      expect(fetcherData.get("key")).toBe("FOO");
      expect(router.state.errors).toMatchInlineSnapshot(`
        {
          "root": ErrorResponseImpl {
            "data": "Error: No route matches URL "/foo"",
            "error": [Error: No route matches URL "/foo"],
            "internal": true,
            "status": 404,
            "statusText": "Not Found",
          },
        }
      `);

      cleanup(router);
    });

    it("should retain existing routes until revalidation completes on route removal (fetch)", async () => {
      let rootDfd = createDeferred();
      let fooDfd = createDeferred();
      let ogRoutes: AgnosticDataRouteObject[] = [
        {
          path: "/",
          id: "root",
          hasErrorBoundary: true,
          loader: () => rootDfd.promise,
          children: [
            {
              index: true,
              id: "index",
              hasErrorBoundary: false,
            },
            {
              path: "foo",
              id: "foo",
              loader: () => fooDfd.promise,
              children: undefined,
              hasErrorBoundary: false,
            },
          ],
        },
      ];
      let router = createRouter({
        routes: ogRoutes,
        history: createMemoryHistory(),
        hydrationData: {
          loaderData: {
            root: "ROOT INITIAL",
          },
        },
      });
      let fetcherData = getFetcherData(router);
      router.initialize();

      let key = "key";
      router.fetch(key, "root", "/foo");
      await fooDfd.resolve("FOO");
      expect(fetcherData.get(key)).toBe("FOO");

      let rootDfd2 = createDeferred();
      let newRoutes: AgnosticDataRouteObject[] = [
        {
          path: "/",
          id: "root",
          loader: () => rootDfd2.promise,
          hasErrorBoundary: true,
          children: [
            {
              index: true,
              id: "index",
              hasErrorBoundary: false,
            },
          ],
        },
      ];

      router._internalSetRoutes(newRoutes);

      // Interrupt /foo navigation with a revalidation
      router.revalidate();

      expect(router.state.revalidation).toBe("loading");

      // Should still expose be the og routes until navigation completes
      expect(router.routes).toEqual(ogRoutes);

      // Resolve any loaders that should have ran (foo's loader has been removed)
      await rootDfd2.resolve("ROOT*");
      expect(router.state.revalidation).toBe("idle");

      // Routes should be updated
      expect(router.routes).not.toEqual(ogRoutes);
      expect(router.routes).toEqual(newRoutes);

      // Loader data should be updated
      expect(router.state.loaderData).toEqual({
        root: "ROOT*",
      });
      // Fetcher should have been revalidated but thrown a 404 wince the route was removed
      // The data remains in the UI layer in this test setup since it hasn't
      // unmounted - but normally it would unmount and the data would be removed
      expect(fetcherData.get(key)).toBe("FOO");
      expect(router.state.errors).toEqual({
        root: new ErrorResponseImpl(
          404,
          "Not Found",
          new Error('No route matches URL "/foo"'),
          true,
        ),
      });

      cleanup(router);
    });
  });

  describe("router.dispose", () => {
    it("should cancel pending navigations", async () => {
      let t = setup({
        routes: TASK_ROUTES,
        initialEntries: ["/"],
        hydrationData: {
          loaderData: {
            root: "ROOT DATA",
            index: "INDEX DATA",
          },
        },
      });

      let A = await t.navigate("/tasks");
      expect(t.router.state.navigation.state).toBe("loading");

      t.router.dispose();
      expect(A.loaders.tasks.signal.aborted).toBe(true);
    });

    it("should cancel pending fetchers", async () => {
      let t = setup({
        routes: TASK_ROUTES,
        initialEntries: ["/"],
        hydrationData: {
          loaderData: {
            root: "ROOT DATA",
            index: "INDEX DATA",
          },
        },
      });

      let A = await t.fetch("/tasks");
      let B = await t.fetch("/tasks");

      t.router.dispose();
      expect(A.loaders.tasks.signal.aborted).toBe(true);
      expect(B.loaders.tasks.signal.aborted).toBe(true);
    });
  });
});<|MERGE_RESOLUTION|>--- conflicted
+++ resolved
@@ -5,11 +5,7 @@
   AgnosticDataRouteObject,
   AgnosticRouteObject,
 } from "../../lib/router/utils";
-<<<<<<< HEAD
-import { ErrorResponseImpl, redirect } from "../../lib/router/utils";
-=======
-import { data, ErrorResponseImpl } from "../../lib/router/utils";
->>>>>>> 6f69b900
+import { data, ErrorResponseImpl, redirect } from "../../lib/router/utils";
 
 import { urlMatch } from "./utils/custom-matchers";
 import {
