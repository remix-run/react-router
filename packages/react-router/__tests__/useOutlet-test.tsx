import * as React from "react";
import * as TestRenderer from "react-test-renderer";
import {
  MemoryRouter,
  Routes,
  Route,
  useOutlet,
  useOutletContext,
<<<<<<< HEAD
  Outlet
=======
>>>>>>> 921d2700
} from "react-router";

describe("useOutlet", () => {
  describe("when there is no child route", () => {
    it("returns null", () => {
      function Home() {
        return useOutlet();
      }

      let renderer: TestRenderer.ReactTestRenderer;
      TestRenderer.act(() => {
        renderer = TestRenderer.create(
          <MemoryRouter initialEntries={["/home"]}>
            <Routes>
              <Route path="/home" element={<Home />} />
            </Routes>
          </MemoryRouter>
        );
      });

      expect(renderer.toJSON()).toBeNull();
    });

    it("renders the fallback", () => {
      function Home() {
        let outlet = useOutlet();
        return <div>{outlet ? "outlet" : "no outlet"}</div>;
      }

      let renderer: TestRenderer.ReactTestRenderer;
      TestRenderer.act(() => {
        renderer = TestRenderer.create(
          <MemoryRouter initialEntries={["/home"]}>
            <Routes>
              <Route path="/home" element={<Home />} />
            </Routes>
          </MemoryRouter>
        );
      });

      expect(renderer.toJSON()).toMatchInlineSnapshot(`
        <div>
          no outlet
        </div>
      `);
    });

    it("renders the fallback with context provided", () => {
      function Home() {
        let outlet = useOutlet({ some: "context" });
        return <div>{outlet ? "outlet" : "no outlet"}</div>;
      }

      let renderer: TestRenderer.ReactTestRenderer;
      TestRenderer.act(() => {
        renderer = TestRenderer.create(
          <MemoryRouter initialEntries={["/home"]}>
            <Routes>
              <Route path="/home" element={<Home />} />
            </Routes>
          </MemoryRouter>
        );
      });

      expect(renderer.toJSON()).toMatchInlineSnapshot(`
        <div>
          no outlet
        </div>
      `);
    });
  });

  describe("when there is a child route", () => {
    it("returns an element", () => {
      function Users() {
        return useOutlet();
      }

      let renderer: TestRenderer.ReactTestRenderer;
      TestRenderer.act(() => {
        renderer = TestRenderer.create(
          <MemoryRouter initialEntries={["/users/profile"]}>
            <Routes>
              <Route path="users" element={<Users />}>
                <Route path="profile" element={<h1>Profile</h1>} />
              </Route>
            </Routes>
          </MemoryRouter>
        );
      });

      expect(renderer.toJSON()).toMatchInlineSnapshot(`
        <h1>
          Profile
        </h1>
      `);
    });

    it("returns an element when no context", () => {
      function Home() {
        let outlet = useOutlet();
        return <div>{outlet ? "outlet" : "no outlet"}</div>;
      }

      let renderer: TestRenderer.ReactTestRenderer;
      TestRenderer.act(() => {
        renderer = TestRenderer.create(
          <MemoryRouter initialEntries={["/home"]}>
            <Routes>
              <Route path="/home" element={<Home />}>
                <Route index element={<div>index</div>} />
              </Route>
            </Routes>
          </MemoryRouter>
        );
      });

      expect(renderer.toJSON()).toMatchInlineSnapshot(`
          <div>
            outlet
          </div>
        `);
    });

    it("returns an element when context", () => {
      function Home() {
        let outlet = useOutlet({ some: "context" });
        return <div>{outlet ? "outlet" : "no outlet"}</div>;
      }

      let renderer: TestRenderer.ReactTestRenderer;
      TestRenderer.act(() => {
        renderer = TestRenderer.create(
          <MemoryRouter initialEntries={["/home"]}>
            <Routes>
              <Route path="/home" element={<Home />}>
                <Route index element={<div>index</div>} />
              </Route>
            </Routes>
          </MemoryRouter>
        );
      });

      expect(renderer.toJSON()).toMatchInlineSnapshot(`
          <div>
            outlet
          </div>
        `);
    });
  });

  describe("OutletContext when there is no context", () => {
    it("returns null", () => {
      function Users() {
        return useOutlet();
      }

      function Profile() {
        let outletContext = useOutletContext();

        return (
          <div>
            <h1>Profile</h1>
            <pre>{outletContext}</pre>
          </div>
        );
      }

      let renderer: TestRenderer.ReactTestRenderer;
      TestRenderer.act(() => {
        renderer = TestRenderer.create(
          <MemoryRouter initialEntries={["/users/profile"]}>
            <Routes>
              <Route path="users" element={<Users />}>
                <Route path="profile" element={<Profile />} />
              </Route>
            </Routes>
          </MemoryRouter>
        );
      });

      expect(renderer.toJSON()).toMatchInlineSnapshot(`
        <div>
          <h1>
            Profile
          </h1>
          <pre />
        </div>
      `);
    });
  });

  describe("OutletContext when there is context", () => {
    it("returns the context", () => {
      function Users() {
        return useOutlet([
          "Mary",
          "Jane",
          "Michael",
          "Bert",
          "Winifred",
          "George",
        ]);
      }

      function Profile() {
        let outletContext = useOutletContext<string[]>();

        return (
          <div>
            <h1>Profile</h1>
            <ul>
              {outletContext.map((name) => (
                <li key={name}>{name}</li>
              ))}
            </ul>
          </div>
        );
      }

      let renderer: TestRenderer.ReactTestRenderer;
      TestRenderer.act(() => {
        renderer = TestRenderer.create(
          <MemoryRouter initialEntries={["/users/profile"]}>
            <Routes>
              <Route path="users" element={<Users />}>
                <Route path="profile" element={<Profile />} />
              </Route>
            </Routes>
          </MemoryRouter>
        );
      });

      expect(renderer.toJSON()).toMatchInlineSnapshot(`
        <div>
          <h1>
            Profile
          </h1>
          <ul>
            <li>
              Mary
            </li>
            <li>
              Jane
            </li>
            <li>
              Michael
            </li>
            <li>
              Bert
            </li>
            <li>
              Winifred
            </li>
            <li>
              George
            </li>
          </ul>
        </div>
      `);
    });
  });

  describe("when child route without element prop", () => {
    it("returns nested route element", () => {
      function Layout() {
        return useOutlet();
      }

      let renderer: TestRenderer.ReactTestRenderer;
      TestRenderer.act(() => {
        renderer = TestRenderer.create(
          <MemoryRouter initialEntries={["/users/profile"]}>
            <Routes>
              <Route path="/" element={<Layout />}>
                <Route path="users">
                  <Route path="profile" element={<h1>Profile</h1>} />
                </Route>
              </Route>
            </Routes>
          </MemoryRouter>
        );
      });

      expect(renderer.toJSON()).toMatchInlineSnapshot(`
        <h1>
          Profile
        </h1>
      `);
    });

    it("returns the context", () => {
      function Layout() {
        return useOutlet(["Mary", "Jane", "Michael"]);
      }

      function Profile() {
        let outletContext = useOutletContext<string[]>();

        return (
          <div>
            <h1>Profile</h1>
            <ul>
              {outletContext.map(name => (
                <li key={name}>{name}</li>
              ))}
            </ul>
          </div>
        );
      }

      let renderer: TestRenderer.ReactTestRenderer;
      TestRenderer.act(() => {
        renderer = TestRenderer.create(
          <MemoryRouter initialEntries={["/users/profile"]}>
            <Routes>
              <Route path="/" element={<Layout />}>
                <Route path="users">
                  <Route path="profile" element={<Profile />} />
                </Route>
              </Route>
            </Routes>
          </MemoryRouter>
        );
      });

      expect(renderer.toJSON()).toMatchInlineSnapshot(`
        <div>
          <h1>
            Profile
          </h1>
          <ul>
            <li>
              Mary
            </li>
            <li>
              Jane
            </li>
            <li>
              Michael
            </li>
          </ul>
        </div>
      `);
    });
  });
});<|MERGE_RESOLUTION|>--- conflicted
+++ resolved
@@ -6,10 +6,6 @@
   Route,
   useOutlet,
   useOutletContext,
-<<<<<<< HEAD
-  Outlet
-=======
->>>>>>> 921d2700
 } from "react-router";
 
 describe("useOutlet", () => {
@@ -313,7 +309,7 @@
           <div>
             <h1>Profile</h1>
             <ul>
-              {outletContext.map(name => (
+              {outletContext.map((name) => (
                 <li key={name}>{name}</li>
               ))}
             </ul>
