--- conflicted
+++ resolved
@@ -50,7 +50,120 @@
     `);
   });
 
-<<<<<<< HEAD
+  it("navigates to the new location when no pathname is provided", () => {
+    function Home() {
+      let location = useLocation();
+      let navigate = useNavigate();
+
+      return (
+        <>
+          <p>{location.pathname + location.search}</p>
+          <button onClick={() => navigate("?key=value")}>click me</button>
+        </>
+      );
+    }
+
+    let renderer: TestRenderer.ReactTestRenderer;
+    TestRenderer.act(() => {
+      renderer = TestRenderer.create(
+        <MemoryRouter initialEntries={["/home"]}>
+          <Routes>
+            <Route path="home" element={<Home />} />
+          </Routes>
+        </MemoryRouter>
+      );
+    });
+
+    expect(renderer.toJSON()).toMatchInlineSnapshot(`
+      Array [
+        <p>
+          /home
+        </p>,
+        <button
+          onClick={[Function]}
+        >
+          click me
+        </button>,
+      ]
+    `);
+
+    let button = renderer.root.findByType("button");
+
+    TestRenderer.act(() => {
+      button.props.onClick();
+    });
+
+    expect(renderer.toJSON()).toMatchInlineSnapshot(`
+      Array [
+        <p>
+          /home?key=value
+        </p>,
+        <button
+          onClick={[Function]}
+        >
+          click me
+        </button>,
+      ]
+    `);
+  });
+
+  it("navigates to the new location when no pathname is provided (with a basename)", () => {
+    function Home() {
+      let location = useLocation();
+      let navigate = useNavigate();
+
+      return (
+        <>
+          <p>{location.pathname + location.search}</p>
+          <button onClick={() => navigate("?key=value")}>click me</button>
+        </>
+      );
+    }
+
+    let renderer: TestRenderer.ReactTestRenderer;
+    TestRenderer.act(() => {
+      renderer = TestRenderer.create(
+        <MemoryRouter basename="/basename" initialEntries={["/basename/home"]}>
+          <Routes>
+            <Route path="home" element={<Home />} />
+          </Routes>
+        </MemoryRouter>
+      );
+    });
+
+    expect(renderer.toJSON()).toMatchInlineSnapshot(`
+      Array [
+        <p>
+          /home
+        </p>,
+        <button
+          onClick={[Function]}
+        >
+          click me
+        </button>,
+      ]
+    `);
+
+    let button = renderer.root.findByType("button");
+
+    TestRenderer.act(() => {
+      button.props.onClick();
+    });
+
+    expect(renderer.toJSON()).toMatchInlineSnapshot(`
+      Array [
+        <p>
+          /home?key=value
+        </p>,
+        <button
+          onClick={[Function]}
+        >
+          click me
+        </button>,
+      ]
+    `);
+  });
+  
   it("transitions to the new location when called immediately", () => {
     const Home = React.forwardRef(function Home(_props, ref) {
       let navigate = useNavigate();
@@ -61,7 +174,7 @@
 
       return null
     })
-    
+
     let homeRef;
 
     let renderer: TestRenderer.ReactTestRenderer;
@@ -77,7 +190,7 @@
     TestRenderer.act(() => {
       homeRef.navigate();
     })
-    
+
     expect(renderer.toJSON()).toMatchInlineSnapshot(`
       <h1>
         About
@@ -101,132 +214,24 @@
       let onChildRendered = React.useCallback(() => navigate("/about"), []);
 
       return <Child onChildRendered={onChildRendered} />;
-=======
-  it("navigates to the new location when no pathname is provided", () => {
-    function Home() {
-      let location = useLocation();
-      let navigate = useNavigate();
-
-      return (
-        <>
-          <p>{location.pathname + location.search}</p>
-          <button onClick={() => navigate("?key=value")}>click me</button>
-        </>
-      );
-    }
-
-    let renderer: TestRenderer.ReactTestRenderer;
-    TestRenderer.act(() => {
-      renderer = TestRenderer.create(
-        <MemoryRouter initialEntries={["/home"]}>
-          <Routes>
-            <Route path="home" element={<Home />} />
-          </Routes>
-        </MemoryRouter>
-      );
-    });
-
-    expect(renderer.toJSON()).toMatchInlineSnapshot(`
-      Array [
-        <p>
-          /home
-        </p>,
-        <button
-          onClick={[Function]}
-        >
-          click me
-        </button>,
-      ]
-    `);
-
-    let button = renderer.root.findByType("button");
-
-    TestRenderer.act(() => {
-      button.props.onClick();
-    });
-
-    expect(renderer.toJSON()).toMatchInlineSnapshot(`
-      Array [
-        <p>
-          /home?key=value
-        </p>,
-        <button
-          onClick={[Function]}
-        >
-          click me
-        </button>,
-      ]
-    `);
-  });
-
-  it("navigates to the new location when no pathname is provided (with a basename)", () => {
-    function Home() {
-      let location = useLocation();
-      let navigate = useNavigate();
-
-      return (
-        <>
-          <p>{location.pathname + location.search}</p>
-          <button onClick={() => navigate("?key=value")}>click me</button>
-        </>
-      );
->>>>>>> 617b27ce
-    }
-
-    let renderer: TestRenderer.ReactTestRenderer;
-    TestRenderer.act(() => {
-      renderer = TestRenderer.create(
-<<<<<<< HEAD
+    }
+
+    let renderer: TestRenderer.ReactTestRenderer;
+    TestRenderer.act(() => {
+      renderer = TestRenderer.create(
         <MemoryRouter initialEntries={["/home"]}>
           <Routes>
             <Route path="home" element={<Parent />} />
             <Route path="about" element={<h1>About</h1>} />
-=======
-        <MemoryRouter basename="/basename" initialEntries={["/basename/home"]}>
-          <Routes>
-            <Route path="home" element={<Home />} />
->>>>>>> 617b27ce
-          </Routes>
-        </MemoryRouter>
-      );
-    });
-
-    expect(renderer.toJSON()).toMatchInlineSnapshot(`
-<<<<<<< HEAD
+          </Routes>
+        </MemoryRouter>
+      );
+    });
+
+    expect(renderer.toJSON()).toMatchInlineSnapshot(`
       <h1>
         About
       </h1>
-=======
-      Array [
-        <p>
-          /home
-        </p>,
-        <button
-          onClick={[Function]}
-        >
-          click me
-        </button>,
-      ]
-    `);
-
-    let button = renderer.root.findByType("button");
-
-    TestRenderer.act(() => {
-      button.props.onClick();
-    });
-
-    expect(renderer.toJSON()).toMatchInlineSnapshot(`
-      Array [
-        <p>
-          /home?key=value
-        </p>,
-        <button
-          onClick={[Function]}
-        >
-          click me
-        </button>,
-      ]
->>>>>>> 617b27ce
     `);
   });
 
@@ -277,6 +282,4 @@
       `);
     });
   });
-
-
 });