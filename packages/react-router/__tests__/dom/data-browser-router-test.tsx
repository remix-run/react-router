import {
  act,
  fireEvent,
  render,
  screen,
  waitFor,
} from "@testing-library/react";
import * as React from "react";
import type {
  ErrorResponse,
  Fetcher,
  Location,
  Navigation,
  RouteObject,
} from "../../index";
import {
  Await,
  UNSAFE_DataRouterStateContext as DataRouterStateContext,
  Form,
  Link,
  Outlet,
  RouterProvider,
  createBrowserRouter,
  createHashRouter,
  isRouteErrorResponse,
  matchRoutes,
  redirect,
  useActionData,
  useAsyncError,
  useFetcher,
  useFetchers,
  useLoaderData,
  useLocation,
  useNavigate,
  useNavigation,
  useRouteError,
  useSearchParams,
  useSubmit,
} from "../../index";
import { createDeferred, tick } from "../router/utils/utils";
import getHtml from "../utils/getHtml";
import getWindow from "../utils/getWindow";

testDomRouter("<DataBrowserRouter>", createBrowserRouter, (url) =>
  getWindow(url, false),
);

testDomRouter("<DataHashRouter>", createHashRouter, (url) =>
  getWindow(url, true),
);

function testDomRouter(
  name: string,
  createTestRouter: typeof createBrowserRouter | typeof createHashRouter,
  getWindow: (initialUrl: string, isHash?: boolean) => Window,
) {
  // Utility to assert location info based on the type of router
  function assertLocation(
    testWindow: Window,
    pathname: string,
    search?: string,
  ) {
    if (name === "<DataHashRouter>") {
      expect(testWindow.location.hash).toEqual("#" + pathname + (search || ""));
    } else {
      expect(testWindow.location.pathname).toEqual(pathname);
      if (search) {
        expect(testWindow.location.search).toEqual(search);
      }
    }
  }

  describe(`Router: ${name}`, () => {
    let consoleWarn: jest.SpyInstance;
    let consoleError: jest.SpyInstance;

    beforeEach(() => {
      consoleWarn = jest.spyOn(console, "warn").mockImplementation(() => {});
      consoleError = jest.spyOn(console, "error").mockImplementation(() => {});
    });

    afterEach(() => {
      window.__staticRouterHydrationData = undefined;
      consoleWarn.mockRestore();
      consoleError.mockRestore();
    });

    describe("hydration", () => {
      it("renders the first route that matches the URL", () => {
        let router = createTestRouter([
          { path: "/", Component: () => <h1>Home</h1> },
        ]);
        let { container } = render(<RouterProvider router={router} />);

        expect(getHtml(container)).toMatchInlineSnapshot(`
          "<div>
            <h1>
              Home
            </h1>
          </div>"
        `);
      });

      it("renders the first route that matches the URL when wrapped in a root Route", () => {
        let router = createTestRouter(
          [
            {
              path: "/my/base/path",
              children: [
                {
                  Component: Outlet,
                  children: [
                    { path: "thing", Component: () => <h1>Heyooo</h1> },
                  ],
                },
              ],
            },
          ],
          {
            window: getWindow("/my/base/path/thing"),
          },
        );
        let { container } = render(<RouterProvider router={router} />);

        expect(getHtml(container)).toMatchInlineSnapshot(`
          "<div>
            <h1>
              Heyooo
            </h1>
          </div>"
        `);
      });

      it("renders with hydration data", async () => {
        let router = createTestRouter(
          [
            {
              path: "/",
              Component: Comp,
              children: [{ path: "child", Component: Comp }],
            },
          ],
          {
            window: getWindow("/child"),
            hydrationData: {
              loaderData: {
                "0": "parent data",
                "0-0": "child data",
              },
              actionData: {
                "0-0": "child action",
              },
            },
          },
        );
        let { container } = render(<RouterProvider router={router} />);

        function Comp() {
          let data = useLoaderData();
          let actionData = useActionData();
          let navigation = useNavigation();
          return (
            <div>
              <>{data}</>
              <>{actionData}</>
              <>{navigation.state}</>
              <Outlet />
            </div>
          );
        }

        expect(getHtml(container)).toMatchInlineSnapshot(`
          "<div>
            <div>
              parent data
              idle
              <div>
                child data
                child action
                idle
              </div>
            </div>
          </div>"
        `);
      });

      it("handles automatic hydration from the window", async () => {
        window.__staticRouterHydrationData = {
          loaderData: {
            "0": "parent data",
            "0-0": "child data",
          },
          actionData: {
            "0-0": "child action",
          },
        };
        let router = createTestRouter(
          [
            {
              path: "/",
              Component: Comp,
              children: [{ path: "child", Component: Comp }],
            },
          ],
          {
            window: getWindow("/child"),
          },
<<<<<<< HEAD
        },
      };
      let router = createTestRouter(
        createRoutesFromElements(
          <Route
            path="/"
            element={<h1>Nope</h1>}
            errorElement={<Boundary />}
          />,
        ),
      );
      let { container } = render(<RouterProvider router={router} />);

      function Boundary() {
        let error = useRouteError() as Error;
        return error instanceof Error ? (
          <>
            <pre>{error.toString()}</pre>
            <pre>stack:{error.stack}</pre>
          </>
        ) : (
          <p>No :(</p>
        );
      }

      expect(getHtml(container)).toMatchInlineSnapshot(`
        "<div>
          <pre>
            ReferenceError: error message
          </pre>
          <pre>
            stack:
          </pre>
        </div>"
      `);
    });

    it("renders hydrateFallbackElement while first data fetch happens", async () => {
      let fooDefer = createDeferred();
      let router = createTestRouter(
        createRoutesFromElements(
          <Route
            path="/"
            element={<Outlet />}
            hydrateFallbackElement={<FallbackElement />}
          >
            <Route
              path="foo"
              loader={() => fooDefer.promise}
              element={<Foo />}
            />
            <Route path="bar" element={<Bar />} />
          </Route>,
        ),
        {
          window: getWindow("/foo"),
        },
      );
      let { container } = render(<RouterProvider router={router} />);

      function FallbackElement() {
        return <p>Loading...</p>;
      }

      function Foo() {
        let data = useLoaderData() as { message: string };
        return <h1>Foo:{data.message}</h1>;
      }

      function Bar() {
        return <h1>Bar Heading</h1>;
      }

      expect(getHtml(container)).toMatchInlineSnapshot(`
        "<div>
          <p>
            Loading...
          </p>
        </div>"
      `);

      fooDefer.resolve({ message: "From Foo Loader" });
      await waitFor(() => screen.getByText("Foo:From Foo Loader"));
      expect(getHtml(container)).toMatchInlineSnapshot(`
        "<div>
          <h1>
            Foo:
            From Foo Loader
          </h1>
        </div>"
      `);
    });

    it("renders hydrateFallbackElement while first data fetch and lazy route load happens", async () => {
      let fooDefer = createDeferred();
      let router = createTestRouter(
        createRoutesFromElements(
          <Route
            path="/"
            element={<Outlet />}
            hydrateFallbackElement={<FallbackElement />}
          >
            <Route
              path="foo"
              lazy={async () => {
                return {
                  loader: () => fooDefer.promise,
                  element: <Foo />,
                };
              }}
            />
            <Route path="bar" element={<Bar />} />
          </Route>,
        ),
        {
          window: getWindow("/foo"),
        },
      );
      let { container } = render(<RouterProvider router={router} />);

      function FallbackElement() {
        return <p>Loading...</p>;
      }

      function Foo() {
        let data = useLoaderData() as { message: string };
        return <h1>Foo:{data.message}</h1>;
      }

      function Bar() {
        return <h1>Bar Heading</h1>;
      }

      expect(getHtml(container)).toMatchInlineSnapshot(`
        "<div>
          <p>
            Loading...
          </p>
        </div>"
      `);

      fooDefer.resolve({ message: "From Lazy Foo Loader" });
      await waitFor(() => screen.getByText("Foo:From Lazy Foo Loader"));
      expect(getHtml(container)).toMatchInlineSnapshot(`
        "<div>
          <h1>
            Foo:
            From Lazy Foo Loader
          </h1>
        </div>"
      `);
    });

    it("renders hydrateFallbackElement while first data fetch happens when it is only middleware", async () => {
      let middlewareDfd = createDeferred();
      let router = createTestRouter(
        createRoutesFromElements(
          <Route
            path="/"
            element={<Outlet />}
            hydrateFallbackElement={<FallbackElement />}
          >
            <Route
              path="foo"
              middleware={[() => middlewareDfd.promise]}
              element={<Foo />}
            />
            <Route path="bar" element={<Bar />} />
          </Route>,
        ),
        {
          window: getWindow("/foo"),
        },
      );
      let { container } = render(<RouterProvider router={router} />);

      function FallbackElement() {
        return <p>Loading...</p>;
      }

      function Foo() {
        return <h1>Foo</h1>;
      }

      function Bar() {
        return <h1>Bar Heading</h1>;
      }

      expect(getHtml(container)).toMatchInlineSnapshot(`
        "<div>
          <p>
            Loading...
          </p>
        </div>"
      `);

      middlewareDfd.resolve();
      await waitFor(() => screen.getByText("Foo"));
      expect(getHtml(container)).toMatchInlineSnapshot(`
        "<div>
          <h1>
            Foo
          </h1>
        </div>"
      `);
    });

    it("does not render fallbackElement if no data fetch or lazy loading is required", async () => {
      let fooDefer = createDeferred();
      let router = createTestRouter(
        createRoutesFromElements(
          <Route path="/" element={<Outlet />}>
            <Route
              path="foo"
              loader={() => fooDefer.promise}
              element={<Foo />}
            />
            <Route path="bar" element={<Bar />} />
          </Route>,
        ),
        {
          window: getWindow("/bar"),
        },
      );
      let { container } = render(
        <RouterProvider
          router={router}
          fallbackElement={<FallbackElement />}
        />,
      );

      function FallbackElement() {
        return <p>Loading...</p>;
      }

      function Foo() {
        let data = useLoaderData() as { message: string };
        return <h1>Foo:{data.message}</h1>;
      }

      function Bar() {
        return <h1>Bar Heading</h1>;
      }

      expect(getHtml(container)).toMatchInlineSnapshot(`
        "<div>
          <h1>
            Bar Heading
          </h1>
        </div>"
      `);
    });

    it("renders hydrateFallbackElement within router contexts", async () => {
      let fooDefer = createDeferred();
      let router = createTestRouter(
        createRoutesFromElements(
          <Route
            path="/"
            element={<Outlet />}
            hydrateFallbackElement={<FallbackElement />}
          >
            <Route
              path="foo"
              loader={() => fooDefer.promise}
              element={<Foo />}
            />
          </Route>,
        ),
        { window: getWindow("/foo") },
      );
      let { container } = render(<RouterProvider router={router} />);

      function FallbackElement() {
        let location = useLocation();
        return <p>Loading{location.pathname}</p>;
      }

      function Foo() {
        let data = useLoaderData() as { message: string };
        return <h1>Foo:{data.message}</h1>;
      }

      expect(getHtml(container)).toMatchInlineSnapshot(`
        "<div>
          <p>
            Loading
            /foo
          </p>
        </div>"
      `);

      fooDefer.resolve({ message: "From Foo Loader" });
      await waitFor(() => screen.getByText("Foo:From Foo Loader"));
      expect(getHtml(container)).toMatchInlineSnapshot(`
        "<div>
          <h1>
            Foo:
            From Foo Loader
          </h1>
        </div>"
      `);
    });

    it("handles link navigations", async () => {
      let router = createTestRouter(
        createRoutesFromElements(
          <Route path="/" element={<Layout />}>
            <Route path="foo" element={<h1>Foo Heading</h1>} />
            <Route path="bar" element={<h1>Bar Heading</h1>} />
          </Route>,
        ),
        { window: getWindow("/foo") },
      );
      render(<RouterProvider router={router} />);

      function Layout() {
        return (
          <div>
            <Link to="/foo">Link to Foo</Link>
            <Link to="/bar">Link to Bar</Link>
            <Outlet />
          </div>
        );
      }

      expect(screen.getByText("Foo Heading")).toBeDefined();
      fireEvent.click(screen.getByText("Link to Bar"));
      await waitFor(() => screen.getByText("Bar Heading"));

      fireEvent.click(screen.getByText("Link to Foo"));
      await waitFor(() => screen.getByText("Foo Heading"));
    });

    it("handles link navigations when using a basename", async () => {
      let testWindow = getWindow("/base/name/foo");
      let router = createTestRouter(
        createRoutesFromElements(
          <Route path="/" element={<Layout />}>
            <Route path="foo" element={<h1>Foo Heading</h1>} />
            <Route path="bar" element={<h1>Bar Heading</h1>} />
          </Route>,
        ),
        {
          window: testWindow,
          basename: "/base/name",
        },
      );
      render(<RouterProvider router={router} />);

      function Layout() {
        return (
          <div>
            <Link to="/foo">Link to Foo</Link>
            <Link to="/bar">Link to Bar</Link>
            <div id="output">
              <Outlet />
            </div>
          </div>
=======
>>>>>>> e04ad2ba
        );
        let { container } = render(<RouterProvider router={router} />);

        function Comp() {
          let data = useLoaderData();
          let actionData = useActionData();
          let navigation = useNavigation();
          return (
            <div>
              <>{data}</>
              <>{actionData}</>
              <>{navigation.state}</>
              <Outlet />
            </div>
          );
        }

        expect(getHtml(container)).toMatchInlineSnapshot(`
          "<div>
            <div>
              parent data
              idle
              <div>
                child data
                child action
                idle
              </div>
            </div>
          </div>"
        `);
      });

      it("renders HydrateFallback while first data fetch happens", async () => {
        let fooDefer = createDeferred();
        let router = createTestRouter(
          [
            {
              path: "/",
              Component: Outlet,
              HydrateFallback: () => <p>Loading...</p>,
              children: [
                {
                  path: "foo",
                  loader: () => fooDefer.promise,
                  Component: () => {
                    let data = useLoaderData() as { message: string };
                    return <h1>Foo:{data.message}</h1>;
                  },
                },
                { path: "bar", Component: () => <h1>Bar Heading</h1> },
              ],
            },
          ],
          {
            window: getWindow("/foo"),
          },
        );
        let { container } = render(<RouterProvider router={router} />);

        expect(getHtml(container)).toMatchInlineSnapshot(`
          "<div>
            <p>
              Loading...
            </p>
          </div>"
        `);

        fooDefer.resolve({ message: "From Foo Loader" });
        await waitFor(() => screen.getByText("Foo:From Foo Loader"));
        expect(getHtml(container)).toMatchInlineSnapshot(`
          "<div>
            <h1>
              Foo:
              From Foo Loader
            </h1>
          </div>"
        `);
      });

      it("renders hydrateFallbackElement while first data fetch and lazy route load happens", async () => {
        let fooDefer = createDeferred();
        let router = createTestRouter(
          [
            {
              path: "/",
              Component: Outlet,
              HydrateFallback: () => <p>Loading...</p>,
              children: [
                {
                  path: "foo",
                  lazy: async () => {
                    return {
                      loader: () => fooDefer.promise,
                      Component: () => {
                        let data = useLoaderData() as { message: string };
                        return <h1>Foo:{data.message}</h1>;
                      },
                    };
                  },
                },
                { path: "bar", Component: () => <h1>Bar Heading</h1> },
              ],
            },
          ],
          {
            window: getWindow("/foo"),
          },
        );
        let { container } = render(<RouterProvider router={router} />);

        expect(getHtml(container)).toMatchInlineSnapshot(`
          "<div>
            <p>
              Loading...
            </p>
          </div>"
        `);

        fooDefer.resolve({ message: "From Lazy Foo Loader" });
        await waitFor(() => screen.getByText("Foo:From Lazy Foo Loader"));
        expect(getHtml(container)).toMatchInlineSnapshot(`
          "<div>
            <h1>
              Foo:
              From Lazy Foo Loader
            </h1>
          </div>"
        `);
      });

      it("does not render hydrateFallback if no data fetch or lazy loading is required", async () => {
        let fooDefer = createDeferred();
        let router = createTestRouter(
          [
            {
              path: "/",
              Component: Outlet,
              children: [
                {
                  path: "foo",
                  loader: () => fooDefer.promise,
                  HydrateFallback: () => <p>Loading...</p>,
                  Component: () => {
                    let data = useLoaderData() as { message: string };
                    return <h1>Foo:{data.message}</h1>;
                  },
                },
                { path: "bar", Component: () => <h1>Bar Heading</h1> },
              ],
            },
          ],
          {
            window: getWindow("/bar"),
          },
        );
        let { container } = render(<RouterProvider router={router} />);

        expect(getHtml(container)).toMatchInlineSnapshot(`
          "<div>
            <h1>
              Bar Heading
            </h1>
          </div>"
        `);
      });

      it("renders HydrateFallback within router contexts", async () => {
        let fooDefer = createDeferred();
        let router = createTestRouter(
          [
            {
              path: "/",
              Component: Outlet,
              HydrateFallback: () => <FallbackElement />,
              children: [
                {
                  path: "foo",
                  loader: () => fooDefer.promise,
                  Component: () => {
                    let data = useLoaderData() as { message: string };
                    return <h1>Foo:{data.message}</h1>;
                  },
                },
              ],
            },
          ],
          { window: getWindow("/foo") },
        );
        let { container } = render(<RouterProvider router={router} />);

        function FallbackElement() {
          let location = useLocation();
          return <p>Loading{location.pathname}</p>;
        }

        expect(getHtml(container)).toMatchInlineSnapshot(`
          "<div>
            <p>
              Loading
              /foo
            </p>
          </div>"
        `);

        fooDefer.resolve({ message: "From Foo Loader" });
        await waitFor(() => screen.getByText("Foo:From Foo Loader"));
        expect(getHtml(container)).toMatchInlineSnapshot(`
          "<div>
            <h1>
              Foo:
              From Foo Loader
            </h1>
          </div>"
        `);
      });
    });

    describe("navigations", () => {
      it("handles link navigations", async () => {
        let router = createTestRouter(
          [
            {
              path: "/",
              Component: Layout,
              children: [
                { path: "foo", Component: () => <h1>Foo Heading</h1> },
                { path: "bar", Component: () => <h1>Bar Heading</h1> },
              ],
            },
          ],
          { window: getWindow("/foo") },
        );
        render(<RouterProvider router={router} />);

        function Layout() {
          return (
            <div>
              <Link to="/foo">Link to Foo</Link>
              <Link to="/bar">Link to Bar</Link>
              <Outlet />
            </div>
          );
        }

        expect(screen.getByText("Foo Heading")).toBeDefined();
        fireEvent.click(screen.getByText("Link to Bar"));
        await waitFor(() => screen.getByText("Bar Heading"));

        fireEvent.click(screen.getByText("Link to Foo"));
        await waitFor(() => screen.getByText("Foo Heading"));
      });

      it("executes route loaders on navigation", async () => {
        let barDefer = createDeferred();

        let router = createTestRouter(
          [
            {
              path: "/",
              Component: Layout,
              children: [
                { path: "foo", Component: () => <h1>Foo</h1> },
                {
                  path: "bar",
                  loader: () => barDefer.promise,
                  Component: () => {
                    let data = useLoaderData() as { message: string };
                    return <h1>{data.message}</h1>;
                  },
                },
              ],
            },
          ],
          { window: getWindow("/foo") },
        );
        let { container } = render(<RouterProvider router={router} />);

        function Layout() {
          let navigation = useNavigation();
          return (
            <div>
              <Link to="/bar">Link to Bar</Link>
              <div id="output">
                <p>{navigation.state}</p>
                <Outlet />
              </div>
            </div>
          );
        }

        expect(getHtml(container.querySelector("#output")!))
          .toMatchInlineSnapshot(`
            "<div
              id="output"
            >
              <p>
                idle
              </p>
              <h1>
                Foo
              </h1>
            </div>"
          `);

        fireEvent.click(screen.getByText("Link to Bar"));
        expect(getHtml(container.querySelector("#output")!))
          .toMatchInlineSnapshot(`
            "<div
              id="output"
            >
              <p>
                loading
              </p>
              <h1>
                Foo
              </h1>
            </div>"
          `);

        barDefer.resolve({ message: "Bar Loader" });
        await waitFor(() => screen.getByText("idle"));
        expect(getHtml(container.querySelector("#output")!))
          .toMatchInlineSnapshot(`
            "<div
              id="output"
            >
              <p>
                idle
              </p>
              <h1>
                Bar Loader
              </h1>
            </div>"
          `);
      });

      it("executes lazy route loaders on navigation", async () => {
        let barDefer = createDeferred();

        let router = createTestRouter(
          [
            {
              path: "/",
              Component: Layout,
              children: [
                { path: "foo", Component: () => <h1>Foo</h1> },
                {
                  path: "bar",
                  lazy: async () => ({
                    loader: () => barDefer.promise,
                    Component: () => {
                      let data = useLoaderData() as { message: string };
                      return <h1>{data.message}</h1>;
                    },
                  }),
                },
              ],
            },
          ],
          {
            window: getWindow("/foo"),
          },
        );
        let { container } = render(<RouterProvider router={router} />);

        function Layout() {
          let navigation = useNavigation();
          return (
            <div>
              <Link to="/bar">Link to Bar</Link>
              <div id="output">
                <p>{navigation.state}</p>
                <Outlet />
              </div>
            </div>
          );
        }

        expect(getHtml(container.querySelector("#output")!))
          .toMatchInlineSnapshot(`
            "<div
              id="output"
            >
              <p>
                idle
              </p>
              <h1>
                Foo
              </h1>
            </div>"
          `);

        fireEvent.click(screen.getByText("Link to Bar"));
        expect(getHtml(container.querySelector("#output")!))
          .toMatchInlineSnapshot(`
            "<div
              id="output"
            >
              <p>
                loading
              </p>
              <h1>
                Foo
              </h1>
            </div>"
          `);

        barDefer.resolve({ message: "Bar Loader" });
        await waitFor(() => screen.getByText("idle"));
        expect(getHtml(container.querySelector("#output")!))
          .toMatchInlineSnapshot(`
            "<div
              id="output"
            >
              <p>
                idle
              </p>
              <h1>
                Bar Loader
              </h1>
            </div>"
          `);
      });

      it("executes route loaders on <Form method=get> navigations", async () => {
        let loaderDefer = createDeferred();
        let actionDefer = createDeferred();

        let router = createTestRouter(
          [
            {
              path: "/",
              action: () => actionDefer.promise,
              loader: async ({ request }) => {
                let resolvedValue = await loaderDefer.promise;
                let urlParam = new URL(
                  `https://remix.run${request.url}`,
                ).searchParams.get("test");
                return `${resolvedValue}:${urlParam}`;
              },
              Component: Home,
            },
          ],
          {
            window: getWindow("/"),
            hydrationData: { loaderData: { "0": null } },
          },
        );
        let { container } = render(<RouterProvider router={router} />);

        function Home() {
          let data = useLoaderData() as string;
          let actionData = useActionData() as string | undefined;
          let navigation = useNavigation();
          return (
            <div>
              <Form method="get">
                <input name="test" value="value" />
                <button type="submit">Submit Form</button>
              </Form>
              <div id="output">
                <p>{navigation.state}</p>
                <p>{data}</p>
                <p>{actionData}</p>
              </div>
              <Outlet />
            </div>
          );
        }

        expect(getHtml(container.querySelector("#output")!))
          .toMatchInlineSnapshot(`
            "<div
              id="output"
            >
              <p>
                idle
              </p>
              <p />
              <p />
            </div>"
          `);

        fireEvent.click(screen.getByText("Submit Form"));
        await waitFor(() => screen.getByText("loading"));
        expect(getHtml(container.querySelector("#output")!))
          .toMatchInlineSnapshot(`
            "<div
              id="output"
            >
              <p>
                loading
              </p>
              <p />
              <p />
            </div>"
          `);

        loaderDefer.resolve("Loader Data");
        await waitFor(() => screen.getByText("idle"));
        expect(getHtml(container.querySelector("#output")!))
          .toMatchInlineSnapshot(`
            "<div
              id="output"
            >
              <p>
                idle
              </p>
              <p>
                Loader Data:value
              </p>
              <p />
            </div>"
          `);
      });

      it("executes lazy route loaders on <Form method=get> navigations", async () => {
        let loaderDefer = createDeferred();
        let actionDefer = createDeferred();

        let router = createTestRouter(
          [
            {
              path: "/",
              Component: Home,
              children: [
                { index: true, Component: () => <h1>Home</h1> },
                {
                  path: "path",
                  lazy: async () => ({
                    action: () => actionDefer.promise,
                    loader: async ({ request }) => {
                      let resolvedValue = await loaderDefer.promise;
                      let urlParam = new URL(
                        `https://remix.run${request.url}`,
                      ).searchParams.get("test");
                      return `${resolvedValue}:${urlParam}`;
                    },
                    Component() {
                      let data = useLoaderData() as string;
                      let actionData = useActionData() as string | undefined;
                      return (
                        <>
                          <h1>Path</h1>
                          <p>{data}</p>
                          <p>{actionData}</p>
                        </>
                      );
                    },
                  }),
                },
              ],
            },
          ],
          {
            window: getWindow("/"),
          },
        );
        let { container } = render(<RouterProvider router={router} />);

        function Home() {
          let navigation = useNavigation();
          return (
            <div>
              <Form method="get" action="path">
                <input name="test" value="value" />
                <button type="submit">Submit Form</button>
              </Form>
              <div id="output">
                <p>{navigation.state}</p>
                <Outlet />
              </div>
            </div>
          );
        }

        await waitFor(() => screen.getByText("idle"));
        expect(getHtml(container.querySelector("#output")!))
          .toMatchInlineSnapshot(`
            "<div
              id="output"
            >
              <p>
                idle
              </p>
              <h1>
                Home
              </h1>
            </div>"
          `);

        fireEvent.click(screen.getByText("Submit Form"));
        await waitFor(() => screen.getByText("loading"));
        expect(getHtml(container.querySelector("#output")!))
          .toMatchInlineSnapshot(`
            "<div
              id="output"
            >
              <p>
                loading
              </p>
              <h1>
                Home
              </h1>
            </div>"
          `);

        loaderDefer.resolve("Loader Data");
        await waitFor(() => screen.getByText("idle"));
        expect(getHtml(container.querySelector("#output")!))
          .toMatchInlineSnapshot(`
            "<div
              id="output"
            >
              <p>
                idle
              </p>
              <h1>
                Path
              </h1>
              <p>
                Loader Data:value
              </p>
              <p />
            </div>"
          `);
      });
    });

    describe("submissions", () => {
      it("executes route actions/loaders on useSubmit navigations", async () => {
        let loaderDefer = createDeferred();
        let actionDefer = createDeferred();

        let router = createTestRouter(
          [
            {
              path: "/",
              action: () => actionDefer.promise,
              loader: () => loaderDefer.promise,
              Component: Home,
            },
          ],
          {
            window: getWindow("/"),
            hydrationData: { loaderData: { "0": null } },
          },
        );
        let { container } = render(<RouterProvider router={router} />);

        function Home() {
          let data = useLoaderData() as string;
          let actionData = useActionData() as string | undefined;
          let navigation = useNavigation();
          let submit = useSubmit();
          let formRef = React.useRef<HTMLFormElement>(null);
          return (
            <div>
              <form method="post" action="/" ref={formRef}>
                <input name="test" value="value" />
              </form>
              <button onClick={() => submit(formRef.current!)}>
                Submit Form
              </button>
              <div id="output">
                <p>{navigation.state}</p>
                <p>{data}</p>
                <p>{actionData}</p>
              </div>
              <Outlet />
            </div>
          );
        }

        expect(getHtml(container.querySelector("#output")!))
          .toMatchInlineSnapshot(`
            "<div
              id="output"
            >
              <p>
                idle
              </p>
              <p />
              <p />
            </div>"
          `);

        fireEvent.click(screen.getByText("Submit Form"));
        await waitFor(() => screen.getByText("submitting"));
        expect(getHtml(container.querySelector("#output")!))
          .toMatchInlineSnapshot(`
            "<div
              id="output"
            >
              <p>
                submitting
              </p>
              <p />
              <p />
            </div>"
          `);

        actionDefer.resolve("Action Data");
        await waitFor(() => screen.getByText("loading"));
        expect(getHtml(container.querySelector("#output")!))
          .toMatchInlineSnapshot(`
            "<div
              id="output"
            >
              <p>
                loading
              </p>
              <p />
              <p>
                Action Data
              </p>
            </div>"
          `);

        loaderDefer.resolve("Loader Data");
        await waitFor(() => screen.getByText("idle"));
        expect(getHtml(container.querySelector("#output")!))
          .toMatchInlineSnapshot(`
            "<div
              id="output"
            >
              <p>
                idle
              </p>
              <p>
                Loader Data
              </p>
              <p>
                Action Data
              </p>
            </div>"
          `);
      });

      it("executes lazy route actions/loaders on useSubmit navigations", async () => {
        let loaderDefer = createDeferred();
        let actionDefer = createDeferred();

        let router = createTestRouter(
          [
            {
              path: "/",
              Component: Home,
              children: [
                { index: true, Component: () => <h1>Home</h1> },
                {
                  path: "action",
                  lazy: async () => ({
                    action: () => actionDefer.promise,
                    loader: () => loaderDefer.promise,
                    Component() {
                      let data = useLoaderData() as string;
                      let actionData = useActionData() as string | undefined;
                      return (
                        <>
                          <h1>Action</h1>
                          <p>{data}</p>
                          <p>{actionData}</p>
                        </>
                      );
                    },
                  }),
                },
              ],
            },
          ],
          {
            window: getWindow("/"),
          },
        );
        let { container } = render(<RouterProvider router={router} />);

        function Home() {
          let navigation = useNavigation();
          let submit = useSubmit();
          let formRef = React.useRef<HTMLFormElement>(null);
          return (
            <div>
              <form method="post" action="/action" ref={formRef}>
                <input name="test" value="value" />
              </form>
              <button onClick={() => submit(formRef.current)}>
                Submit Form
              </button>
              <div id="output">
                <p>{navigation.state}</p>
                <Outlet />
              </div>
            </div>
          );
        }

        await waitFor(() => screen.getByText("idle"));
        expect(getHtml(container.querySelector("#output")!))
          .toMatchInlineSnapshot(`
            "<div
              id="output"
            >
              <p>
                idle
              </p>
              <h1>
                Home
              </h1>
            </div>"
          `);

        fireEvent.click(screen.getByText("Submit Form"));
        await waitFor(() => screen.getByText("submitting"));
        expect(getHtml(container.querySelector("#output")!))
          .toMatchInlineSnapshot(`
            "<div
              id="output"
            >
              <p>
                submitting
              </p>
              <h1>
                Home
              </h1>
            </div>"
          `);

        actionDefer.resolve("Action Data");
        await waitFor(() => screen.getByText("loading"));
        expect(getHtml(container.querySelector("#output")!))
          .toMatchInlineSnapshot(`
            "<div
              id="output"
            >
              <p>
                loading
              </p>
              <h1>
                Home
              </h1>
            </div>"
          `);

        loaderDefer.resolve("Loader Data");
        await waitFor(() => screen.getByText("idle"));
        expect(getHtml(container.querySelector("#output")!))
          .toMatchInlineSnapshot(`
            "<div
              id="output"
            >
              <p>
                idle
              </p>
              <h1>
                Action
              </h1>
              <p>
                Loader Data
              </p>
              <p>
                Action Data
              </p>
            </div>"
          `);
      });

      it("executes route actions/loaders on <Form method=post> navigations", async () => {
        let loaderDefer = createDeferred();
        let actionDefer = createDeferred();

        let router = createTestRouter(
          [
            {
              path: "/",
              action: async ({ request }) => {
                let resolvedValue = await actionDefer.promise;
                let formData = await request.formData();
                return `${resolvedValue}:${formData.get("test")}`;
              },
              loader: () => loaderDefer.promise,
              Component: Home,
            },
          ],
          {
            window: getWindow("/"),
            hydrationData: { loaderData: { "0": null } },
          },
        );
        let { container } = render(<RouterProvider router={router} />);

        function Home() {
          let data = useLoaderData() as string;
          let actionData = useActionData() as string | undefined;
          let navigation = useNavigation();
          return (
            <div>
              <Form method="post">
                <input name="test" value="value" />
                <button type="submit">Submit Form</button>
              </Form>
              <div id="output">
                <p>{navigation.state}</p>
                <p>{data}</p>
                <p>{actionData}</p>
              </div>
              <Outlet />
            </div>
          );
        }

        expect(getHtml(container.querySelector("#output")!))
          .toMatchInlineSnapshot(`
            "<div
              id="output"
            >
              <p>
                idle
              </p>
              <p />
              <p />
            </div>"
          `);

        fireEvent.click(screen.getByText("Submit Form"));
        await waitFor(() => screen.getByText("submitting"));
        expect(getHtml(container.querySelector("#output")!))
          .toMatchInlineSnapshot(`
            "<div
              id="output"
            >
              <p>
                submitting
              </p>
              <p />
              <p />
            </div>"
          `);

        actionDefer.resolve("Action Data");
        await waitFor(() => screen.getByText("loading"));
        expect(getHtml(container.querySelector("#output")!))
          .toMatchInlineSnapshot(`
            "<div
              id="output"
            >
              <p>
                loading
              </p>
              <p />
              <p>
                Action Data:value
              </p>
            </div>"
          `);

        loaderDefer.resolve("Loader Data");
        await waitFor(() => screen.getByText("idle"));
        expect(getHtml(container.querySelector("#output")!))
          .toMatchInlineSnapshot(`
            "<div
              id="output"
            >
              <p>
                idle
              </p>
              <p>
                Loader Data
              </p>
              <p>
                Action Data:value
              </p>
            </div>"
          `);
      });

      it("executes lazy route actions/loaders on <Form method=post> navigations", async () => {
        let loaderDefer = createDeferred();
        let actionDefer = createDeferred();

        let router = createTestRouter(
          [
            {
              path: "/",
              Component: Home,
              children: [
                { index: true, Component: () => <h1>Home</h1> },
                {
                  path: "action",
                  lazy: async () => ({
                    action: async ({ request }) => {
                      let resolvedValue = await actionDefer.promise;
                      let formData = await request.formData();
                      return `${resolvedValue}:${formData.get("test")}`;
                    },
                    loader: () => loaderDefer.promise,
                    Component() {
                      let data = useLoaderData() as string;
                      let actionData = useActionData() as string | undefined;
                      return (
                        <>
                          <h1>Action</h1>
                          <p>{data}</p>
                          <p>{actionData}</p>
                        </>
                      );
                    },
                  }),
                },
              ],
            },
          ],
          {
            window: getWindow("/"),
            hydrationData: { loaderData: { "0": null } },
          },
        );
        let { container } = render(<RouterProvider router={router} />);

        function Home() {
          let navigation = useNavigation();
          return (
            <div>
              <Form method="post" action="action">
                <input name="test" value="value" />
                <button type="submit">Submit Form</button>
              </Form>
              <div id="output">
                <p>{navigation.state}</p>
                <Outlet />
              </div>
            </div>
          );
        }

        await waitFor(() => screen.getByText("idle"));
        expect(getHtml(container.querySelector("#output")!))
          .toMatchInlineSnapshot(`
            "<div
              id="output"
            >
              <p>
                idle
              </p>
              <h1>
                Home
              </h1>
            </div>"
          `);

        fireEvent.click(screen.getByText("Submit Form"));
        await waitFor(() => screen.getByText("submitting"));
        expect(getHtml(container.querySelector("#output")!))
          .toMatchInlineSnapshot(`
            "<div
              id="output"
            >
              <p>
                submitting
              </p>
              <h1>
                Home
              </h1>
            </div>"
          `);

        actionDefer.resolve("Action Data");
        await waitFor(() => screen.getByText("loading"));
        expect(getHtml(container.querySelector("#output")!))
          .toMatchInlineSnapshot(`
            "<div
              id="output"
            >
              <p>
                loading
              </p>
              <h1>
                Home
              </h1>
            </div>"
          `);

        loaderDefer.resolve("Loader Data");
        await waitFor(() => screen.getByText("idle"));
        expect(getHtml(container.querySelector("#output")!))
          .toMatchInlineSnapshot(`
            "<div
              id="output"
            >
              <p>
                idle
              </p>
              <h1>
                Action
              </h1>
              <p>
                Loader Data
              </p>
              <p>
                Action Data:value
              </p>
            </div>"
          `);
      });

      it("supports <Form state>", async () => {
        let testWindow = getWindow("/");
        let router = createTestRouter(
          [
            {
              path: "/",
              Component() {
                return (
                  <Form method="post" action="/action" state={{ key: "value" }}>
                    <button type="submit">Submit</button>
                  </Form>
                );
              },
            },
            {
              path: "/action",
              action: () => null,
              Component() {
                let state = useLocation().state;
                return <p>{JSON.stringify(state)}</p>;
              },
            },
          ],
          { window: testWindow },
        );
        let { container } = render(<RouterProvider router={router} />);
        expect(testWindow.history.state.usr).toBeUndefined();

        fireEvent.click(screen.getByText("Submit"));
        await waitFor(() => screen.getByText('{"key":"value"}'));
        expect(getHtml(container)).toMatchInlineSnapshot(`
          "<div>
            <p>
              {"key":"value"}
            </p>
          </div>"
        `);
        expect(testWindow.history.state.usr).toEqual({ key: "value" });
      });

      it("supports <Form reloadDocument={true}>", async () => {
        let actionSpy = jest.fn();
        let router = createTestRouter([
          { path: "/", action: actionSpy, Component: Home },
        ]);
        render(<RouterProvider router={router} />);

        let handlerCalled;
        let defaultPrevented;

        function Home() {
          return (
            <Form
              method="post"
              reloadDocument={true}
              onSubmit={(e) => {
                handlerCalled = true;
                defaultPrevented = e.defaultPrevented;
              }}
            >
              <input name="test" value="value" />
              <button type="submit">Submit Form</button>
            </Form>
          );
        }

        fireEvent.click(screen.getByText("Submit Form"));
        expect(handlerCalled).toBe(true);
        expect(defaultPrevented).toBe(false);
        expect(actionSpy).not.toHaveBeenCalled();
      });

      it("allows a button to override the <form method>", async () => {
        let loaderDefer = createDeferred();

        let router = createTestRouter(
          [
            {
              id: "index",
              path: "/",
              action: async () => {
                throw new Error("Should not hit this");
              },
              loader: () => loaderDefer.promise,
              Component: Home,
            },
          ],
          {
            hydrationData: { loaderData: { index: "Initial Data" } },
            window: getWindow("/"),
          },
        );
        let { container } = render(<RouterProvider router={router} />);

        function Home() {
          let data = useLoaderData() as string;
          let navigation = useNavigation();
          return (
            <div>
              <Form method="post">
                <input name="test" value="value" />
                <button type="submit" formMethod="get">
                  Submit Form
                </button>
              </Form>
              <div id="output">
                <p>{navigation.state}</p>
                <p>{data}</p>
              </div>
              <Outlet />
            </div>
          );
        }

        expect(getHtml(container.querySelector("#output")!))
          .toMatchInlineSnapshot(`
            "<div
              id="output"
            >
              <p>
                idle
              </p>
              <p>
                Initial Data
              </p>
            </div>"
          `);

        fireEvent.click(screen.getByText("Submit Form"));
        await waitFor(() => screen.getByText("loading"));
        expect(getHtml(container.querySelector("#output")!))
          .toMatchInlineSnapshot(`
            "<div
              id="output"
            >
              <p>
                loading
              </p>
              <p>
                Initial Data
              </p>
            </div>"
          `);

        loaderDefer.resolve("Loader Data");
        await waitFor(() => screen.getByText("idle"));
        expect(getHtml(container.querySelector("#output")!))
          .toMatchInlineSnapshot(`
            "<div
              id="output"
            >
              <p>
                idle
              </p>
              <p>
                Loader Data
              </p>
            </div>"
          `);
      });

      it("allows a button to override the <form action>", async () => {
        let router = createTestRouter(
          [
            {
              path: "/",
              children: [
                {
                  path: "foo",
                  action: () => {
                    throw new Error("No");
                  },
                  children: [
                    {
                      path: "bar",
                      action: () => "Yes",
                      Component: () => {
                        let actionData = useActionData() as string | undefined;
                        return (
                          <Form method="post" action="/foo">
                            <p>{actionData || "No"}</p>
                            <button type="submit" formAction="/foo/bar">
                              Submit
                            </button>
                          </Form>
                        );
                      },
                    },
                  ],
                },
              ],
            },
          ],
          {
            window: getWindow("/foo/bar"),
          },
        );
        let { container } = render(<RouterProvider router={router} />);

        expect(container.querySelector("form")?.getAttribute("action")).toBe(
          "/foo",
        );
        expect(
          container.querySelector("button")?.getAttribute("formaction"),
        ).toBe("/foo/bar");

        fireEvent.click(screen.getByText("Submit"));
        await waitFor(() => screen.getByText("Yes"));
        expect(getHtml(container)).toMatchInlineSnapshot(`
          "<div>
            <form
              action="/foo"
              data-discover="true"
              method="post"
            >
              <p>
                Yes
              </p>
              <button
                formaction="/foo/bar"
                type="submit"
              >
                Submit
              </button>
            </form>
          </div>"
        `);
      });

      it("supports uppercase form method attributes", async () => {
        let loaderDefer = createDeferred();
        let actionDefer = createDeferred();

        let router = createTestRouter(
          [
            {
              id: "index",
              path: "/",
              action: async ({ request }) => {
                let resolvedValue = await actionDefer.promise;
                let formData = await request.formData();
                return `${resolvedValue}:${formData.get("test")}`;
              },
              loader: () => loaderDefer.promise,
              Component: Home,
            },
          ],
          {
            hydrationData: { loaderData: { index: "Initial Data" } },
            window: getWindow("/"),
          },
        );
        let { container } = render(<RouterProvider router={router} />);

        function Home() {
          let data = useLoaderData() as string;
          let actionData = useActionData() as string | undefined;
          let navigation = useNavigation();
          return (
            <div>
              <Form method="post">
                <input name="test" value="value" />
                <button type="submit">Submit Form</button>
              </Form>
              <div id="output">
                <p>{navigation.state}</p>
                <p>{data}</p>
                <p>{actionData}</p>
              </div>
              <Outlet />
            </div>
          );
        }

        fireEvent.click(screen.getByText("Submit Form"));
        await waitFor(() => screen.getByText("submitting"));
        actionDefer.resolve("Action Data");
        await waitFor(() => screen.getByText("loading"));
        loaderDefer.resolve("Loader Data");
        await waitFor(() => screen.getByText("idle"));
        expect(getHtml(container.querySelector("#output")!))
          .toMatchInlineSnapshot(`
            "<div
              id="output"
            >
              <p>
                idle
              </p>
              <p>
                Loader Data
              </p>
              <p>
                Action Data:value
              </p>
            </div>"
          `);
      });
    });

    describe("POP navigations", () => {
      it("exposes promise from useNavigate (popstate)", async () => {
        let sequence: string[] = [];
        let router = createTestRouter(
          [
            {
              id: "home",
              path: "/",
              async loader() {
                sequence.push("loader start");
                await new Promise((r) => setTimeout(r, 100));
                sequence.push("loader end");
                return null;
              },
              Component() {
                sequence.push("render");
                return (
                  <>
                    <h1>Home</h1>
                    <Link to="/page">Go to page</Link>
                  </>
                );
              },
            },
            {
              path: "/page",
              Component: () => {
                let navigate = useNavigate();
                return (
                  <>
                    <h1>Page</h1>
                    <button
                      onClick={async () => {
                        sequence.push("call navigate");
                        await navigate(-1);
                        sequence.push("navigate resolved");
                      }}
                    >
                      Back
                    </button>
                  </>
                );
              },
            },
          ],
          {
            hydrationData: { loaderData: { home: null } },
            window: getWindow("/"),
          },
        );

        let { container } = render(<RouterProvider router={router} />);

        expect(getHtml(container)).toContain("Home");
        fireEvent.click(screen.getByText("Go to page"));
        await waitFor(() => screen.getByText("Page"));
        sequence.splice(0); // clear sequence

        fireEvent.click(screen.getByText("Back"));
        await waitFor(() => screen.getByText("Home"));

        expect(sequence).toEqual([
          "call navigate",
          "loader start",
          "loader end",
          "navigate resolved",
          "render",
        ]);
      });
    });

    describe("history action", () => {
      it('defaults <Form method="get"> to be a PUSH navigation', async () => {
        let router = createTestRouter(
          [
            {
              Component: Layout,
              children: [
                { index: true, Component: () => <h1>index</h1> },
                { path: "1", Component: () => <h1>Page 1</h1> },
                { path: "2", Component: () => <h1>Page 2</h1> },
              ],
            },
          ],
          {},
        );
        let { container } = render(<RouterProvider router={router} />);

        function Layout() {
          let navigate = useNavigate();
          return (
            <>
              <Form action="1">
                <input name="test" defaultValue="value" />
                <button type="submit">Submit Form</button>
              </Form>
              <button onClick={() => navigate(-1)}>Go back</button>
              <div className="output">
                <Outlet />
              </div>
            </>
          );
        }

        expect(getHtml(container.querySelector(".output")!))
          .toMatchInlineSnapshot(`
            "<div
              class="output"
            >
              <h1>
                index
              </h1>
            </div>"
          `);

        fireEvent.click(screen.getByText("Submit Form"));
        await waitFor(() => screen.getByText("Page 1"));
        expect(getHtml(container.querySelector(".output")!))
          .toMatchInlineSnapshot(`
            "<div
              class="output"
            >
              <h1>
                Page 1
              </h1>
            </div>"
          `);

        fireEvent.click(screen.getByText("Go back"));
        await waitFor(() => screen.getByText("index"));
        expect(getHtml(container.querySelector(".output")!))
          .toMatchInlineSnapshot(`
            "<div
              class="output"
            >
              <h1>
                index
              </h1>
            </div>"
          `);
      });

      it('defaults <Form method="post"> to be a REPLACE navigation', async () => {
        let router = createTestRouter(
          [
            {
              Component: Layout,
              children: [
                { index: true, Component: () => <h1>Index Page</h1> },
                {
                  path: "form",
                  action: () => "action data",
                  Component: FormPage,
                },
                { path: "result", Component: () => <h1>Result Page</h1> },
              ],
            },
          ],
          {},
        );
        let { container } = render(<RouterProvider router={router} />);

        function Layout() {
          let navigate = useNavigate();
          return (
            <>
              <Link to="form">Go to Form</Link>
              <button onClick={() => navigate(-1)}>Go back</button>
              <div className="output">
                <Outlet />
              </div>
            </>
          );
        }

        function FormPage() {
          let data = useActionData() as string | undefined;
          return (
            <Form method="post">
              <p>Form Page</p>
              <p>{data}</p>
              <input name="test" defaultValue="value" />
              <button type="submit">Submit</button>
            </Form>
          );
        }

        let html = () => getHtml(container.querySelector(".output")!);

        // Start on index page
        expect(html()).toMatch("Index Page");

        // Navigate to form page
        fireEvent.click(screen.getByText("Go to Form"));
        await waitFor(() => screen.getByText("Form Page"));
        expect(html()).not.toMatch("action result");

        // Submit without redirect does a replace
        fireEvent.click(screen.getByText("Submit"));
        await waitFor(() => screen.getByText("action data"));
        expect(html()).toMatch("Form Page");
        expect(html()).toMatch("action data");

        // Back navigate to index page
        fireEvent.click(screen.getByText("Go back"));
        await waitFor(() => screen.getByText("Index Page"));
      });

      it('Uses a PUSH navigation on <Form method="post"> if it redirects', async () => {
        let router = createTestRouter(
          [
            {
              Component: Layout,
              children: [
                { index: true, Component: () => <h1>Index Page</h1> },
                {
                  path: "form",
                  action: () =>
                    new Response(null, {
                      status: 302,
                      headers: { Location: "/result" },
                    }),
                  Component: FormPage,
                },
                { path: "result", Component: () => <h1>Result Page</h1> },
              ],
            },
          ],
          { hydrationData: {} },
        );
        let { container } = render(<RouterProvider router={router} />);

        function Layout() {
          let navigate = useNavigate();
          return (
            <>
              <Link to="form">Go to Form</Link>
              <button onClick={() => navigate(-1)}>Go back</button>
              <div className="output">
                <Outlet />
              </div>
            </>
          );
        }

        function FormPage() {
          let data = useActionData() as string | undefined;
          return (
            <Form method="post">
              <p>Form Page</p>
              <p>{data}</p>
              <input name="test" defaultValue="value" />
              <button type="submit">Submit</button>
            </Form>
          );
        }

        let html = () => getHtml(container.querySelector(".output")!);

        // Start on index page
        expect(html()).toMatch("Index Page");

        // Navigate to form page
        fireEvent.click(screen.getByText("Go to Form"));
        await waitFor(() => screen.getByText("Form Page"));

        // Submit with redirect
        fireEvent.click(screen.getByText("Submit"));
        await waitFor(() => screen.getByText("Result Page"));

        // Back navigate to form page
        fireEvent.click(screen.getByText("Go back"));
        await waitFor(() => screen.getByText("Form Page"));
      });

      it('defaults useSubmit({ method: "get" }) to be a PUSH navigation', async () => {
        let router = createTestRouter(
          [
            {
              Component: Layout,
              children: [
                { index: true, Component: () => <h1>index</h1> },
                {
                  path: "1",
                  loader: () => "1",
                  Component: () => <h1>Page 1</h1>,
                },
                {
                  path: "2",
                  loader: () => "2",
                  Component: () => <h1>Page 2</h1>,
                },
              ],
            },
          ],
          {
            window: getWindow("/"),
          },
        );
        let { container } = render(<RouterProvider router={router} />);

        function Layout() {
          let navigate = useNavigate();
          let submit = useSubmit();
          let formData = new FormData();
          formData.append("test", "value");
          return (
            <>
              <button
                onClick={() => submit(formData, { action: "1", method: "get" })}
              >
                Submit
              </button>
              <button onClick={() => navigate(-1)}>Go back</button>
              <div className="output">
                <Outlet />
              </div>
            </>
          );
        }

        expect(getHtml(container.querySelector(".output")!))
          .toMatchInlineSnapshot(`
            "<div
              class="output"
            >
              <h1>
                index
              </h1>
            </div>"
          `);

        fireEvent.click(screen.getByText("Submit"));
        await waitFor(() => screen.getByText("Page 1"));
        expect(getHtml(container.querySelector(".output")!))
          .toMatchInlineSnapshot(`
            "<div
              class="output"
            >
              <h1>
                Page 1
              </h1>
            </div>"
          `);

        fireEvent.click(screen.getByText("Go back"));
        await waitFor(() => screen.getByText("index"));
        expect(getHtml(container.querySelector(".output")!))
          .toMatchInlineSnapshot(`
            "<div
              class="output"
            >
              <h1>
                index
              </h1>
            </div>"
          `);
      });

      it('defaults useSubmit({ method: "post" }) to a new location to be a PUSH navigation', async () => {
        let router = createTestRouter(
          [
            {
              Component: Layout,
              children: [
                { index: true, Component: () => <h1>index</h1> },
                { path: "1", Component: () => <h1>Page 1</h1> },
                {
                  path: "2",
                  action: () => "action",
                  Component: () => <h1>Page 2</h1>,
                },
              ],
            },
          ],
          {
            window: getWindow("/"),
          },
        );
        let { container } = render(<RouterProvider router={router} />);

        function Layout() {
          let navigate = useNavigate();
          let submit = useSubmit();
          let formData = new FormData();
          formData.append("test", "value");
          return (
            <>
              <Link to="1">Go to 1</Link>
              <button
                onClick={() => {
                  submit(formData, { action: "2", method: "post" });
                }}
              >
                Submit
              </button>
              <button onClick={() => navigate(-1)}>Go back</button>
              <div className="output">
                <Outlet />
              </div>
            </>
          );
        }

        expect(getHtml(container.querySelector(".output")!))
          .toMatchInlineSnapshot(`
            "<div
              class="output"
            >
              <h1>
                index
              </h1>
            </div>"
          `);

        fireEvent.click(screen.getByText("Go to 1"));
        await waitFor(() => screen.getByText("Page 1"));
        expect(getHtml(container.querySelector(".output")!))
          .toMatchInlineSnapshot(`
            "<div
              class="output"
            >
              <h1>
                Page 1
              </h1>
            </div>"
          `);

        fireEvent.click(screen.getByText("Submit"));
        await waitFor(() => screen.getByText("Page 2"));
        expect(getHtml(container.querySelector(".output")!))
          .toMatchInlineSnapshot(`
            "<div
              class="output"
            >
              <h1>
                Page 2
              </h1>
            </div>"
          `);

        fireEvent.click(screen.getByText("Go back"));
        await waitFor(() => screen.getByText("Page 1"));
        expect(getHtml(container.querySelector(".output")!))
          .toMatchInlineSnapshot(`
            "<div
              class="output"
            >
              <h1>
                Page 1
              </h1>
            </div>"
          `);
      });

      it('defaults useSubmit({ method: "post" }) to the same location to be a REPLACE navigation', async () => {
        let router = createTestRouter(
          [
            {
              Component: Layout,
              children: [
                { index: true, Component: () => <h1>index</h1> },
                {
                  path: "1",
                  action: () => "action",
                  loader: () => "1",
                  Component: Page,
                },
              ],
            },
          ],
          {
            window: getWindow("/"),
          },
        );
        let { container } = render(<RouterProvider router={router} />);

        function Layout() {
          let navigate = useNavigate();
          let submit = useSubmit();
          let formData = new FormData();
          formData.append("test", "value");
          return (
            <>
              <Link to="1">Go to 1</Link>
              <button
                onClick={() => {
                  submit(formData, { action: "1", method: "post" });
                }}
              >
                Submit
              </button>
              <button onClick={() => navigate(-1)}>Go back</button>
              <div className="output">
                <Outlet />
              </div>
            </>
          );
        }

        function Page() {
          let actionData = useActionData() as string | undefined;
          return (
            <>
              <h1>Page 1</h1>
              <p>{actionData}</p>
            </>
          );
        }

        expect(getHtml(container.querySelector(".output")!))
          .toMatchInlineSnapshot(`
            "<div
              class="output"
            >
              <h1>
                index
              </h1>
            </div>"
          `);

        fireEvent.click(screen.getByText("Go to 1"));
        await waitFor(() => screen.getByText("Page 1"));
        expect(getHtml(container.querySelector(".output")!))
          .toMatchInlineSnapshot(`
            "<div
              class="output"
            >
              <h1>
                Page 1
              </h1>
              <p />
            </div>"
          `);

        fireEvent.click(screen.getByText("Submit"));
        await waitFor(() => screen.getByText("action"));
        expect(getHtml(container.querySelector(".output")!))
          .toMatchInlineSnapshot(`
            "<div
              class="output"
            >
              <h1>
                Page 1
              </h1>
              <p>
                action
              </p>
            </div>"
          `);

        fireEvent.click(screen.getByText("Go back"));
        await waitFor(() => screen.getByText("index"));
        expect(getHtml(container.querySelector(".output")!))
          .toMatchInlineSnapshot(`
            "<div
              class="output"
            >
              <h1>
                index
              </h1>
            </div>"
          `);
      });
    });

    describe("preventScrollReset", () => {
      it("handles link navigations with preventScrollReset", async () => {
        let router = createTestRouter(
          [
            {
              path: "/",
              Component: Layout,
              children: [
                { path: "foo", Component: () => <h1>Foo Heading</h1> },
                { path: "bar", Component: () => <h1>Bar Heading</h1> },
              ],
            },
          ],
          { window: getWindow("/foo") },
        );
        let { container } = render(<RouterProvider router={router} />);

        function Layout() {
          let state = React.useContext(DataRouterStateContext);
          return (
            <div>
              <Link to="/foo" preventScrollReset>
                Link to Foo
              </Link>
              <Link to="/bar">Link to Bar</Link>
              <p id="preventScrollReset">{String(state?.preventScrollReset)}</p>
              <Outlet />
            </div>
          );
        }

        fireEvent.click(screen.getByText("Link to Bar"));
        await waitFor(() => screen.getByText("Bar Heading"));
        expect(getHtml(container.querySelector("#preventScrollReset")!))
          .toMatchInlineSnapshot(`
            "<p
              id="preventScrollReset"
            >
              false
            </p>"
          `);

        fireEvent.click(screen.getByText("Link to Foo"));
        await waitFor(() => screen.getByText("Foo Heading"));
        expect(getHtml(container.querySelector("#preventScrollReset")!))
          .toMatchInlineSnapshot(`
            "<p
              id="preventScrollReset"
            >
              true
            </p>"
          `);
      });

      it("handles link navigations with preventScrollReset={true}", async () => {
        let router = createTestRouter(
          [
            {
              path: "/",
              Component: Layout,
              children: [
                { path: "foo", Component: () => <h1>Foo Heading</h1> },
                { path: "bar", Component: () => <h1>Bar Heading</h1> },
              ],
            },
          ],
          { window: getWindow("/foo") },
        );
        let { container } = render(<RouterProvider router={router} />);

        function Layout() {
          let state = React.useContext(DataRouterStateContext);
          return (
            <div>
              <Link to="/foo" preventScrollReset={true}>
                Link to Foo
              </Link>
              <Link to="/bar">Link to Bar</Link>
              <p id="preventScrollReset">{String(state?.preventScrollReset)}</p>
              <Outlet />
            </div>
          );
        }

        fireEvent.click(screen.getByText("Link to Bar"));
        await waitFor(() => screen.getByText("Bar Heading"));
        expect(getHtml(container.querySelector("#preventScrollReset")!))
          .toMatchInlineSnapshot(`
            "<p
              id="preventScrollReset"
            >
              false
            </p>"
          `);

        fireEvent.click(screen.getByText("Link to Foo"));
        await waitFor(() => screen.getByText("Foo Heading"));
        expect(getHtml(container.querySelector("#preventScrollReset")!))
          .toMatchInlineSnapshot(`
            "<p
              id="preventScrollReset"
            >
              true
            </p>"
          `);
      });
    });

    describe("basename", () => {
      it("supports a basename prop", () => {
        let router = createTestRouter(
          [{ path: "thing", Component: () => <h1>Heyooo</h1> }],
          {
            basename: "/my/base/path",
            window: getWindow("/my/base/path/thing"),
          },
        );
        let { container } = render(<RouterProvider router={router} />);

        expect(getHtml(container)).toMatchInlineSnapshot(`
          "<div>
            <h1>
              Heyooo
            </h1>
          </div>"
        `);
      });
      it("handles link navigations when using a basename", async () => {
        let testWindow = getWindow("/base/name/foo");
        let router = createTestRouter(
          [
            {
              path: "/",
              Component: Layout,
              children: [
                { path: "foo", Component: () => <h1>Foo Heading</h1> },
                { path: "bar", Component: () => <h1>Bar Heading</h1> },
              ],
            },
          ],
          {
            window: testWindow,
            basename: "/base/name",
          },
        );
        render(<RouterProvider router={router} />);

        function Layout() {
          return (
            <div>
              <Link to="/foo">Link to Foo</Link>
              <Link to="/bar">Link to Bar</Link>
              <div id="output">
                <Outlet />
              </div>
            </div>
          );
        }

        assertLocation(testWindow, "/base/name/foo");
        expect(screen.getByText("Foo Heading")).toBeDefined();

        fireEvent.click(screen.getByText("Link to Bar"));
        await waitFor(() => screen.getByText("Bar Heading"));
        assertLocation(testWindow, "/base/name/bar");

        fireEvent.click(screen.getByText("Link to Foo"));
        await waitFor(() => screen.getByText("Foo Heading"));
        assertLocation(testWindow, "/base/name/foo");
      });

      it('supports a basename on <Form method="get">', async () => {
        let testWindow = getWindow("/base/path");
        let router = createTestRouter([{ path: "path", Component: Comp }], {
          basename: "/base",
          window: testWindow,
        });
        let { container } = render(<RouterProvider router={router} />);

        function Comp() {
          let location = useLocation();
          return (
            <Form>
              <p>{location.pathname + location.search}</p>
              <input name="a" defaultValue="1" />
              <button type="submit" name="b" value="2">
                Submit
              </button>
            </Form>
          );
        }

        assertLocation(testWindow, "/base/path");
        expect(getHtml(container)).toMatchInlineSnapshot(`
          "<div>
            <form
              action="/base/path"
              data-discover="true"
              method="get"
            >
              <p>
                /path
              </p>
              <input
                name="a"
                value="1"
              />
              <button
                name="b"
                type="submit"
                value="2"
              >
                Submit
              </button>
            </form>
          </div>"
        `);

        fireEvent.click(screen.getByText("Submit"));
        assertLocation(testWindow, "/base/path", "?a=1&b=2");
        expect(getHtml(container)).toMatchInlineSnapshot(`
          "<div>
            <form
              action="/base/path?a=1&b=2"
              data-discover="true"
              method="get"
            >
              <p>
                /path?a=1&b=2
              </p>
              <input
                name="a"
                value="1"
              />
              <button
                name="b"
                type="submit"
                value="2"
              >
                Submit
              </button>
            </form>
          </div>"
        `);
      });

      it('supports a basename on <Form method="post">', async () => {
        let testWindow = getWindow("/base/path");
        let router = createTestRouter(
          [
            {
              path: "path",
              action: () => "action data",
              Component: Comp,
            },
          ],
          {
            basename: "/base",

            window: testWindow,
          },
        );
        let { container } = render(<RouterProvider router={router} />);

        function Comp() {
          let location = useLocation();
          let data = useActionData() as string | undefined;
          return (
            <Form method="post">
              <p>{location.pathname + location.search}</p>
              {data && <p>{data}</p>}
              <input name="a" defaultValue="1" />
              <button type="submit" name="b" value="2">
                Submit
              </button>
            </Form>
          );
        }

        assertLocation(testWindow, "/base/path");
        expect(getHtml(container)).toMatchInlineSnapshot(`
          "<div>
            <form
              action="/base/path"
              data-discover="true"
              method="post"
            >
              <p>
                /path
              </p>
              <input
                name="a"
                value="1"
              />
              <button
                name="b"
                type="submit"
                value="2"
              >
                Submit
              </button>
            </form>
          </div>"
        `);

        fireEvent.click(screen.getByText("Submit"));
        await waitFor(() => screen.getByText("action data"));
        assertLocation(testWindow, "/base/path");
        expect(getHtml(container)).toMatchInlineSnapshot(`
          "<div>
            <form
              action="/base/path"
              data-discover="true"
              method="post"
            >
              <p>
                /path
              </p>
              <p>
                action data
              </p>
              <input
                name="a"
                value="1"
              />
              <button
                name="b"
                type="submit"
                value="2"
              >
                Submit
              </button>
            </form>
          </div>"
        `);
      });
    });

    describe("<Form action>", () => {
      function NoActionComponent() {
        return (
          <Form method="post">
            <input name="b" value="2" />
            <button type="submit">Submit Form</button>
          </Form>
        );
      }

      function ActionDotComponent() {
        return (
          <Form method="post" action=".">
            <input name="b" value="2" />
            <button type="submit">Submit Form</button>
          </Form>
        );
      }

      function ActionEmptyComponent() {
        return (
          <Form method="post" action="">
            <input name="b" value="2" />
            <button type="submit">Submit Form</button>
          </Form>
        );
      }

      describe("static routes", () => {
        it("includes search params when no action is specified", async () => {
          let router = createTestRouter(
            [
              {
                path: "/",
                children: [
                  {
                    path: "foo",
                    children: [{ path: "bar", Component: NoActionComponent }],
                  },
                ],
              },
            ],
            {
              window: getWindow("/foo/bar?a=1#hash"),
            },
          );
          let { container } = render(<RouterProvider router={router} />);

          expect(container.querySelector("form")?.getAttribute("action")).toBe(
            "/foo/bar?a=1",
          );
        });

        it("does not include search params when action='.'", async () => {
          let router = createTestRouter(
            [
              {
                path: "/",
                children: [
                  {
                    path: "foo",
                    children: [{ path: "bar", Component: ActionDotComponent }],
                  },
                ],
              },
            ],
            { window: getWindow("/foo/bar?a=1#hash") },
          );
          let { container } = render(<RouterProvider router={router} />);

          expect(container.querySelector("form")?.getAttribute("action")).toBe(
            "/foo/bar",
          );
        });

        it("does not include search params when action=''", async () => {
          let router = createTestRouter(
            [
              {
                path: "/",
                children: [
                  {
                    path: "foo",
                    children: [
                      {
                        path: "bar",
                        Component: ActionEmptyComponent,
                      },
                    ],
                  },
                ],
              },
            ],
            { window: getWindow("/foo/bar?a=1#hash") },
          );
          let { container } = render(<RouterProvider router={router} />);

          expect(container.querySelector("form")?.getAttribute("action")).toBe(
            "/foo/bar",
          );
        });
      });

      describe("layout routes", () => {
        it("includes search params when no action is specified", async () => {
          let router = createTestRouter(
            [
              {
                path: "/",
                children: [
                  {
                    path: "foo",
                    children: [
                      {
                        path: "bar",
                        Component: NoActionComponent,
                        children: [
                          { index: true, Component: () => <h1>Index</h1> },
                        ],
                      },
                    ],
                  },
                ],
              },
            ],
            {
              window: getWindow("/foo/bar?a=1#hash"),
            },
          );
          let { container } = render(<RouterProvider router={router} />);

          expect(container.querySelector("form")?.getAttribute("action")).toBe(
            "/foo/bar?a=1",
          );
        });

        it("does not include search params when action='.'", async () => {
          let router = createTestRouter(
            [
              {
                path: "/",
                children: [
                  {
                    path: "foo",
                    children: [
                      {
                        path: "bar",
                        Component: ActionDotComponent,
                        children: [
                          { index: true, Component: () => <h1>Index</h1> },
                        ],
                      },
                    ],
                  },
                ],
              },
            ],
            {
              window: getWindow("/foo/bar?a=1#hash"),
            },
          );
          let { container } = render(<RouterProvider router={router} />);

          expect(container.querySelector("form")?.getAttribute("action")).toBe(
            "/foo/bar",
          );
        });

        it("does not include search params when action=''", async () => {
          let router = createTestRouter(
            [
              {
                path: "/",
                children: [
                  {
                    path: "foo",
                    children: [
                      {
                        path: "bar",
                        Component: ActionEmptyComponent,
                        children: [
                          { index: true, Component: () => <h1>Index</h1> },
                        ],
                      },
                    ],
                  },
                ],
              },
            ],
            {
              window: getWindow("/foo/bar?a=1#hash"),
            },
          );
          let { container } = render(<RouterProvider router={router} />);

          expect(container.querySelector("form")?.getAttribute("action")).toBe(
            "/foo/bar",
          );
        });

        it("does not include dynamic parameters from a parent layout route", async () => {
          let router = createTestRouter(
            [
              {
                path: "/",
                children: [
                  {
                    path: "foo",
                    Component: ActionEmptyComponent,
                    children: [
                      { path: ":param", Component: () => <h1>Param</h1> },
                    ],
                  },
                ],
              },
            ],
            {
              window: getWindow("/foo/bar"),
            },
          );
          let { container } = render(<RouterProvider router={router} />);

          expect(container.querySelector("form")?.getAttribute("action")).toBe(
            "/foo",
          );
        });

        it("does not include splat parameters from a parent layout route", async () => {
          let router = createTestRouter(
            [
              {
                path: "/",
                children: [
                  {
                    path: "foo",
                    Component: ActionEmptyComponent,
                    children: [{ path: "*", Component: () => <h1>Splat</h1> }],
                  },
                ],
              },
            ],
            {
              window: getWindow("/foo/bar/baz/qux"),
            },
          );
          let { container } = render(<RouterProvider router={router} />);

          expect(container.querySelector("form")?.getAttribute("action")).toBe(
            "/foo",
          );
        });

        it("does not include the index parameter if we've submitted to a child index route", async () => {
          let router = createTestRouter(
            [
              {
                path: "/",
                children: [
                  {
                    path: "foo",
                    children: [
                      {
                        path: "bar",
                        Component: NoActionComponent,
                        children: [
                          { index: true, Component: () => <h1>Index</h1> },
                        ],
                      },
                    ],
                  },
                ],
              },
            ],
            {
              window: getWindow("/foo/bar?index&a=1"),
            },
          );
          let { container } = render(<RouterProvider router={router} />);

          expect(container.querySelector("form")?.getAttribute("action")).toBe(
            "/foo/bar?a=1",
          );
        });
      });

      describe("index routes", () => {
        it("includes search params when no action is specified", async () => {
          let router = createTestRouter(
            [
              {
                path: "/",
                children: [
                  {
                    path: "foo",
                    children: [
                      {
                        path: "bar",
                        children: [
                          {
                            index: true,
                            Component: NoActionComponent,
                          },
                        ],
                      },
                    ],
                  },
                ],
              },
            ],
            {
              window: getWindow("/foo/bar?a=1#hash"),
            },
          );
          let { container } = render(<RouterProvider router={router} />);

          expect(container.querySelector("form")?.getAttribute("action")).toBe(
            "/foo/bar?index&a=1",
          );
        });

        it("does not include search params action='.'", async () => {
          let router = createTestRouter(
            [
              {
                path: "/",
                children: [
                  {
                    path: "foo",
                    children: [
                      {
                        path: "bar",
                        children: [
                          {
                            index: true,
                            Component: ActionDotComponent,
                          },
                        ],
                      },
                    ],
                  },
                ],
              },
            ],
            {
              window: getWindow("/foo/bar?a=1#hash"),
            },
          );
          let { container } = render(<RouterProvider router={router} />);

          expect(container.querySelector("form")?.getAttribute("action")).toBe(
            "/foo/bar?index",
          );
        });

        it("does not include search params action=''", async () => {
          let router = createTestRouter(
            [
              {
                path: "/",
                children: [
                  {
                    path: "foo",
                    children: [
                      {
                        path: "bar",
                        children: [
                          {
                            index: true,
                            Component: ActionEmptyComponent,
                          },
                        ],
                      },
                    ],
                  },
                ],
              },
            ],
            {
              window: getWindow("/foo/bar?a=1#hash"),
            },
          );
          let { container } = render(<RouterProvider router={router} />);

          expect(container.querySelector("form")?.getAttribute("action")).toBe(
            "/foo/bar?index",
          );
        });

        // eslint-disable-next-line jest/expect-expect
        it("does not repeatedly add ?index params on submissions", async () => {
          let testWindow = getWindow("/form");
          let router = createTestRouter(
            [
              {
                path: "/",
                children: [
                  {
                    path: "form",
                    children: [
                      {
                        index: true,
                        action: () => ({}),
                        Component() {
                          return (
                            <Form method="post">
                              <button type="submit" name="name" value="value">
                                Submit
                              </button>
                            </Form>
                          );
                        },
                      },
                    ],
                  },
                ],
              },
            ],
            {
              window: testWindow,
            },
          );
          render(<RouterProvider router={router} />);

          assertLocation(testWindow, "/form", "");

          fireEvent.click(screen.getByText("Submit"));
          await new Promise((r) => setTimeout(r, 0));
          assertLocation(testWindow, "/form", "?index");

          fireEvent.click(screen.getByText("Submit"));
          await new Promise((r) => setTimeout(r, 0));
          assertLocation(testWindow, "/form", "?index");
        });

        it("handles index routes with a path", async () => {
          let router = createTestRouter(
            [
              {
                path: "/",
                children: [
                  {
                    path: "foo",
                    children: [
                      {
                        index: true,
                        path: "bar",
                        Component: NoActionComponent,
                      },
                    ],
                  },
                ],
              },
            ],
            { window: getWindow("/foo/bar?a=1#hash") },
          );
          let { container } = render(<RouterProvider router={router} />);

          expect(container.querySelector("form")?.getAttribute("action")).toBe(
            "/foo/bar?index&a=1",
          );
        });

        // eslint-disable-next-line jest/expect-expect
        it('does not put ?index param in final URL for <Form method="get"', async () => {
          let testWindow = getWindow("/form");
          let router = createTestRouter(
            [
              {
                path: "/",
                children: [
                  {
                    path: "form",
                    children: [
                      {
                        index: true,
                        Component() {
                          return (
                            <Form>
                              <button type="submit" name="name" value="value">
                                Submit
                              </button>
                            </Form>
                          );
                        },
                      },
                    ],
                  },
                ],
              },
            ],
            {
              window: testWindow,
            },
          );
          render(<RouterProvider router={router} />);

          assertLocation(testWindow, "/form", "");

          fireEvent.click(screen.getByText("Submit"));
          await new Promise((r) => setTimeout(r, 0));
          assertLocation(testWindow, "/form", "?name=value");
        });
      });

      describe("dynamic routes", () => {
        it("includes search params when no action is specified", async () => {
          let router = createTestRouter(
            [
              {
                path: "/",
                children: [
                  {
                    path: "foo",
                    children: [
                      {
                        path: ":param",
                        Component: NoActionComponent,
                      },
                    ],
                  },
                ],
              },
            ],
            {
              window: getWindow("/foo/bar?a=1#hash"),
            },
          );
          let { container } = render(<RouterProvider router={router} />);

          expect(container.querySelector("form")?.getAttribute("action")).toBe(
            "/foo/bar?a=1",
          );
        });

        it("does not include search params action='.'", async () => {
          let router = createTestRouter(
            [
              {
                path: "/",
                children: [
                  {
                    path: "foo",
                    children: [
                      {
                        path: ":param",
                        Component: ActionDotComponent,
                      },
                    ],
                  },
                ],
              },
            ],
            {
              window: getWindow("/foo/bar?a=1#hash"),
            },
          );
          let { container } = render(<RouterProvider router={router} />);

          expect(container.querySelector("form")?.getAttribute("action")).toBe(
            "/foo/bar",
          );
        });

        it("does not include search params when action=''", async () => {
          let router = createTestRouter(
            [
              {
                path: "/",
                children: [
                  {
                    path: "foo",
                    children: [
                      {
                        path: ":param",
                        Component: ActionEmptyComponent,
                      },
                    ],
                  },
                ],
              },
            ],
            {
              window: getWindow("/foo/bar?a=1#hash"),
            },
          );
          let { container } = render(<RouterProvider router={router} />);

          expect(container.querySelector("form")?.getAttribute("action")).toBe(
            "/foo/bar",
          );
        });
      });

      describe("splat routes", () => {
        it("includes search params when no action is specified", async () => {
          let router = createTestRouter(
            [
              {
                path: "/",
                children: [
                  {
                    path: "foo",
                    children: [{ path: "*", Component: NoActionComponent }],
                  },
                ],
              },
            ],
            {
              window: getWindow("/foo/bar?a=1#hash"),
            },
          );
          let { container } = render(<RouterProvider router={router} />);

          expect(container.querySelector("form")?.getAttribute("action")).toBe(
            "/foo/bar?a=1",
          );
        });

        it("does not include search params when action='.'", async () => {
          let router = createTestRouter(
            [
              {
                path: "/",
                children: [
                  {
                    path: "foo",
                    children: [{ path: "*", Component: ActionDotComponent }],
                  },
                ],
              },
            ],
            {
              window: getWindow("/foo/bar?a=1#hash"),
            },
          );
          let { container } = render(<RouterProvider router={router} />);

          expect(container.querySelector("form")?.getAttribute("action")).toBe(
            "/foo/bar",
          );
        });

        it("does not include search params when action=''", async () => {
          let router = createTestRouter(
            [
              {
                path: "/",
                children: [
                  {
                    path: "foo",
                    children: [{ path: "*", Component: ActionEmptyComponent }],
                  },
                ],
              },
            ],
            {
              window: getWindow("/foo/bar?a=1#hash"),
            },
          );
          let { container } = render(<RouterProvider router={router} />);

          expect(container.querySelector("form")?.getAttribute("action")).toBe(
            "/foo/bar",
          );
        });
      });

      describe("submitting to self from parent/index when ?index param exists", () => {
        it("useSubmit", async () => {
          let router = createTestRouter(
            [
              {
                id: "parent",
                path: "/parent",
                Component: Parent,
                action: ({ request }) => "PARENT ACTION: " + request.url,
                children: [
                  {
                    id: "index",
                    index: true,
                    Component: Index,
                    action: ({ request }) => "INDEX ACTION: " + request.url,
                  },
                ],
              },
            ],
            {
              window: getWindow("/parent?index&index=keep"),
            },
          );
          let { container } = render(<RouterProvider router={router} />);

          function Parent() {
            let actionData = useActionData();
            let submit = useSubmit();
            return (
              <>
                <p id="parent">{actionData}</p>
                <button onClick={() => submit({}, { method: "post" })}>
                  Submit from parent
                </button>
                <Outlet />
              </>
            );
          }

          function Index() {
            let actionData = useActionData();
            let submit = useSubmit();
            return (
              <>
                <p id="index">{actionData}</p>
                <button onClick={() => submit({}, { method: "post" })}>
                  Submit from index
                </button>
              </>
            );
          }

          fireEvent.click(screen.getByText("Submit from parent"));
          await tick();
          await waitFor(() => screen.getByText(new RegExp("PARENT ACTION")));
          expect(getHtml(container.querySelector("#parent")!)).toContain(
            "PARENT ACTION: http://localhost/parent?index=keep",
          );

          fireEvent.click(screen.getByText("Submit from index"));
          await tick();
          await waitFor(() => screen.getByText(new RegExp("INDEX ACTION")));
          expect(getHtml(container.querySelector("#index")!)).toContain(
            "INDEX ACTION: http://localhost/parent?index&index=keep",
          );
        });

        it("Form", async () => {
          let router = createTestRouter(
            [
              {
                id: "parent",
                path: "/parent",
                Component: Parent,
                action: ({ request }) => "PARENT ACTION: " + request.url,
                children: [
                  {
                    id: "index",
                    index: true,
                    Component: Index,
                    action: ({ request }) => "INDEX ACTION: " + request.url,
                  },
                ],
              },
            ],
            {
              window: getWindow("/parent?index&index=keep"),
            },
          );
          let { container } = render(<RouterProvider router={router} />);

          function Parent() {
            let actionData = useActionData();
            return (
              <>
                <p id="parent">{actionData}</p>
                <Form method="post" id="parent-form">
                  <button type="submit">Submit from parent</button>
                </Form>
                <Outlet />
              </>
            );
          }

          function Index() {
            let actionData = useActionData();
            return (
              <>
                <p id="index">{actionData}</p>
                <Form method="post" id="index-form">
                  <button type="submit">Submit from index</button>
                </Form>
              </>
            );
          }

          expect(
            container.querySelector("#parent-form")?.getAttribute("action"),
          ).toBe("/parent?index=keep");
          expect(
            container.querySelector("#index-form")?.getAttribute("action"),
          ).toBe("/parent?index&index=keep");

          fireEvent.click(screen.getByText("Submit from parent"));
          await tick();
          await waitFor(() => screen.getByText(new RegExp("PARENT ACTION")));
          expect(getHtml(container.querySelector("#parent")!)).toContain(
            "PARENT ACTION: http://localhost/parent?index=keep",
          );

          fireEvent.click(screen.getByText("Submit from index"));
          await tick();
          await waitFor(() => screen.getByText(new RegExp("INDEX ACTION")));
          expect(getHtml(container.querySelector("#index")!)).toContain(
            "INDEX ACTION: http://localhost/parent?index&index=keep",
          );
        });

        it("fetcher.submit", async () => {
          let router = createTestRouter(
            [
              {
                id: "parent",
                path: "/parent",
                Component: Parent,
                action: ({ request }) => "PARENT ACTION: " + request.url,
                children: [
                  {
                    id: "index",
                    index: true,
                    Component: Index,
                    action: ({ request }) => "INDEX ACTION: " + request.url,
                  },
                ],
              },
            ],
            {
              window: getWindow("/parent?index&index=keep"),
            },
          );
          let { container } = render(<RouterProvider router={router} />);

          function Parent() {
            let fetcher = useFetcher();

            return (
              <>
                <p id="parent">{fetcher.data}</p>
                <button onClick={() => fetcher.submit({}, { method: "post" })}>
                  Submit from parent
                </button>
                <Outlet />
              </>
            );
          }

          function Index() {
            let fetcher = useFetcher();

            return (
              <>
                <p id="index">{fetcher.data}</p>
                <button onClick={() => fetcher.submit({}, { method: "post" })}>
                  Submit from index
                </button>
              </>
            );
          }

          fireEvent.click(screen.getByText("Submit from parent"));
          await tick();
          await waitFor(() => screen.getByText(new RegExp("PARENT ACTION")));
          expect(getHtml(container.querySelector("#parent")!)).toContain(
            "PARENT ACTION: http://localhost/parent?index=keep",
          );

          fireEvent.click(screen.getByText("Submit from index"));
          await tick();
          await waitFor(() => screen.getByText(new RegExp("INDEX ACTION")));
          expect(getHtml(container.querySelector("#index")!)).toContain(
            "INDEX ACTION: http://localhost/parent?index&index=keep",
          );
        });

        it("fetcher.Form", async () => {
          let router = createTestRouter(
            [
              {
                id: "parent",
                path: "/parent",
                Component: Parent,
                action: ({ request }) => "PARENT ACTION: " + request.url,
                children: [
                  {
                    id: "index",
                    index: true,
                    Component: Index,
                    action: ({ request }) => "INDEX ACTION: " + request.url,
                  },
                ],
              },
            ],
            {
              window: getWindow("/parent?index&index=keep"),
            },
          );
          let { container } = render(<RouterProvider router={router} />);

          function Parent() {
            let fetcher = useFetcher();

            return (
              <>
                <p id="parent">{fetcher.data}</p>
                <fetcher.Form method="post" id="parent-form">
                  <button type="submit">Submit from parent</button>
                </fetcher.Form>
                <Outlet />
              </>
            );
          }

          function Index() {
            let fetcher = useFetcher();

            return (
              <>
                <p id="index">{fetcher.data}</p>
                <fetcher.Form method="post" id="index-form">
                  <button type="submit">Submit from index</button>
                </fetcher.Form>
              </>
            );
          }

          expect(
            container.querySelector("#parent-form")?.getAttribute("action"),
          ).toBe("/parent?index=keep");
          expect(
            container.querySelector("#index-form")?.getAttribute("action"),
          ).toBe("/parent?index&index=keep");

          fireEvent.click(screen.getByText("Submit from parent"));
          await tick();
          await waitFor(() => screen.getByText(new RegExp("PARENT ACTION")));
          expect(getHtml(container.querySelector("#parent")!)).toContain(
            "PARENT ACTION: http://localhost/parent?index=keep",
          );

          fireEvent.click(screen.getByText("Submit from index"));
          await tick();
          await waitFor(() => screen.getByText(new RegExp("INDEX ACTION")));
          expect(getHtml(container.querySelector("#index")!)).toContain(
            "INDEX ACTION: http://localhost/parent?index&index=keep",
          );
        });
      });

      it("allows user to specify search params and hash", async () => {
        let router = createTestRouter(
          [
            {
              path: "/",
              children: [
                {
                  path: "foo",
                  children: [
                    {
                      path: "bar",
                      Component: () => <Form action=".?a=1#newhash" />,
                    },
                  ],
                },
              ],
            },
          ],
          { window: getWindow("/foo/bar?a=1#hash") },
        );
        let { container } = render(<RouterProvider router={router} />);

        expect(container.querySelector("form")?.getAttribute("action")).toBe(
          "/foo/bar?a=1#newhash",
        );
      });
    });

    describe('<Form action relative="path">', () => {
      it("navigates relative to the URL for static routes", async () => {
        let router = createTestRouter(
          [
            {
              path: "inbox",
              children: [
                { path: "messages" },
                {
                  path: "messages/edit",
                  Component: () => <Form action=".." relative="path" />,
                },
              ],
            },
          ],
          {
            window: getWindow("/inbox/messages/edit"),
          },
        );
        let { container } = render(<RouterProvider router={router} />);

        expect(container.querySelector("form")?.getAttribute("action")).toBe(
          "/inbox/messages",
        );
      });

      it("navigates relative to the URL for dynamic routes", async () => {
        let router = createTestRouter(
          [
            {
              path: "inbox",
              children: [
                { path: "messages" },
                {
                  path: "messages/:id",
                  Component: () => <Form action=".." relative="path" />,
                },
              ],
            },
          ],
          {
            window: getWindow("/inbox/messages/1"),
          },
        );
        let { container } = render(<RouterProvider router={router} />);

        expect(container.querySelector("form")?.getAttribute("action")).toBe(
          "/inbox/messages",
        );
      });

      it("navigates relative to the URL for layout routes", async () => {
        let router = createTestRouter(
          [
            {
              path: "inbox",
              children: [
                { path: "messages" },
                {
                  path: "messages/:id",
                  Component() {
                    return (
                      <>
                        <Form action=".." relative="path" />
                        <Outlet />
                      </>
                    );
                  },
                  children: [{ index: true, Component: () => <h1>Form</h1> }],
                },
              ],
            },
          ],
          {
            window: getWindow("/inbox/messages/1"),
          },
        );
        let { container } = render(<RouterProvider router={router} />);

        expect(container.querySelector("form")?.getAttribute("action")).toBe(
          "/inbox/messages",
        );
      });

      it("navigates relative to the URL for index routes", async () => {
        let router = createTestRouter(
          [
            {
              path: "inbox",
              children: [
                { path: "messages" },
                {
                  path: "messages/:id",
                  children: [
                    {
                      index: true,
                      Component: () => <Form action=".." relative="path" />,
                    },
                  ],
                },
              ],
            },
          ],
          {
            window: getWindow("/inbox/messages/1"),
          },
        );
        let { container } = render(<RouterProvider router={router} />);

        expect(container.querySelector("form")?.getAttribute("action")).toBe(
          "/inbox/messages",
        );
      });

      it("navigates relative to the URL for splat routes", async () => {
        let router = createTestRouter(
          [
            {
              path: "inbox/messages/*",
              Component: () => <Form action=".." relative="path" />,
            },
          ],
          {
            window: getWindow("/inbox/messages/1/2/3"),
          },
        );
        let { container } = render(<RouterProvider router={router} />);

        expect(container.querySelector("form")?.getAttribute("action")).toBe(
          "/inbox/messages/1/2",
        );
      });
    });

    describe("useSubmit/Form FormData", () => {
      it("gathers form data on <Form> submissions", async () => {
        let actionSpy = jest.fn();
        let router = createTestRouter(
          [{ path: "/", action: actionSpy, Component: FormPage }],
          { window: getWindow("/") },
        );
        render(<RouterProvider router={router} />);

        function FormPage() {
          return (
            <Form method="post">
              <input name="a" defaultValue="1" />
              <input name="b" defaultValue="2" />
              <button type="submit">Submit</button>
            </Form>
          );
        }

        fireEvent.click(screen.getByText("Submit"));
        let formData = await actionSpy.mock.calls[0][0].request.formData();
        expect(formData.get("a")).toBe("1");
        expect(formData.get("b")).toBe("2");
      });

      it("gathers form data on submit(form) submissions", async () => {
        let actionSpy = jest.fn();
        let router = createTestRouter(
          [{ path: "/", action: actionSpy, Component: FormPage }],
          { window: getWindow("/") },
        );
        render(<RouterProvider router={router} />);

        function FormPage() {
          let submit = useSubmit();
          let formRef = React.useRef(null);
          return (
            <>
              <Form method="post" ref={formRef}>
                <input name="a" defaultValue="1" />
                <input name="b" defaultValue="2" />
              </Form>
              <button onClick={() => submit(formRef.current)}>Submit</button>
            </>
          );
        }

        fireEvent.click(screen.getByText("Submit"));
        let formData = await actionSpy.mock.calls[0][0].request.formData();
        expect(formData.get("a")).toBe("1");
        expect(formData.get("b")).toBe("2");
      });

      it("gathers form data on submit(button) submissions", async () => {
        let actionSpy = jest.fn();
        let router = createTestRouter(
          [{ path: "/", action: actionSpy, Component: FormPage }],
          { window: getWindow("/") },
        );
        render(<RouterProvider router={router} />);

        function FormPage() {
          let submit = useSubmit();
          return (
            <>
              <Form method="post">
                <input name="a" defaultValue="1" />
                <input name="b" defaultValue="2" />
                <button
                  onClick={(e) => {
                    e.preventDefault();
                    submit(e.currentTarget);
                  }}
                >
                  Submit
                </button>
              </Form>
            </>
          );
        }

        fireEvent.click(screen.getByText("Submit"));
        let formData = await actionSpy.mock.calls[0][0].request.formData();
        expect(formData.get("a")).toBe("1");
        expect(formData.get("b")).toBe("2");
      });

      it("gathers form data on submit(input[type=submit]) submissions", async () => {
        let actionSpy = jest.fn();
        let router = createTestRouter(
          [{ path: "/", action: actionSpy, Component: FormPage }],
          { window: getWindow("/") },
        );
        render(<RouterProvider router={router} />);

        function FormPage() {
          let submit = useSubmit();
          return (
            <>
              <Form method="post">
                <input name="a" defaultValue="1" />
                <input name="b" defaultValue="2" />
                <input
                  type="submit"
                  value="Submit"
                  onClick={(e) => {
                    e.preventDefault();
                    submit(e.currentTarget);
                  }}
                />
              </Form>
            </>
          );
        }

        fireEvent.click(screen.getByText("Submit"));
        let formData = await actionSpy.mock.calls[0][0].request.formData();
        expect(formData.get("a")).toBe("1");
        expect(formData.get("b")).toBe("2");
      });

      it("gathers form data on submit(FormData) submissions", async () => {
        let actionSpy = jest.fn();
        let router = createTestRouter(
          [{ path: "/", action: actionSpy, Component: FormPage }],
          { window: getWindow("/") },
        );
        render(<RouterProvider router={router} />);

        function FormPage() {
          let submit = useSubmit();
          let formData = new FormData();
          formData.set("a", "1");
          formData.set("b", "2");
          return (
            <button onClick={() => submit(formData, { method: "post" })}>
              Submit
            </button>
          );
        }

        fireEvent.click(screen.getByText("Submit"));
        let formData = await actionSpy.mock.calls[0][0].request.formData();
        expect(formData.get("a")).toBe("1");
        expect(formData.get("b")).toBe("2");
      });

      it("serializes formData on submit(object) submissions", async () => {
        let actionSpy = jest.fn();
        let body = { a: "1", b: "2" };
        let navigation: Navigation | undefined;
        let router = createTestRouter(
          [
            {
              path: "/",
              action: actionSpy,
              Component() {
                let submit = useSubmit();
                let n = useNavigation();
                if (n.state === "submitting") {
                  navigation = n;
                }
                return (
                  <button onClick={() => submit(body, { method: "post" })}>
                    Submit
                  </button>
                );
              },
            },
          ],
          { window: getWindow("/") },
        );
        render(<RouterProvider router={router} />);

        fireEvent.click(screen.getByText("Submit"));
        expect(navigation?.formData?.get("a")).toBe("1");
        expect(navigation?.formData?.get("b")).toBe("2");
        expect(navigation?.text).toBeUndefined();
        expect(navigation?.json).toBeUndefined();
        let { request } = actionSpy.mock.calls[0][0];
        expect(request.headers.get("Content-Type")).toMatchInlineSnapshot(
          `"application/x-www-form-urlencoded;charset=UTF-8"`,
        );
        let actionFormData = await request.formData();
        expect(actionFormData.get("a")).toBe("1");
        expect(actionFormData.get("b")).toBe("2");
      });

      it("serializes formData on submit(object)/encType:application/x-www-form-urlencoded submissions", async () => {
        let actionSpy = jest.fn();
        let body = { a: "1", b: "2" };
        let navigation: Navigation | undefined;
        let router = createTestRouter(
          [
            {
              path: "/",
              action: actionSpy,
              Component() {
                let submit = useSubmit();
                let n = useNavigation();
                if (n.state === "submitting") {
                  navigation = n;
                }
                return (
                  <button
                    onClick={() =>
                      submit(body, {
                        method: "post",
                        encType: "application/x-www-form-urlencoded",
                      })
                    }
                  >
                    Submit
                  </button>
                );
              },
            },
          ],
          { window: getWindow("/") },
        );
        render(<RouterProvider router={router} />);

        fireEvent.click(screen.getByText("Submit"));
        expect(navigation?.formData?.get("a")).toBe("1");
        expect(navigation?.formData?.get("b")).toBe("2");
        expect(navigation?.text).toBeUndefined();
        expect(navigation?.json).toBeUndefined();
        let { request } = actionSpy.mock.calls[0][0];
        expect(request.headers.get("Content-Type")).toMatchInlineSnapshot(
          `"application/x-www-form-urlencoded;charset=UTF-8"`,
        );
        let actionFormData = await request.formData();
        expect(actionFormData.get("a")).toBe("1");
        expect(actionFormData.get("b")).toBe("2");
      });

      it("serializes JSON on submit(object)/encType:application/json submissions", async () => {
        let actionSpy = jest.fn();
        let body = { a: "1", b: "2" };
        let navigation: Navigation | undefined;
        let router = createTestRouter(
          [
            {
              path: "/",
              action: actionSpy,
              Component() {
                let submit = useSubmit();
                let n = useNavigation();
                if (n.state === "submitting") {
                  navigation = n;
                }
                return (
                  <button
                    onClick={() =>
                      submit(body, {
                        method: "post",
                        encType: "application/json",
                      })
                    }
                  >
                    Submit
                  </button>
                );
              },
            },
          ],
          { window: getWindow("/") },
        );
        render(<RouterProvider router={router} />);

        fireEvent.click(screen.getByText("Submit"));
        expect(navigation?.json).toBe(body);
        expect(navigation?.text).toBeUndefined();
        expect(navigation?.formData).toBeUndefined();
        let { request } = actionSpy.mock.calls[0][0];
        expect(request.headers.get("Content-Type")).toBe("application/json");
        expect(await request.json()).toEqual({ a: "1", b: "2" });
      });

      it("serializes text on submit(object)/encType:text/plain submissions", async () => {
        let actionSpy = jest.fn();
        let body = "look ma, no formData!";
        let navigation: Navigation | undefined;
        let router = createTestRouter(
          [
            {
              path: "/",
              action: actionSpy,
              Component() {
                let submit = useSubmit();
                let n = useNavigation();
                if (n.state === "submitting") {
                  navigation = n;
                }
                return (
                  <button
                    onClick={() =>
                      submit(body, {
                        method: "post",
                        encType: "text/plain",
                      })
                    }
                  >
                    Submit
                  </button>
                );
              },
            },
          ],
          { window: getWindow("/") },
        );
        render(<RouterProvider router={router} />);

        fireEvent.click(screen.getByText("Submit"));
        expect(navigation?.text).toBe(body);
        expect(navigation?.formData).toBeUndefined();
        expect(navigation?.json).toBeUndefined();
        let { request } = actionSpy.mock.calls[0][0];
        expect(request.headers.get("Content-Type")).toBe(
          "text/plain;charset=UTF-8",
        );
        expect(await request.text()).toEqual(body);
      });

      it('serializes into text on <Form encType="text/plain" submissions', async () => {
        let actionSpy = jest.fn();
        let router = createTestRouter(
          [{ path: "/", action: actionSpy, Component: FormPage }],
          { window: getWindow("/") },
        );
        render(<RouterProvider router={router} />);

        function FormPage() {
          return (
            <Form method="post" encType="text/plain">
              <input name="a" defaultValue="1" />
              <input name="b" defaultValue="2" />
              <button type="submit">Submit</button>
            </Form>
          );
        }

        fireEvent.click(screen.getByText("Submit"));
        expect(await actionSpy.mock.calls[0][0].request.text())
          .toMatchInlineSnapshot(`
            "a=1
            b=2
            "
          `);
      });

      it("includes submit button name/value on form submission", async () => {
        let actionSpy = jest.fn();
        let router = createTestRouter(
          [{ path: "/", action: actionSpy, Component: FormPage }],
          { window: getWindow("/") },
        );
        render(<RouterProvider router={router} />);

        function FormPage() {
          return (
            <Form method="post">
              <input name="a" defaultValue="1" />
              <input name="b" defaultValue="2" />
              <button name="c" value="3" type="submit">
                Submit
              </button>
            </Form>
          );
        }

        fireEvent.click(screen.getByText("Submit"));
        let formData = await actionSpy.mock.calls[0][0].request.formData();
        expect(formData.get("a")).toBe("1");
        expect(formData.get("b")).toBe("2");
        expect(formData.get("c")).toBe("3");
      });

      it("includes submit button name/value on button submission", async () => {
        let actionSpy = jest.fn();
        let router = createTestRouter(
          [{ path: "/", action: actionSpy, Component: FormPage }],
          { window: getWindow("/") },
        );
        render(<RouterProvider router={router} />);

        function FormPage() {
          let submit = useSubmit();
          return (
            <Form method="post">
              <input name="a" defaultValue="1" />
              <input name="b" defaultValue="2" />
              <button
                name="c"
                value="3"
                onClick={(e) => {
                  e.preventDefault();
                  submit(e.currentTarget);
                }}
              >
                Submit
              </button>
            </Form>
          );
        }

        fireEvent.click(screen.getByText("Submit"));
        let formData = await actionSpy.mock.calls[0][0].request.formData();
        expect(formData.get("a")).toBe("1");
        expect(formData.get("b")).toBe("2");
        expect(formData.get("c")).toBe("3");
      });

      it("appends button name/value and doesn't overwrite inputs with same name (form)", async () => {
        let actionSpy = jest.fn();
        let router = createTestRouter(
          [{ path: "/", action: actionSpy, Component: FormPage }],
          { window: getWindow("/") },
        );
        render(<RouterProvider router={router} />);

        function FormPage() {
          return (
            <Form method="post">
              <input name="a" defaultValue="1" />
              <input name="b" defaultValue="2" />
              <button name="b" value="3" type="submit">
                Submit
              </button>
            </Form>
          );
        }

        fireEvent.click(screen.getByText("Submit"));
        let formData = await actionSpy.mock.calls[0][0].request.formData();
        expect(formData.get("a")).toBe("1");
        expect(formData.getAll("b")).toEqual(["2", "3"]);
      });

      it("appends button name/value and doesn't overwrite inputs with same name (button)", async () => {
        let actionSpy = jest.fn();
        let router = createTestRouter(
          [{ path: "/", action: actionSpy, Component: FormPage }],
          { window: getWindow("/") },
        );
        render(<RouterProvider router={router} />);

        function FormPage() {
          let submit = useSubmit();
          return (
            <Form method="post">
              <input name="a" defaultValue="1" />
              <input name="b" defaultValue="2" />
              <button
                name="b"
                value="3"
                onClick={(e) => {
                  e.preventDefault();
                  submit(e.currentTarget);
                }}
              >
                Submit
              </button>
            </Form>
          );
        }

        fireEvent.click(screen.getByText("Submit"));
        let formData = await actionSpy.mock.calls[0][0].request.formData();
        expect(formData.get("a")).toBe("1");
        expect(formData.getAll("b")).toEqual(["2", "3"]);
      });

      it("includes the correct submitter value(s) in tree order", async () => {
        let actionSpy = jest.fn();
        actionSpy.mockReturnValue({});
        async function getPayload() {
          let formData =
            await actionSpy.mock.calls[
              actionSpy.mock.calls.length - 1
            ][0].request.formData();
          return new URLSearchParams(formData.entries()).toString();
        }

        let router = createTestRouter(
          [{ path: "/", action: actionSpy, Component: FormPage }],
          { window: getWindow("/") },
        );
        render(<RouterProvider router={router} />);

        function FormPage() {
          return (
            <>
              <button name="tasks" value="outside" form="myform">
                Outside
              </button>
              <Form id="myform" method="post">
                <input type="text" name="tasks" defaultValue="first" />
                <input type="text" name="tasks" defaultValue="second" />

                <button name="tasks" value="">
                  Add Task
                </button>
                <button value="">No Name</button>
                <input type="image" name="tasks" alt="Add Task" />
                <input type="image" alt="No Name" />

                <input type="text" name="tasks" defaultValue="last" />
              </Form>
            </>
          );
        }

        fireEvent.click(screen.getByText("Add Task"));
        expect(await getPayload()).toEqual(
          "tasks=first&tasks=second&tasks=&tasks=last",
        );

        fireEvent.click(screen.getByText("No Name"));
        expect(await getPayload()).toEqual(
          "tasks=first&tasks=second&tasks=last",
        );

        fireEvent.click(screen.getByAltText("Add Task"), {
          clientX: 1,
          clientY: 2,
        });
        expect(await getPayload()).toMatch(
          "tasks=first&tasks=second&tasks.x=1&tasks.y=2&tasks=last",
        );

        fireEvent.click(screen.getByAltText("No Name"), {
          clientX: 1,
          clientY: 2,
        });
        expect(await getPayload()).toMatch(
          "tasks=first&tasks=second&x=1&y=2&tasks=last",
        );

        fireEvent.click(screen.getByText("Outside"));
        expect(await getPayload()).toEqual(
          "tasks=outside&tasks=first&tasks=second&tasks=last",
        );
      });
    });

    describe("useFetcher(s)", () => {
      it("handles fetcher.load and fetcher.submit", async () => {
        let count = 0;
        let router = createTestRouter(
          [
            {
              path: "/",
              Component: Comp,
              action: async ({ request }) => {
                let formData = await request.formData();
                count = count + parseInt(String(formData.get("increment")), 10);
                return { count };
              },
              loader: async ({ request }) => {
                // Need to add a domain on here in node unit testing so it's a
                // valid URL. When running in the browser the domain is
                // automatically added in new Request()
                let increment =
                  new URL(`https://remix.test${request.url}`).searchParams.get(
                    "increment",
                  ) || "1";
                count = count + parseInt(increment, 10);
                return { count };
              },
            },
          ],
          {
            window: getWindow("/"),
            hydrationData: { loaderData: { "0": null } },
          },
        );
        let { container } = render(<RouterProvider router={router} />);

        function Comp() {
          let fetcher = useFetcher();
          let fd = new FormData();
          fd.append("increment", "10");
          return (
            <>
              <p id="output">
                {fetcher.state}
                {fetcher.data ? JSON.stringify(fetcher.data) : null}
              </p>
              <button onClick={() => fetcher.load("/")}>load 1</button>
              <button onClick={() => fetcher.load("/?increment=5")}>
                load 5
              </button>
              <button onClick={() => fetcher.submit(fd, { method: "post" })}>
                submit 10
              </button>
            </>
          );
        }

        expect(getHtml(container.querySelector("#output")!))
          .toMatchInlineSnapshot(`
            "<p
              id="output"
            >
              idle
            </p>"
          `);

        fireEvent.click(screen.getByText("load 1"));
        expect(getHtml(container.querySelector("#output")!))
          .toMatchInlineSnapshot(`
            "<p
              id="output"
            >
              loading
            </p>"
          `);

        await waitFor(() => screen.getByText(/idle/));
        expect(getHtml(container.querySelector("#output")!))
          .toMatchInlineSnapshot(`
            "<p
              id="output"
            >
              idle
              {"count":1}
            </p>"
          `);

        fireEvent.click(screen.getByText("load 5"));
        expect(getHtml(container.querySelector("#output")!))
          .toMatchInlineSnapshot(`
            "<p
              id="output"
            >
              loading
              {"count":1}
            </p>"
          `);

        await waitFor(() => screen.getByText(/idle/));
        expect(getHtml(container.querySelector("#output")!))
          .toMatchInlineSnapshot(`
            "<p
              id="output"
            >
              idle
              {"count":6}
            </p>"
          `);

        fireEvent.click(screen.getByText("submit 10"));
        expect(getHtml(container.querySelector("#output")!))
          .toMatchInlineSnapshot(`
            "<p
              id="output"
            >
              submitting
              {"count":6}
            </p>"
          `);

        await waitFor(() => screen.getByText(/idle/));
        expect(getHtml(container.querySelector("#output")!))
          .toMatchInlineSnapshot(`
            "<p
              id="output"
            >
              idle
              {"count":16}
            </p>"
          `);
      });

      it("handles fetcher ?index params", async () => {
        let router = createTestRouter(
          [
            {
              id: "parent",
              path: "/parent",
              Component: Outlet,
              action: () => "PARENT ACTION",
              loader: () => "PARENT LOADER",
              children: [
                {
                  id: "index",
                  index: true,
                  Component: Index,
                  action: () => "INDEX ACTION",
                  loader: () => "INDEX LOADER",
                },
              ],
            },
          ],
          {
            window: getWindow("/parent"),
            hydrationData: { loaderData: { parent: null, index: null } },
          },
        );
        let { container } = render(<RouterProvider router={router} />);

        function Index() {
          let fetcher = useFetcher();

          return (
            <>
              <p id="output">{fetcher.data}</p>
              <button onClick={() => fetcher.load("/parent")}>
                Load parent
              </button>
              <button onClick={() => fetcher.load("/parent?index")}>
                Load index
              </button>
              <button onClick={() => fetcher.submit({})}>Submit empty</button>
              <button
                onClick={() =>
                  fetcher.submit({}, { method: "get", action: "/parent" })
                }
              >
                Submit parent get
              </button>
              <button
                onClick={() =>
                  fetcher.submit({}, { method: "get", action: "/parent?index" })
                }
              >
                Submit index get
              </button>
              <button
                onClick={() =>
                  fetcher.submit({}, { method: "post", action: "/parent" })
                }
              >
                Submit parent post
              </button>
              <button
                onClick={() =>
                  fetcher.submit(
                    {},
                    { method: "post", action: "/parent?index" },
                  )
                }
              >
                Submit index post
              </button>
            </>
          );
        }

        async function clickAndAssert(btnText: string, expectedOutput: string) {
          fireEvent.click(screen.getByText(btnText));
          await new Promise((r) => setTimeout(r, 1));
          await waitFor(() => screen.getByText(new RegExp(expectedOutput)));
          expect(getHtml(container.querySelector("#output")!)).toContain(
            expectedOutput,
          );
        }

        await clickAndAssert("Load parent", "PARENT LOADER");
        await clickAndAssert("Load index", "INDEX LOADER");
        await clickAndAssert("Submit empty", "INDEX LOADER");
        await clickAndAssert("Submit parent get", "PARENT LOADER");
        await clickAndAssert("Submit index get", "INDEX LOADER");
        await clickAndAssert("Submit parent post", "PARENT ACTION");
        await clickAndAssert("Submit index post", "INDEX ACTION");
      });

      it("handles fetcher.load errors", async () => {
        let router = createTestRouter(
          [
            {
              path: "/",
              Component: Comp,
              ErrorBoundary: () => <ErrorElement />,
              loader: async () => {
                throw new Error("Kaboom!");
              },
            },
          ],
          {
            window: getWindow("/"),
            hydrationData: { loaderData: { "0": null } },
          },
        );
        let { container } = render(<RouterProvider router={router} />);

        function Comp() {
          let fetcher = useFetcher();
          return (
            <>
              <p>
                {fetcher.state}
                {fetcher.data ? JSON.stringify(fetcher.data) : null}
              </p>
              <button onClick={() => fetcher.load("/")}>load</button>
            </>
          );
        }

        function ErrorElement() {
          let error = useRouteError() as Error;
          return <p>{error.message}</p>;
        }

        expect(getHtml(container)).toMatchInlineSnapshot(`
          "<div>
            <p>
              idle
            </p>
            <button>
              load
            </button>
          </div>"
        `);

        fireEvent.click(screen.getByText("load"));
        expect(getHtml(container)).toMatchInlineSnapshot(`
          "<div>
            <p>
              loading
            </p>
            <button>
              load
            </button>
          </div>"
        `);

        await waitFor(() => screen.getByText("Kaboom!"));
        expect(getHtml(container)).toMatchInlineSnapshot(`
          "<div>
            <p>
              Kaboom!
            </p>
          </div>"
        `);
      });

      it("handles fetcher.load errors (defer)", async () => {
        let dfd = createDeferred();
        let router = createTestRouter(
          [
            {
              path: "/",
              Component: Comp,
              ErrorBoundary: () => <ErrorElement />,
              loader: () => ({ value: dfd.promise }),
            },
          ],
          {
            window: getWindow("/"),
            hydrationData: { loaderData: { "0": null } },
          },
        );
        let { container } = render(<RouterProvider router={router} />);

        function Comp() {
          let fetcher = useFetcher();
          return (
            <>
              <p>{fetcher.state}</p>
              {fetcher.data ? (
                <React.Suspense fallback={<p>Loading 2...</p>}>
                  <Await
                    resolve={fetcher.data.value}
                    errorElement={<ErrorElement />}
                  >
                    {(val) => <p>{val}</p>}
                  </Await>
                </React.Suspense>
              ) : (
                <p>Loading 1...</p>
              )}
              <button onClick={() => fetcher.load("/")}>load</button>
            </>
          );
        }

        function ErrorElement() {
          let error = useAsyncError() as Error;
          return <p>{error.message}</p>;
        }

        expect(getHtml(container)).toMatchInlineSnapshot(`
          "<div>
            <p>
              idle
            </p>
            <p>
              Loading 1...
            </p>
            <button>
              load
            </button>
          </div>"
        `);

        fireEvent.click(screen.getByText("load"));
        expect(getHtml(container)).toMatchInlineSnapshot(`
          "<div>
            <p>
              loading
            </p>
            <p>
              Loading 1...
            </p>
            <button>
              load
            </button>
          </div>"
        `);

        await waitFor(() => screen.getByText("Loading 2..."));
        expect(getHtml(container)).toMatchInlineSnapshot(`
          "<div>
            <p>
              idle
            </p>
            <p>
              Loading 2...
            </p>
            <button>
              load
            </button>
          </div>"
        `);

        dfd.reject(new Error("Kaboom!"));
        await waitFor(() => screen.getByText("Kaboom!"));
        expect(getHtml(container)).toMatchInlineSnapshot(`
          "<div>
            <p>
              idle
            </p>
            <p>
              Kaboom!
            </p>
            <button>
              load
            </button>
          </div>"
        `);
      });

      it("handles fetcher.submit errors", async () => {
        let router = createTestRouter(
          [
            {
              path: "/",
              Component: Comp,
              ErrorBoundary: () => <ErrorElement />,
              action: async () => {
                throw new Error("Kaboom!");
              },
            },
          ],
          {
            window: getWindow("/"),
            hydrationData: { loaderData: { "0": null } },
          },
        );
        let { container } = render(<RouterProvider router={router} />);

        function Comp() {
          let fetcher = useFetcher();
          return (
            <>
              <p>
                {fetcher.state}
                {fetcher.data ? JSON.stringify(fetcher.data) : null}
              </p>
              <button
                onClick={() =>
                  fetcher.submit(new FormData(), { method: "post" })
                }
              >
                submit
              </button>
            </>
          );
        }

        function ErrorElement() {
          let error = useRouteError() as Error;
          return <p>{error.message}</p>;
        }

        expect(getHtml(container)).toMatchInlineSnapshot(`
          "<div>
            <p>
              idle
            </p>
            <button>
              submit
            </button>
          </div>"
        `);

        fireEvent.click(screen.getByText("submit"));
        expect(getHtml(container)).toMatchInlineSnapshot(`
          "<div>
            <p>
              submitting
            </p>
            <button>
              submit
            </button>
          </div>"
        `);

        await waitFor(() => screen.getByText("Kaboom!"));
        expect(getHtml(container)).toMatchInlineSnapshot(`
          "<div>
            <p>
              Kaboom!
            </p>
          </div>"
        `);
      });

      it("handles fetcher.Form", async () => {
        let count = 0;
        let router = createTestRouter(
          [
            {
              path: "/",
              Component: Comp,
              action: async ({ request }) => {
                let formData = await request.formData();
                count = count + parseInt(String(formData.get("increment")), 10);
                return { count };
              },
              loader: async ({ request }) => {
                // Need to add a domain on here in node unit testing so it's a
                // valid URL. When running in the browser the domain is
                // automatically added in new Request()
                let increment =
                  new URL(`https://remix.test${request.url}`).searchParams.get(
                    "increment",
                  ) || "1";
                count = count + parseInt(increment, 10);
                return { count };
              },
            },
          ],
          {
            window: getWindow("/"),
            hydrationData: { loaderData: { "0": null } },
          },
        );
        let { container } = render(<RouterProvider router={router} />);

        function Comp() {
          let fetcher = useFetcher();
          return (
            <>
              <p id="output">
                {fetcher.state}
                {fetcher.data ? JSON.stringify(fetcher.data) : null}
              </p>
              <fetcher.Form>
                <input name="increment" value="1" />
                <button type="submit">submit get 1</button>
              </fetcher.Form>
              <fetcher.Form method="post">
                <input name="increment" value="10" />
                <button type="submit">submit post 10</button>
              </fetcher.Form>
            </>
          );
        }

        expect(getHtml(container.querySelector("#output")!))
          .toMatchInlineSnapshot(`
            "<p
              id="output"
            >
              idle
            </p>"
          `);

        fireEvent.click(screen.getByText("submit get 1"));
        expect(getHtml(container.querySelector("#output")!))
          .toMatchInlineSnapshot(`
            "<p
              id="output"
            >
              loading
            </p>"
          `);

        await waitFor(() => screen.getByText(/idle/));
        expect(getHtml(container.querySelector("#output")!))
          .toMatchInlineSnapshot(`
            "<p
              id="output"
            >
              idle
              {"count":1}
            </p>"
          `);

        fireEvent.click(screen.getByText("submit post 10"));
        expect(getHtml(container.querySelector("#output")!))
          .toMatchInlineSnapshot(`
            "<p
              id="output"
            >
              submitting
              {"count":1}
            </p>"
          `);

        await waitFor(() => screen.getByText(/idle/));
        expect(getHtml(container.querySelector("#output")!))
          .toMatchInlineSnapshot(`
            "<p
              id="output"
            >
              idle
              {"count":11}
            </p>"
          `);
      });

      it("handles fetcher.Form get errors", async () => {
        let router = createTestRouter(
          [
            {
              path: "/",
              Component: Comp,
              ErrorBoundary: () => <ErrorElement />,
              loader: async () => {
                throw new Error("Kaboom!");
              },
            },
          ],
          {
            window: getWindow("/"),
            hydrationData: { loaderData: { "0": null } },
          },
        );
        let { container } = render(<RouterProvider router={router} />);

        function Comp() {
          let fetcher = useFetcher();
          return (
            <>
              <p id="output">
                {fetcher.state}
                {fetcher.data ? JSON.stringify(fetcher.data) : null}
              </p>
              <fetcher.Form>
                <button type="submit">submit</button>
              </fetcher.Form>
            </>
          );
        }

        function ErrorElement() {
          let error = useRouteError() as Error;
          return <p>{error.message}</p>;
        }

        expect(getHtml(container.querySelector("#output")!))
          .toMatchInlineSnapshot(`
            "<p
              id="output"
            >
              idle
            </p>"
          `);

        fireEvent.click(screen.getByText("submit"));
        expect(getHtml(container.querySelector("#output")!))
          .toMatchInlineSnapshot(`
            "<p
              id="output"
            >
              loading
            </p>"
          `);

        await waitFor(() => screen.getByText("Kaboom!"));
        expect(getHtml(container)).toMatchInlineSnapshot(`
          "<div>
            <p>
              Kaboom!
            </p>
          </div>"
        `);
      });

      it("handles fetcher.Form post errors", async () => {
        let router = createTestRouter(
          [
            {
              path: "/",
              Component: Comp,
              ErrorBoundary: () => <ErrorElement />,
              action: async () => {
                throw new Error("Kaboom!");
              },
            },
          ],
          {
            window: getWindow("/"),
            hydrationData: { loaderData: { "0": null } },
          },
        );
        let { container } = render(<RouterProvider router={router} />);

        function Comp() {
          let fetcher = useFetcher();
          return (
            <>
              <p id="output">
                {fetcher.state}
                {fetcher.data ? JSON.stringify(fetcher.data) : null}
              </p>
              <fetcher.Form method="post">
                <button type="submit">submit</button>
              </fetcher.Form>
            </>
          );
        }

        function ErrorElement() {
          let error = useRouteError() as Error;
          return <p>{error.message}</p>;
        }

        expect(getHtml(container.querySelector("#output")!))
          .toMatchInlineSnapshot(`
            "<p
              id="output"
            >
              idle
            </p>"
          `);

        fireEvent.click(screen.getByText("submit"));
        expect(getHtml(container.querySelector("#output")!))
          .toMatchInlineSnapshot(`
            "<p
              id="output"
            >
              submitting
            </p>"
          `);

        await waitFor(() => screen.getByText("Kaboom!"));
        expect(getHtml(container)).toMatchInlineSnapshot(`
          "<div>
            <p>
              Kaboom!
            </p>
          </div>"
        `);
      });

      it("serializes fetcher.submit(object) as FormData", async () => {
        let actionSpy = jest.fn();
        let body = { key: "value" };
        let fetcher: Fetcher;
        let router = createTestRouter(
          [
            {
              path: "/",
              action: actionSpy,
              Component() {
                let f = useFetcher();
                fetcher = f;
                return (
                  <button onClick={() => f.submit(body, { method: "post" })}>
                    Submit
                  </button>
                );
              },
            },
          ],
          {
            window: getWindow("/"),
          },
        );

        render(<RouterProvider router={router} />);
        fireEvent.click(screen.getByText("Submit"));
        // @ts-expect-error
        expect(fetcher.formData?.get("key")).toBe("value");
        // @ts-expect-error
        expect(fetcher.text).toBeUndefined();
        // @ts-expect-error
        expect(fetcher.json).toBeUndefined();
        let formData = await actionSpy.mock.calls[0][0].request.formData();
        expect(formData.get("key")).toBe("value");
      });

      it("serializes fetcher.submit(object, { encType:application/x-www-form-urlencoded }) as FormData", async () => {
        let actionSpy = jest.fn();
        let body = { key: "value" };
        let fetcher: Fetcher;
        let router = createTestRouter(
          [
            {
              path: "/",
              action: actionSpy,
              Component() {
                let f = useFetcher();
                fetcher = f;
                return (
                  <button
                    onClick={() =>
                      f.submit(body, {
                        method: "post",
                        encType: "application/x-www-form-urlencoded",
                      })
                    }
                  >
                    Submit
                  </button>
                );
              },
            },
          ],
          {
            window: getWindow("/"),
          },
        );

        render(<RouterProvider router={router} />);
        fireEvent.click(screen.getByText("Submit"));
        // @ts-expect-error
        expect(fetcher.formData?.get("key")).toBe("value");
        // @ts-expect-error
        expect(fetcher.text).toBeUndefined();
        // @ts-expect-error
        expect(fetcher.json).toBeUndefined();
        let formData = await actionSpy.mock.calls[0][0].request.formData();
        expect(formData.get("key")).toBe("value");
      });

      it("serializes fetcher.submit(object, { encType:application/json }) as FormData", async () => {
        let actionSpy = jest.fn();
        let body = { key: "value" };
        let fetcher: Fetcher;
        let router = createTestRouter(
          [
            {
              path: "/",
              action: actionSpy,
              Component() {
                let f = useFetcher();
                fetcher = f;
                return (
                  <button
                    onClick={() =>
                      f.submit(body, {
                        method: "post",
                        encType: "application/json",
                      })
                    }
                  >
                    Submit
                  </button>
                );
              },
            },
          ],
          {
            window: getWindow("/"),
          },
        );

        render(<RouterProvider router={router} />);
        fireEvent.click(screen.getByText("Submit"));
        // @ts-expect-error
        expect(fetcher.json).toBe(body);
        // @ts-expect-error
        expect(fetcher.text).toBeUndefined();
        // @ts-expect-error
        expect(fetcher.formData).toBeUndefined();
        let json = await actionSpy.mock.calls[0][0].request.json();
        expect(json).toEqual(body);
      });

      it("serializes fetcher.submit(object, { encType:text/plain }) as text", async () => {
        let actionSpy = jest.fn();
        let body = "Look ma, no FormData!";
        let fetcher: Fetcher;
        let router = createTestRouter(
          [
            {
              path: "/",
              action: actionSpy,
              Component() {
                let f = useFetcher();
                fetcher = f;
                return (
                  <button
                    onClick={() =>
                      f.submit(body, {
                        method: "post",
                        encType: "text/plain",
                      })
                    }
                  >
                    Submit
                  </button>
                );
              },
            },
          ],
          {
            window: getWindow("/"),
          },
        );

        render(<RouterProvider router={router} />);
        fireEvent.click(screen.getByText("Submit"));
        // @ts-expect-error
        expect(fetcher.text).toBe(body);
        // @ts-expect-error
        expect(fetcher.formData).toBeUndefined();
        // @ts-expect-error
        expect(fetcher.json).toBeUndefined();
        let text = await actionSpy.mock.calls[0][0].request.text();
        expect(text).toEqual(body);
      });

      it("show all active fetchers via useFetchers and cleans up fetchers on unmount", async () => {
        let navDfd = createDeferred();
        let fetchDfd1 = createDeferred();
        let fetchDfd2 = createDeferred();
        let router = createTestRouter(
          [
            {
              path: "/",
              Component: Parent,
              children: [
                { path: "/1", Component: Comp1 },
                {
                  path: "/2",
                  loader: () => navDfd.promise,
                  Component: Comp2,
                },
                { path: "/fetch-1", loader: () => fetchDfd1.promise },
                { path: "/fetch-2", loader: () => fetchDfd2.promise },
              ],
            },
          ],
          {
            window: getWindow("/1"),
            hydrationData: { loaderData: { "0": null, "0-0": null } },
          },
        );
        let { container } = render(<RouterProvider router={router} />);

        function Parent() {
          let fetchers = useFetchers();
          return (
            <>
              <Link to="/1">Link to 1</Link>
              <Link to="/2">Link to 2</Link>
              <div id="output">
                <p>{JSON.stringify(fetchers.map((f) => f.state))}</p>
                <Outlet />
              </div>
            </>
          );
        }

        function Comp1() {
          let fetcher = useFetcher();
          return (
            <>
              <p>
                1{fetcher.state}
                {fetcher.data || "null"}
              </p>
              <button onClick={() => fetcher.load("/fetch-1")}>load</button>
            </>
          );
        }

        function Comp2() {
          let fetcher = useFetcher();
          return (
            <>
              <p>
                2{fetcher.state}
                {fetcher.data || "null"}
              </p>
              <button onClick={() => fetcher.load("/fetch-2")}>load</button>
            </>
          );
        }

        // Initial state - no useFetchers reflected yet
        expect(getHtml(container.querySelector("#output")!))
          .toMatchInlineSnapshot(`
            "<div
              id="output"
            >
              <p>
                []
              </p>
              <p>
                1
                idle
                null
              </p>
              <button>
                load
              </button>
            </div>"
          `);

        // Activate Comp1 fetcher
        fireEvent.click(screen.getByText("load"));
        expect(getHtml(container.querySelector("#output")!))
          .toMatchInlineSnapshot(`
            "<div
              id="output"
            >
              <p>
                ["loading"]
              </p>
              <p>
                1
                loading
                null
              </p>
              <button>
                load
              </button>
            </div>"
          `);

        // Resolve Comp1 fetcher - UI updates
        fetchDfd1.resolve("data 1");
        await waitFor(() => screen.getByText(/data 1/));
        expect(getHtml(container.querySelector("#output")!))
          .toMatchInlineSnapshot(`
            "<div
              id="output"
            >
              <p>
                []
              </p>
              <p>
                1
                idle
                data 1
              </p>
              <button>
                load
              </button>
            </div>"
          `);

        // Link to Comp2 - loaders run
        fireEvent.click(screen.getByText("Link to 2"));
        expect(getHtml(container.querySelector("#output")!))
          .toMatchInlineSnapshot(`
            "<div
              id="output"
            >
              <p>
                []
              </p>
              <p>
                1
                idle
                data 1
              </p>
              <button>
                load
              </button>
            </div>"
          `);

        // Resolve Comp2 loader and complete navigation
        navDfd.resolve("nav data");
        await waitFor(() => screen.getByText(/2.*idle/));
        expect(getHtml(container.querySelector("#output")!))
          .toMatchInlineSnapshot(`
            "<div
              id="output"
            >
              <p>
                []
              </p>
              <p>
                2
                idle
                null
              </p>
              <button>
                load
              </button>
            </div>"
          `);

        // Activate Comp2 fetcher
        fireEvent.click(screen.getByText("load"));
        expect(getHtml(container.querySelector("#output")!))
          .toMatchInlineSnapshot(`
            "<div
              id="output"
            >
              <p>
                ["loading"]
              </p>
              <p>
                2
                loading
                null
              </p>
              <button>
                load
              </button>
            </div>"
          `);

        // Comp2 loader resolves with the same data, useFetchers reflects idle-done
        fetchDfd2.resolve("data 2");
        await waitFor(() => screen.getByText(/data 2/));
        expect(getHtml(container.querySelector("#output")!))
          .toMatchInlineSnapshot(`
            "<div
              id="output"
            >
              <p>
                []
              </p>
              <p>
                2
                idle
                data 2
              </p>
              <button>
                load
              </button>
            </div>"
          `);
      });

      it("handles revalidating fetchers", async () => {
        let count = 0;
        let fetchCount = 0;
        let router = createTestRouter(
          [
            {
              id: "index",
              path: "/",
              Component: Comp,
              action: async ({ request }) => {
                let formData = await request.formData();
                count = count + parseInt(String(formData.get("increment")), 10);
                return { count };
              },
              loader: async () => ({ count: ++count }),
            },
            {
              path: "/fetch",
              loader: async () => ({ fetchCount: ++fetchCount }),
            },
          ],
          {
            window: getWindow("/"),
            hydrationData: { loaderData: { index: null } },
          },
        );
        let { container } = render(<RouterProvider router={router} />);

        function Comp() {
          let fetcher = useFetcher();
          return (
            <>
              <p id="output">
                {fetcher.state}
                {fetcher.data ? JSON.stringify(fetcher.data) : null}
              </p>
              <button onClick={() => fetcher.load("/fetch")}>
                load fetcher
              </button>
              <Form method="post">
                <button type="submit" name="increment" value="10">
                  submit
                </button>
              </Form>
            </>
          );
        }

        expect(getHtml(container.querySelector("#output")!))
          .toMatchInlineSnapshot(`
            "<p
              id="output"
            >
              idle
            </p>"
          `);

        await act(async () => {
          fireEvent.click(screen.getByText("load fetcher"));
          await waitFor(() => screen.getByText(/idle/));
        });
        expect(getHtml(container.querySelector("#output")!))
          .toMatchInlineSnapshot(`
            "<p
              id="output"
            >
              idle
              {"fetchCount":1}
            </p>"
          `);

        await act(async () => {
          fireEvent.click(screen.getByText("submit"));
          await waitFor(() => screen.getByText(/idle/));
        });
        expect(getHtml(container.querySelector("#output")!))
          .toMatchInlineSnapshot(`
            "<p
              id="output"
            >
              idle
              {"fetchCount":2}
            </p>"
          `);
      });

      it("handles fetcher 404 errors at the correct spot in the route hierarchy", async () => {
        let router = createTestRouter(
          [
            {
              path: "/",
              Component: Outlet,
              ErrorBoundary: () => <p>Not I!</p>,
              children: [
                {
                  path: "child",
                  Component: Comp,
                  ErrorBoundary: () => <ErrorElement />,
                },
              ],
            },
          ],
          {
            window: getWindow("/child"),
            hydrationData: { loaderData: { "0": null } },
          },
        );
        let { container } = render(<RouterProvider router={router} />);

        function Comp() {
          let fetcher = useFetcher();
          return (
            <button onClick={() => fetcher.load("/not-found")}>load</button>
          );
        }

        function ErrorElement() {
          let { status, statusText } = useRouteError() as ErrorResponse;
          return <p>contextual error:{`${status} ${statusText}`}</p>;
        }

        expect(getHtml(container)).toMatchInlineSnapshot(`
          "<div>
            <button>
              load
            </button>
          </div>"
        `);

        fireEvent.click(screen.getByText("load"));
        await waitFor(() => screen.getByText(/Not Found/));
        expect(getHtml(container)).toMatchInlineSnapshot(`
          "<div>
            <p>
              contextual error:
              404 Not Found
            </p>
          </div>"
        `);
      });

      it("handles fetcher.load errors at the correct spot in the route hierarchy", async () => {
        let router = createTestRouter(
          [
            {
              path: "/",
              Component: Outlet,
              ErrorBoundary: () => <p>Not I!</p>,
              children: [
                {
                  path: "child",
                  Component: Comp,
                  ErrorBoundary: () => <ErrorElement />,
                },
                {
                  path: "fetch",
                  loader: () => {
                    throw new Error("Kaboom!");
                  },
                  ErrorBoundary: () => <p>Not I!</p>,
                },
              ],
            },
          ],
          {
            window: getWindow("/child"),
            hydrationData: { loaderData: { "0": null } },
          },
        );
        let { container } = render(<RouterProvider router={router} />);

        function Comp() {
          let fetcher = useFetcher();
          return <button onClick={() => fetcher.load("/fetch")}>load</button>;
        }

        function ErrorElement() {
          let error = useRouteError() as Error;
          return <p>contextual error:{error.message}</p>;
        }

        expect(getHtml(container)).toMatchInlineSnapshot(`
          "<div>
            <button>
              load
            </button>
          </div>"
        `);

        fireEvent.click(screen.getByText("load"));
        await waitFor(() => screen.getByText(/Kaboom!/));
        expect(getHtml(container)).toMatchInlineSnapshot(`
          "<div>
            <p>
              contextual error:
              Kaboom!
            </p>
          </div>"
        `);
      });

      it("handles fetcher.submit errors at the correct spot in the route hierarchy", async () => {
        let router = createTestRouter(
          [
            {
              path: "/",
              Component: Outlet,
              ErrorBoundary: () => <p>Not I!</p>,
              children: [
                {
                  path: "child",
                  Component: Comp,
                  ErrorBoundary: () => <ErrorElement />,
                },
                {
                  path: "fetch",
                  action: () => {
                    throw new Error("Kaboom!");
                  },
                  ErrorBoundary: () => <p>Not I!</p>,
                },
              ],
            },
          ],
          {
            window: getWindow("/child"),
            hydrationData: { loaderData: { "0": null } },
          },
        );
        let { container } = render(<RouterProvider router={router} />);

        function Comp() {
          let fetcher = useFetcher();
          return (
            <button
              onClick={() =>
                fetcher.submit(
                  { key: "value" },
                  { method: "post", action: "/fetch" },
                )
              }
            >
              submit
            </button>
          );
        }

        function ErrorElement() {
          let error = useRouteError() as Error;
          return <p>contextual error:{error.message}</p>;
        }

        expect(getHtml(container)).toMatchInlineSnapshot(`
          "<div>
            <button>
              submit
            </button>
          </div>"
        `);

        fireEvent.click(screen.getByText("submit"));
        await waitFor(() => screen.getByText(/Kaboom!/));
        expect(getHtml(container)).toMatchInlineSnapshot(`
          "<div>
            <p>
              contextual error:
              Kaboom!
            </p>
          </div>"
        `);
      });

      it("handles fetcher.Form errors at the correct spot in the route hierarchy", async () => {
        let router = createTestRouter(
          [
            {
              path: "/",
              Component: Outlet,
              ErrorBoundary: () => <p>Not I!</p>,
              children: [
                {
                  path: "child",
                  Component: Comp,
                  ErrorBoundary: () => <ErrorElement />,
                },
                {
                  path: "fetch",
                  action: () => {
                    throw new Error("Kaboom!");
                  },
                  ErrorBoundary: () => <p>Not I!</p>,
                },
              ],
            },
          ],
          {
            window: getWindow("/child"),
            hydrationData: { loaderData: { "0": null } },
          },
        );
        let { container } = render(<RouterProvider router={router} />);

        function Comp() {
          let fetcher = useFetcher();
          return (
            <fetcher.Form method="post" action="/fetch">
              <button type="submit" name="key" value="value">
                submit
              </button>
            </fetcher.Form>
          );
        }

        function ErrorElement() {
          let error = useRouteError() as Error;
          return <p>contextual error:{error.message}</p>;
        }

        expect(getHtml(container)).toMatchInlineSnapshot(`
          "<div>
            <form
              action="/fetch"
              data-discover="true"
              method="post"
            >
              <button
                name="key"
                type="submit"
                value="value"
              >
                submit
              </button>
            </form>
          </div>"
        `);

        fireEvent.click(screen.getByText("submit"));
        await waitFor(() => screen.getByText(/Kaboom!/));
        expect(getHtml(container)).toMatchInlineSnapshot(`
          "<div>
            <p>
              contextual error:
              Kaboom!
            </p>
          </div>"
        `);
      });

      it("useFetcher is stable across across location changes", async () => {
        let router = createBrowserRouter(
          [
            {
              path: "/",
              Component() {
                const [, setSearchParams] = useSearchParams();
                let [count, setCount] = React.useState(0);
                let fetcherCount = React.useRef(0);
                let fetcher = useFetcher();
                React.useEffect(() => {
                  fetcherCount.current++;
                }, [fetcher.submit]);
                return (
                  <>
                    <button
                      onClick={() => {
                        setCount(count + 1);
                        setSearchParams({
                          random: Math.random().toString(),
                        });
                      }}
                    >
                      Click
                    </button>
                    <p>
                      {`render count:${count}`}
                      {`fetcher count:${fetcherCount.current}`}
                    </p>
                  </>
                );
              },
            },
          ],
          {
            window: getWindow("/"),
          },
        );

        let { container } = render(<RouterProvider router={router} />);

        let html = getHtml(container);
        expect(html).toContain("render count:0");
        expect(html).toContain("fetcher count:0");

        fireEvent.click(screen.getByText("Click"));
        fireEvent.click(screen.getByText("Click"));
        fireEvent.click(screen.getByText("Click"));
        await waitFor(() => screen.getByText(/render count:3/));

        html = getHtml(container);
        expect(html).toContain("render count:3");
        expect(html).toContain("fetcher count:1");
      });

      it("resets a fetcher", async () => {
        let router = createTestRouter(
          [
            {
              path: "/",
              Component() {
                let fetcher = useFetcher();
                return (
                  <>
                    <p id="output">{`${fetcher.state}-${fetcher.data}`}</p>
                    <button onClick={() => fetcher.load("/")}>load</button>
                    <button onClick={() => fetcher.reset()}>reset</button>
                  </>
                );
              },
              async loader() {
                return "FETCH";
              },
            },
          ],
          {
            window: getWindow("/"),
            hydrationData: { loaderData: { "0": null } },
          },
        );
        let { container } = render(<RouterProvider router={router} />);

        expect(getHtml(container.querySelector("#output")!))
          .toMatchInlineSnapshot(`
            "<p
              id="output"
            >
              idle-undefined
            </p>"
          `);

        fireEvent.click(screen.getByText("load"));
        expect(getHtml(container.querySelector("#output")!))
          .toMatchInlineSnapshot(`
            "<p
              id="output"
            >
              loading-undefined
            </p>"
          `);

        await waitFor(() => screen.getByText(/idle/));
        expect(getHtml(container.querySelector("#output")!))
          .toMatchInlineSnapshot(`
            "<p
              id="output"
            >
              idle-FETCH
            </p>"
          `);

        fireEvent.click(screen.getByText("reset"));
        await waitFor(() => screen.getByText(/idle/));
        expect(getHtml(container.querySelector("#output")!))
          .toMatchInlineSnapshot(`
            "<p
              id="output"
            >
              idle-null
            </p>"
          `);
      });

      describe("useFetcher({ key })", () => {
        it("generates unique keys for fetchers by default", async () => {
          let dfd1 = createDeferred();
          let dfd2 = createDeferred();
          let router = createTestRouter(
            [
              {
                path: "/",
                Component() {
                  let fetcher1 = useFetcher();
                  let fetcher2 = useFetcher();
                  let fetchers = useFetchers();
                  return (
                    <>
                      <button onClick={() => fetcher1.load("/fetch1")}>
                        Load 1
                      </button>
                      <button onClick={() => fetcher2.load("/fetch2")}>
                        Load 2
                      </button>
                      <pre>{`${fetchers.length}, ${fetcher1.state}/${fetcher1.data}, ${fetcher2.state}/${fetcher2.data}`}</pre>
                    </>
                  );
                },
              },
              {
                path: "/fetch1",
                loader: () => dfd1.promise,
              },
              {
                path: "/fetch2",
                loader: () => dfd2.promise,
              },
            ],
            { window: getWindow("/") },
          );
          let { container } = render(<RouterProvider router={router} />);

          expect(container.querySelector("pre")!.innerHTML).toBe(
            "0, idle/undefined, idle/undefined",
          );

          fireEvent.click(screen.getByText("Load 1"));
          await waitFor(() =>
            screen.getByText("1, loading/undefined, idle/undefined"),
          );

          dfd1.resolve("FETCH 1");
          await waitFor(() =>
            screen.getByText("0, idle/FETCH 1, idle/undefined"),
          );

          fireEvent.click(screen.getByText("Load 2"));
          await waitFor(() =>
            screen.getByText("1, idle/FETCH 1, loading/undefined"),
          );

          dfd2.resolve("FETCH 2");
          await waitFor(() =>
            screen.getByText("0, idle/FETCH 1, idle/FETCH 2"),
          );
        });

        it("allows users to specify their own key to share fetchers", async () => {
          let dfd1 = createDeferred();
          let dfd2 = createDeferred();
          let router = createTestRouter(
            [
              {
                path: "/",
                Component() {
                  let fetcher1 = useFetcher({ key: "shared" });
                  let fetcher2 = useFetcher({ key: "shared" });
                  let fetchers = useFetchers();
                  return (
                    <>
                      <button onClick={() => fetcher1.load("/fetch1")}>
                        Load 1
                      </button>
                      <button onClick={() => fetcher2.load("/fetch2")}>
                        Load 2
                      </button>
                      <pre>{`${fetchers.length}, ${fetcher1.state}/${fetcher1.data}, ${fetcher2.state}/${fetcher2.data}`}</pre>
                    </>
                  );
                },
              },
              {
                path: "/fetch1",
                loader: () => dfd1.promise,
              },
              {
                path: "/fetch2",
                loader: () => dfd2.promise,
              },
            ],
            { window: getWindow("/") },
          );
          let { container } = render(<RouterProvider router={router} />);

          expect(container.querySelector("pre")!.innerHTML).toBe(
            "0, idle/undefined, idle/undefined",
          );

          fireEvent.click(screen.getByText("Load 1"));
          await waitFor(() =>
            screen.getByText("1, loading/undefined, loading/undefined"),
          );

          dfd1.resolve("FETCH 1");
          await waitFor(() =>
            screen.getByText("0, idle/FETCH 1, idle/FETCH 1"),
          );

          fireEvent.click(screen.getByText("Load 2"));
          await waitFor(() =>
            screen.getByText("1, loading/FETCH 1, loading/FETCH 1"),
          );

          dfd2.resolve("FETCH 2");
          await waitFor(() =>
            screen.getByText("0, idle/FETCH 2, idle/FETCH 2"),
          );
        });

        it("updates the key if it changes while the fetcher remains mounted", async () => {
          let router = createTestRouter(
            [
              {
                path: "/",
                Component() {
                  let fetchers = useFetchers();
                  let [fetcherKey, setFetcherKey] = React.useState("a");
                  return (
                    <>
                      <ReusedFetcher fetcherKey={fetcherKey} />
                      <button onClick={() => setFetcherKey("b")}>
                        Change Key
                      </button>
                      <p>Fetchers:</p>
                      <pre>{JSON.stringify(fetchers)}</pre>
                    </>
                  );
                },
              },
              {
                path: "/echo",
                loader: ({ request }) => request.url,
              },
            ],
            { window: getWindow("/") },
          );

          function ReusedFetcher({ fetcherKey }: { fetcherKey: string }) {
            let fetcher = useFetcher({ key: fetcherKey });

            return (
              <>
                <button
                  onClick={() => fetcher.load(`/echo?fetcherKey=${fetcherKey}`)}
                >
                  Load Fetcher
                </button>
                <p>{`fetcherKey:${fetcherKey}`}</p>
                <p>Fetcher:{JSON.stringify(fetcher)}</p>
              </>
            );
          }

          let { container } = render(<RouterProvider router={router} />);

          // Start with idle fetcher 'a'
          expect(getHtml(container)).toMatchInlineSnapshot(`
            "<div>
              <button>
                Load Fetcher
              </button>
              <p>
                fetcherKey:a
              </p>
              <p>
                Fetcher:
                {"Form":{},"state":"idle"}
              </p>
              <button>
                Change Key
              </button>
              <p>
                Fetchers:
              </p>
              <pre>
                []
              </pre>
            </div>"
          `);

          fireEvent.click(screen.getByText("Load Fetcher"));
          await waitFor(
            () => screen.getAllByText(/\/echo\?fetcherKey=a/).length > 0,
          );

          // Fetcher 'a' now has data
          expect(getHtml(container)).toMatchInlineSnapshot(`
            "<div>
              <button>
                Load Fetcher
              </button>
              <p>
                fetcherKey:a
              </p>
              <p>
                Fetcher:
                {"Form":{},"state":"idle","data":"http://localhost/echo?fetcherKey=a"}
              </p>
              <button>
                Change Key
              </button>
              <p>
                Fetchers:
              </p>
              <pre>
                []
              </pre>
            </div>"
          `);

          fireEvent.click(screen.getByText("Change Key"));
          await waitFor(() => screen.getByText("fetcherKey:b"));

          // We should have a new uninitialized/idle fetcher 'b'
          expect(getHtml(container)).toMatchInlineSnapshot(`
            "<div>
              <button>
                Load Fetcher
              </button>
              <p>
                fetcherKey:b
              </p>
              <p>
                Fetcher:
                {"Form":{},"state":"idle"}
              </p>
              <button>
                Change Key
              </button>
              <p>
                Fetchers:
              </p>
              <pre>
                []
              </pre>
            </div>"
          `);
        });

        it("exposes fetcher keys via useFetchers", async () => {
          let dfd = createDeferred();
          let router = createTestRouter(
            [
              {
                path: "/",
                Component() {
                  let fetcher1 = useFetcher();
                  let fetcher2 = useFetcher({ key: "my-key" });
                  let fetchers = useFetchers();
                  return (
                    <>
                      <pre>{fetchers.map((f) => f.key).join(",")}</pre>
                      <button
                        onClick={() => {
                          fetcher1.load("/fetch");
                          fetcher2.load("/fetch");
                        }}
                      >
                        Load fetchers
                      </button>
                    </>
                  );
                },
              },
              {
                path: "/fetch",
                loader: () => dfd.promise,
              },
            ],
            { window: getWindow("/") },
          );
          let { container } = render(<RouterProvider router={router} />);
          expect(container.innerHTML).not.toMatch(/my-key/);
          fireEvent.click(screen.getByText("Load fetchers"));
          await waitFor(() =>
            // React `useId()` results in something such as `«r2a»`, `«r2i»`,
            // `«rt»`, or `«rp»` depending on `DataBrowserRouter`/`DataHashRouter`
            expect(container.innerHTML).toMatch(/«r[0-9]?[a-z]»,my-key/),
          );
        });

        it("cleans up keyed fetcher data on unmount", async () => {
          let count = 0;
          let router = createTestRouter(
            [
              {
                path: "/",
                loader() {
                  return ++count;
                },
                Component() {
                  let [shown, setShown] = React.useState(false);
                  return (
                    <div>
                      <button onClick={() => setShown(!shown)}>
                        {shown ? "Unmount" : "Mount"}
                      </button>
                      {shown ? <FetcherComponent /> : null}
                    </div>
                  );
                },
                ErrorBoundary() {
                  let error = useRouteError();
                  return <pre>{JSON.stringify(error)}</pre>;
                },
              },
            ],
            {
              window: getWindow("/"),
            },
          );

          render(<RouterProvider router={router} />);

          function FetcherComponent() {
            let fetcher = useFetcher({ key: "shared" });
            return (
              <div>
                <p>{`Fetcher state:${fetcher.state}`}</p>
                {fetcher.data != null ? (
                  <p data-testid="value">{fetcher.data}</p>
                ) : null}
                <button onClick={() => fetcher.load(".")}>Fetch</button>
              </div>
            );
          }

          await waitFor(() => screen.getByText("Mount"));

          fireEvent.click(screen.getByText("Mount"));
          await waitFor(() => screen.getByText("Fetcher state:idle"));

          fireEvent.click(screen.getByText("Fetch"));
          await waitFor(() => screen.getByTestId("value"));
          let value = screen.getByTestId("value").innerHTML;

          fireEvent.click(screen.getByText("Unmount"));
          await waitFor(() => screen.getByText("Mount"));

          fireEvent.click(screen.getByText("Mount"));
          await waitFor(() => screen.getByText("Fetcher state:idle"));
          expect(screen.queryByTestId("value")).toBe(null);

          fireEvent.click(screen.getByText("Fetch"));
          await waitFor(() => screen.getByTestId("value"));
          let value2 = screen.getByTestId("value").innerHTML;
          expect(value2).not.toBe(value);
        });
      });

      describe("fetcher persistence", () => {
        it("loading fetchers persist until completion", async () => {
          let dfd = createDeferred();
          let router = createTestRouter(
            [
              {
                path: "/",
                Component() {
                  let fetchers = useFetchers();
                  return (
                    <>
                      <pre>{`Num fetchers: ${fetchers.length}`}</pre>
                      <Link to="/page">Go to /page</Link>
                      <Outlet />
                    </>
                  );
                },
                children: [
                  {
                    index: true,
                    Component() {
                      let fetcher = useFetcher();
                      return (
                        <button onClick={() => fetcher.load("/fetch")}>
                          {`Load (${fetcher.state})`}
                        </button>
                      );
                    },
                  },
                  {
                    path: "page",
                    Component() {
                      return <h1>Page</h1>;
                    },
                  },
                ],
              },
              {
                path: "/fetch",
                loader: () => dfd.promise,
              },
            ],
            { window: getWindow("/") },
          );
          let { container } = render(<RouterProvider router={router} />);

          expect(getHtml(container)).toMatch("Num fetchers: 0");

          fireEvent.click(screen.getByText("Load (idle)"));
          expect(getHtml(container)).toMatch("Num fetchers: 1");
          expect(getHtml(container)).toMatch("Load (loading)");

          fireEvent.click(screen.getByText("Go to /page"));
          await waitFor(() => screen.getByText("Page"));
          expect(getHtml(container)).toMatch("Num fetchers: 1");
          expect(getHtml(container)).toMatch("Page");

          // Resolve after the navigation - no-op
          dfd.resolve("FETCH");
          await waitFor(() => screen.getByText("Num fetchers: 0"));
          expect(getHtml(container)).toMatch("Page");
        });

        it("submitting fetchers persist until completion", async () => {
          let dfd = createDeferred();
          let router = createTestRouter(
            [
              {
                path: "/",
                Component() {
                  let fetchers = useFetchers();
                  return (
                    <>
                      <pre>{`Num fetchers: ${fetchers.length}`}</pre>
                      <Link to="/page">Go to /page</Link>
                      <Outlet />
                    </>
                  );
                },
                children: [
                  {
                    index: true,
                    Component() {
                      let fetcher = useFetcher();
                      return (
                        <button
                          onClick={() =>
                            fetcher.submit(
                              {},
                              { method: "post", action: "/fetch" },
                            )
                          }
                        >
                          {`Submit (${fetcher.state})`}
                        </button>
                      );
                    },
                  },
                  {
                    path: "page",
                    Component() {
                      return <h1>Page</h1>;
                    },
                  },
                ],
              },
              {
                path: "/fetch",
                action: () => dfd.promise,
              },
            ],
            { window: getWindow("/") },
          );
          let { container } = render(<RouterProvider router={router} />);

          expect(getHtml(container)).toMatch("Num fetchers: 0");

          fireEvent.click(screen.getByText("Submit (idle)"));
          expect(getHtml(container)).toMatch("Num fetchers: 1");
          expect(getHtml(container)).toMatch("Submit (submitting)");

          fireEvent.click(screen.getByText("Go to /page"));
          await waitFor(() => screen.getByText("Page"));
          expect(getHtml(container)).toMatch("Num fetchers: 1");

          // Resolve after the navigation - trigger cleanup
          dfd.resolve("FETCH");
          await waitFor(() => screen.getByText("Num fetchers: 0"));
        });

        it("submitting fetchers w/revalidations are cleaned up on completion", async () => {
          let count = 0;
          let dfd = createDeferred();
          let router = createTestRouter(
            [
              {
                path: "/",
                Component() {
                  let fetchers = useFetchers();
                  return (
                    <>
                      <pre>{`Num fetchers: ${fetchers.length}`}</pre>
                      <Link to="/page">Go to /page</Link>
                      <Outlet />
                    </>
                  );
                },
                children: [
                  {
                    index: true,
                    Component() {
                      let fetcher = useFetcher();
                      return (
                        <button
                          onClick={() =>
                            fetcher.submit(
                              {},
                              { method: "post", action: "/fetch" },
                            )
                          }
                        >
                          {`Submit (${fetcher.state})`}
                        </button>
                      );
                    },
                  },
                  {
                    path: "page",
                    Component() {
                      let data = useLoaderData() as { count: number };
                      return <h1>{`Page (${data.count})`}</h1>;
                    },
                    async loader() {
                      await new Promise((r) => setTimeout(r, 10));
                      return { count: ++count };
                    },
                  },
                ],
              },
              {
                path: "/fetch",
                action: () => dfd.promise,
              },
            ],
            { window: getWindow("/") },
          );
          let { container } = render(<RouterProvider router={router} />);

          expect(getHtml(container)).toMatch("Num fetchers: 0");

          fireEvent.click(screen.getByText("Submit (idle)"));
          expect(getHtml(container)).toMatch("Num fetchers: 1");
          expect(getHtml(container)).toMatch("Submit (submitting)");

          fireEvent.click(screen.getByText("Go to /page"));
          await waitFor(() => screen.getByText("Page (1)"));
          expect(getHtml(container)).toMatch("Num fetchers: 1");

          // Resolve action after the navigation and trigger revalidation
          dfd.resolve("FETCH");
          await waitFor(() => screen.getByText("Num fetchers: 0"));
          expect(getHtml(container)).toMatch("Page (2)");
        });

        it("submitting fetchers w/revalidations are cleaned up on completion (remounted)", async () => {
          let count = 0;
          let dfd = createDeferred();
          let router = createTestRouter(
            [
              {
                path: "/",
                Component() {
                  let fetchers = useFetchers();
                  return (
                    <>
                      <pre>{`Num fetchers: ${fetchers.length}`}</pre>
                      <Link to="/page">Go to /page</Link>
                      <Outlet />
                    </>
                  );
                },
                children: [
                  {
                    index: true,
                    Component() {
                      let fetcher = useFetcher({ key: "me" });
                      return (
                        <button
                          onClick={() =>
                            fetcher.submit(
                              {},
                              { method: "post", action: "/fetch" },
                            )
                          }
                        >
                          {`Submit (${fetcher.state})`}
                        </button>
                      );
                    },
                  },
                  {
                    path: "page",
                    Component() {
                      let fetcher = useFetcher({ key: "me" });
                      let data = useLoaderData() as { count: number };
                      return (
                        <>
                          <h1>{`Page (${data.count})`}</h1>
                          <p>{fetcher.data}</p>
                        </>
                      );
                    },
                    async loader() {
                      await new Promise((r) => setTimeout(r, 10));
                      return { count: ++count };
                    },
                  },
                ],
              },
              {
                path: "/fetch",
                action: () => dfd.promise,
              },
            ],
            { window: getWindow("/") },
          );
          let { container } = render(<RouterProvider router={router} />);

          expect(getHtml(container)).toMatch("Num fetchers: 0");

          fireEvent.click(screen.getByText("Submit (idle)"));
          expect(getHtml(container)).toMatch("Num fetchers: 1");
          expect(getHtml(container)).toMatch("Submit (submitting)");

          fireEvent.click(screen.getByText("Go to /page"));
          await waitFor(() => screen.getByText("Page (1)"));
          expect(getHtml(container)).toMatch("Num fetchers: 1");

          // Resolve after the navigation and revalidation
          dfd.resolve("FETCH");
          await waitFor(() => screen.getByText("Num fetchers: 0"));
          expect(getHtml(container)).toMatch("Page (2)");
          expect(getHtml(container)).toMatch("FETCH");
        });

        it("submitting fetchers w/redirects are cleaned up on completion", async () => {
          let dfd = createDeferred();
          let router = createTestRouter(
            [
              {
                path: "/",
                Component() {
                  let fetchers = useFetchers();
                  return (
                    <>
                      <pre>{`Num fetchers: ${fetchers.length}`}</pre>
                      <Link to="/page">Go to /page</Link>
                      <Outlet />
                    </>
                  );
                },
                children: [
                  {
                    index: true,
                    Component() {
                      let fetcher = useFetcher();
                      return (
                        <button
                          onClick={() =>
                            fetcher.submit(
                              {},
                              { method: "post", action: "/fetch" },
                            )
                          }
                        >
                          {`Submit (${fetcher.state})`}
                        </button>
                      );
                    },
                  },
                  {
                    path: "page",
                    Component() {
                      return <h1>Page</h1>;
                    },
                  },
                  {
                    path: "redirect",
                    Component() {
                      return <h1>Redirect</h1>;
                    },
                  },
                ],
              },
              {
                path: "/fetch",
                action: () => dfd.promise,
              },
            ],
            { window: getWindow("/") },
          );
          let { container } = render(<RouterProvider router={router} />);

          expect(getHtml(container)).toMatch("Num fetchers: 0");

          fireEvent.click(screen.getByText("Submit (idle)"));
          expect(getHtml(container)).toMatch("Num fetchers: 1");
          expect(getHtml(container)).toMatch("Submit (submitting)");

          fireEvent.click(screen.getByText("Go to /page"));
          await waitFor(() => screen.getByText("Page"));
          expect(getHtml(container)).toMatch("Num fetchers: 1");

          // Resolve after the navigation - trigger cleanup
          // We don't process the redirect here since it was superseded by a
          // navigation, but we assert that it gets cleaned up afterwards
          dfd.resolve(redirect("/redirect"));
          await waitFor(() => screen.getByText("Num fetchers: 0"));
          expect(getHtml(container)).toMatch("Page");
        });

        it("submitting fetcher.Form persist until completion", async () => {
          let dfd = createDeferred();
          let router = createTestRouter(
            [
              {
                path: "/",
                Component() {
                  let fetchers = useFetchers();
                  return (
                    <>
                      <pre>{`Num fetchers: ${fetchers.length}`}</pre>
                      <Link to="/page">Go to /page</Link>
                      <Outlet />
                    </>
                  );
                },
                children: [
                  {
                    index: true,
                    Component() {
                      let fetcher = useFetcher();
                      return (
                        <fetcher.Form method="post" action="/fetch">
                          <button type="submit">
                            {`Submit (${fetcher.state})`}
                          </button>
                        </fetcher.Form>
                      );
                    },
                  },
                  {
                    path: "page",
                    Component() {
                      return <h1>Page</h1>;
                    },
                  },
                ],
              },
              {
                path: "/fetch",
                action: () => dfd.promise,
              },
            ],
            { window: getWindow("/") },
          );
          let { container } = render(<RouterProvider router={router} />);

          expect(getHtml(container)).toMatch("Num fetchers: 0");

          fireEvent.click(screen.getByText("Submit (idle)"));
          expect(getHtml(container)).toMatch("Num fetchers: 1");
          expect(getHtml(container)).toMatch("Submit (submitting)");

          fireEvent.click(screen.getByText("Go to /page"));
          await waitFor(() => screen.getByText("Page"));
          expect(getHtml(container)).toMatch("Num fetchers: 1");

          // Resolve after the navigation and revalidation
          dfd.resolve("FETCH");
          await waitFor(() => screen.getByText("Num fetchers: 0"));
        });

        it("unmounted fetcher.load errors should not bubble up to the UI", async () => {
          let dfd = createDeferred();
          let router = createTestRouter(
            [
              {
                path: "/",
                Component() {
                  let fetchers = useFetchers();
                  return (
                    <>
                      <pre>{`Num fetchers: ${fetchers.length}`}</pre>
                      <Link to="/page">Go to /page</Link>
                      <Outlet />
                    </>
                  );
                },
                children: [
                  {
                    index: true,
                    Component() {
                      let fetcher = useFetcher();
                      return (
                        <button onClick={() => fetcher.load("/fetch")}>
                          {`Load (${fetcher.state})`}
                        </button>
                      );
                    },
                  },
                  {
                    path: "page",
                    Component() {
                      return <h1>Page</h1>;
                    },
                  },
                ],
              },
              {
                path: "/fetch",
                loader: () => dfd.promise,
              },
            ],
            { window: getWindow("/") },
          );
          let { container } = render(<RouterProvider router={router} />);

          expect(getHtml(container)).toMatch("Num fetchers: 0");

          fireEvent.click(screen.getByText("Load (idle)"));
          expect(getHtml(container)).toMatch("Num fetchers: 1");
          expect(getHtml(container)).toMatch("Load (loading)");

          fireEvent.click(screen.getByText("Go to /page"));
          await waitFor(() => screen.getByText("Page"));
          expect(getHtml(container)).toMatch("Num fetchers: 1");
          expect(getHtml(container)).toMatch("Page");

          // Reject after the navigation - no-op because the fetcher is no longer mounted
          dfd.reject(new Error("FETCH ERROR"));
          await waitFor(() => screen.getByText("Num fetchers: 0"));
          expect(getHtml(container)).toMatch("Page");
          expect(getHtml(container)).not.toMatch(
            "Unexpected Application Error!",
          );
          expect(getHtml(container)).not.toMatch("FETCH ERROR");
        });

        it("unmounted/remounted fetcher.load errors should bubble up to the UI", async () => {
          let dfd = createDeferred();
          let router = createTestRouter(
            [
              {
                path: "/",
                Component() {
                  let fetchers = useFetchers();
                  return (
                    <>
                      <pre>{`Num fetchers: ${fetchers.length}`}</pre>
                      <Link to="/page">Go to /page</Link>
                      <Outlet />
                    </>
                  );
                },
                children: [
                  {
                    index: true,
                    Component() {
                      let fetcher = useFetcher({ key: "me" });
                      return (
                        <>
                          <h1>Index</h1>
                          <button onClick={() => fetcher.load("/fetch")}>
                            {`Load (${fetcher.state})`}
                          </button>
                        </>
                      );
                    },
                  },
                  {
                    path: "page",
                    Component() {
                      let fetcher = useFetcher({ key: "me" });
                      return (
                        <>
                          <h1>Page</h1>
                          <pre>{fetcher.data}</pre>
                        </>
                      );
                    },
                  },
                ],
              },
              {
                path: "/fetch",
                loader: () => dfd.promise,
              },
            ],
            { window: getWindow("/") },
          );
          let { container } = render(<RouterProvider router={router} />);

          await waitFor(() => screen.getByText("Index"));
          expect(getHtml(container)).toMatch("Num fetchers: 0");

          fireEvent.click(screen.getByText("Load (idle)"));
          expect(getHtml(container)).toMatch("Num fetchers: 1");
          expect(getHtml(container)).toMatch("Load (loading)");

          fireEvent.click(screen.getByText("Go to /page"));
          await waitFor(() => screen.getByText("Page"));
          expect(getHtml(container)).toMatch("Num fetchers: 1");
          expect(getHtml(container)).toMatch("Page");

          // Reject after the navigation - should trigger the error boundary
          // because the fetcher is still mounted in the new location
          dfd.reject(new Error("FETCH ERROR"));
          await waitFor(() => screen.getByText("FETCH ERROR"));
          expect(getHtml(container)).toMatch("Unexpected Application Error!");
        });

        it("unmounted fetcher.submit errors should not bubble up to the UI", async () => {
          let dfd = createDeferred();
          let router = createTestRouter(
            [
              {
                path: "/",
                Component() {
                  let fetchers = useFetchers();
                  return (
                    <>
                      <pre>{`Num fetchers: ${fetchers.length}`}</pre>
                      <Link to="/page">Go to /page</Link>
                      <Outlet />
                    </>
                  );
                },
                children: [
                  {
                    index: true,
                    Component() {
                      let fetcher = useFetcher();
                      return (
                        <button
                          onClick={() =>
                            fetcher.submit(
                              {},
                              { method: "post", action: "/fetch" },
                            )
                          }
                        >
                          {`Submit (${fetcher.state})`}
                        </button>
                      );
                    },
                  },
                  {
                    path: "page",
                    Component() {
                      return <h1>Page</h1>;
                    },
                  },
                ],
              },
              {
                path: "/fetch",
                action: () => dfd.promise,
              },
            ],
            { window: getWindow("/") },
          );
          let { container } = render(<RouterProvider router={router} />);

          expect(getHtml(container)).toMatch("Num fetchers: 0");

          fireEvent.click(screen.getByText("Submit (idle)"));
          expect(getHtml(container)).toMatch("Num fetchers: 1");
          expect(getHtml(container)).toMatch("Submit (submitting)");

          fireEvent.click(screen.getByText("Go to /page"));
          await waitFor(() => screen.getByText("Page"));
          expect(getHtml(container)).toMatch("Num fetchers: 1");
          expect(getHtml(container)).toMatch("Page");

          // Reject after the navigation - no-op because the fetcher is no longer mounted
          dfd.reject(new Error("FETCH ERROR"));
          await waitFor(() => screen.getByText("Num fetchers: 0"));
          expect(getHtml(container)).toMatch("Page");
          expect(getHtml(container)).not.toMatch(
            "Unexpected Application Error!",
          );
          expect(getHtml(container)).not.toMatch("FETCH ERROR");
        });

        it("unmounted/remounted fetcher.submit errors should bubble up to the UI", async () => {
          let dfd = createDeferred();
          let router = createTestRouter(
            [
              {
                path: "/",
                Component() {
                  let fetchers = useFetchers();
                  return (
                    <>
                      <pre>{`Num fetchers: ${fetchers.length}`}</pre>
                      <Link to="/page">Go to /page</Link>
                      <Outlet />
                    </>
                  );
                },
                children: [
                  {
                    index: true,
                    Component() {
                      let fetcher = useFetcher({ key: "me" });
                      return (
                        <>
                          <h1>Index</h1>
                          <button
                            onClick={() =>
                              fetcher.submit(
                                {},
                                { method: "post", action: "/fetch" },
                              )
                            }
                          >
                            {`Submit (${fetcher.state})`}
                          </button>
                        </>
                      );
                    },
                  },
                  {
                    path: "page",
                    Component() {
                      let fetcher = useFetcher({ key: "me" });
                      return (
                        <>
                          <h1>Page</h1>
                          <pre>{fetcher.data}</pre>
                        </>
                      );
                    },
                  },
                ],
              },
              {
                path: "/fetch",
                action: () => dfd.promise,
              },
            ],
            { window: getWindow("/") },
          );
          let { container } = render(<RouterProvider router={router} />);

          await waitFor(() => screen.getByText("Index"));
          expect(getHtml(container)).toMatch("Num fetchers: 0");

          fireEvent.click(screen.getByText("Submit (idle)"));
          expect(getHtml(container)).toMatch("Num fetchers: 1");
          expect(getHtml(container)).toMatch("Submit (submitting)");

          fireEvent.click(screen.getByText("Go to /page"));
          await waitFor(() => screen.getByText("Page"));
          expect(getHtml(container)).toMatch("Num fetchers: 1");
          expect(getHtml(container)).toMatch("Page");

          // Reject after the navigation - should trigger the error boundary
          // because the fetcher is still mounted in the new location
          dfd.reject(new Error("FETCH ERROR"));
          await waitFor(() => screen.getByText("FETCH ERROR"));
          expect(getHtml(container)).toMatch("Unexpected Application Error!");
        });

        it("unmounted fetchers should not revalidate", async () => {
          let count = 0;
          let loaderDfd = createDeferred();
          let actionDfd = createDeferred();
          let router = createTestRouter(
            [
              {
                path: "/",
                action: () => actionDfd.promise,
                Component() {
                  let [showFetcher, setShowFetcher] = React.useState(true);
                  let [fetcherData, setFetcherData] = React.useState(null);
                  let fetchers = useFetchers();
                  let actionData = useActionData();
                  let navigation = useNavigation();

                  return (
                    <>
                      <Form method="post">
                        <button type="submit">Submit Form</button>
                        <p>{`Navigation State: ${navigation.state}`}</p>
                        <p>{`Action Data: ${actionData}`}</p>
                        <p>{`Active Fetchers: ${fetchers.length}`}</p>
                      </Form>
                      {showFetcher ? (
                        <FetcherComponent
                          onClose={(data) => {
                            setFetcherData(data);
                            setShowFetcher(false);
                          }}
                        />
                      ) : (
                        <p>{fetcherData}</p>
                      )}
                    </>
                  );
                },
              },
              {
                path: "/fetch",
                async loader() {
                  count++;
                  if (count === 1) return await loaderDfd.promise;
                  throw new Error("Fetcher load called too many times");
                },
              },
            ],
            { window: getWindow("/") },
          );

          function FetcherComponent({
            onClose,
          }: {
            onClose: (data: any) => void;
          }) {
            let fetcher = useFetcher();

            React.useEffect(() => {
              if (fetcher.state === "idle" && fetcher.data) {
                onClose(fetcher.data);
              }
            }, [fetcher, onClose]);

            return (
              <>
                <button onClick={() => fetcher.load("/fetch")}>
                  Load Fetcher
                </button>
                <pre>{`Fetcher State: ${fetcher.state}`}</pre>
              </>
            );
          }

          render(<RouterProvider router={router} />);

          fireEvent.click(screen.getByText("Load Fetcher"));
          await waitFor(
            () =>
              screen.getByText("Active Fetchers: 1") &&
              screen.getByText("Fetcher State: loading"),
          );

          loaderDfd.resolve("FETCHER DATA");
          await waitFor(
            () =>
              screen.getByText("FETCHER DATA") &&
              screen.getByText("Active Fetchers: 0"),
          );

          fireEvent.click(screen.getByText("Submit Form"));
          await waitFor(() => screen.getByText("Navigation State: submitting"));

          actionDfd.resolve("ACTION");
          await waitFor(
            () =>
              screen.getByText("Navigation State: idle") &&
              screen.getByText("Active Fetchers: 0") &&
              screen.getByText("Action Data: ACTION"),
          );

          expect(count).toBe(1);
        });
      });

      describe("<Form navigate={false}>", () => {
        function setupTest(
          method: "get" | "post",
          navigate: boolean,
          renderFetcher = false,
        ) {
          let loaderDefer = createDeferred();
          let actionDefer = createDeferred();

          let router = createTestRouter(
            [
              {
                path: "/",
                async action({ request }) {
                  let resolvedValue = await actionDefer.promise;
                  let formData = await request.formData();
                  return `${resolvedValue}:${formData.get("test")}`;
                },
                loader: () => loaderDefer.promise,
                Component() {
                  let data = useLoaderData() as string;
                  let actionData = useActionData() as string | undefined;
                  let location = useLocation();
                  let navigation = useNavigation();
                  let fetchers = useFetchers();
                  return (
                    <div>
                      <Form
                        method={method}
                        navigate={navigate}
                        fetcherKey={renderFetcher ? "my-key" : undefined}
                      >
                        <input name="test" value="value" />
                        <button type="submit">Submit Form</button>
                      </Form>
                      <pre>
                        {[
                          location.key,
                          navigation.state,
                          data,
                          actionData,
                          fetchers.map((f) => f.state),
                        ].join(",")}
                      </pre>
                      <Outlet />
                    </div>
                  );
                },
                ...(renderFetcher
                  ? {
                      children: [
                        {
                          index: true,
                          Component() {
                            let fetcher = useFetcher({ key: "my-key" });
                            return (
                              <pre>{`fetcher:${fetcher.state}:${fetcher.data}`}</pre>
                            );
                          },
                        },
                      ],
                    }
                  : {}),
              },
            ],
            {
              window: getWindow("/"),
              hydrationData: { loaderData: { "0": "INIT" } },
            },
          );

          let { container } = render(<RouterProvider router={router} />);

          return { container, loaderDefer, actionDefer };
        }

        it('defaults to a navigation on <Form method="get">', async () => {
          let { container, loaderDefer } = setupTest("get", true);

          // location key, nav state, loader data, action data, fetcher states
          expect(getHtml(container)).toMatch("default,idle,INIT,,");

          fireEvent.click(screen.getByText("Submit Form"));
          await waitFor(() => screen.getByText("default,loading,INIT,,"));

          loaderDefer.resolve("LOADER");
          await waitFor(() => screen.getByText(/idle,LOADER,/));
          // Navigation changes the location key
          expect(getHtml(container)).not.toMatch("default");
        });

        it('defaults to a navigation on <Form method="post">', async () => {
          let { container, loaderDefer, actionDefer } = setupTest("post", true);

          // location key, nav state, loader data, action data, fetcher states
          expect(getHtml(container)).toMatch("default,idle,INIT,,");

          fireEvent.click(screen.getByText("Submit Form"));
          await waitFor(() => screen.getByText("default,submitting,INIT,,"));

          actionDefer.resolve("ACTION");
          await waitFor(() =>
            screen.getByText("default,loading,INIT,ACTION:value,"),
          );

          loaderDefer.resolve("LOADER");
          await waitFor(() => screen.getByText(/idle,LOADER,ACTION:value/));
          // Navigation changes the location key
          expect(getHtml(container)).not.toMatch("default");
        });

        it('uses a fetcher for <Form method="get" navigate={false}>', async () => {
          let { container, loaderDefer } = setupTest("get", false);

          // location.key,navigation.state
          expect(getHtml(container)).toMatch("default,idle,INIT,,");

          fireEvent.click(screen.getByText("Submit Form"));
          // Fetcher does not trigger useNavigation
          await waitFor(() => screen.getByText("default,idle,INIT,,loading"));

          loaderDefer.resolve("LOADER");
          // Fetcher does not change the location key.  Because no useFetcher()
          // accessed this key, the fetcher/data doesn't stick around
          await waitFor(() => screen.getByText("default,idle,INIT,,"));
        });

        it('uses a fetcher for <Form method="post" navigate={false}>', async () => {
          let { container, loaderDefer, actionDefer } = setupTest(
            "post",
            false,
          );

          expect(getHtml(container)).toMatch("default,idle,INIT,");

          fireEvent.click(screen.getByText("Submit Form"));
          // Fetcher does not trigger useNavigation
          await waitFor(() =>
            screen.getByText("default,idle,INIT,,submitting"),
          );

          actionDefer.resolve("ACTION");
          await waitFor(() => screen.getByText("default,idle,INIT,,loading"));

          loaderDefer.resolve("LOADER");
          // Fetcher does not change the location key.  Because no useFetcher()
          // accessed this key, the fetcher/data doesn't stick around
          await waitFor(() => screen.getByText("default,idle,LOADER,,"));
        });

        it('uses a fetcher for <Form method="get" navigate={false} fetcherKey>', async () => {
          let { container, loaderDefer } = setupTest("get", false, true);

          expect(getHtml(container)).toMatch("default,idle,INIT,,");

          fireEvent.click(screen.getByText("Submit Form"));
          // Fetcher does not trigger useNavigation
          await waitFor(() => screen.getByText("default,idle,INIT,,loading"));
          expect(getHtml(container)).toMatch("fetcher:loading:undefined");

          loaderDefer.resolve("LOADER");
          // Fetcher does not change the location key.  Because no useFetcher()
          // accessed this key, the fetcher/data doesn't stick around
          await waitFor(() => screen.getByText("default,idle,INIT,,"));
          expect(getHtml(container)).toMatch("fetcher:idle:LOADER");
        });

        it('uses a fetcher for <Form method="post" navigate={false} fetcherKey>', async () => {
          let { container, loaderDefer, actionDefer } = setupTest(
            "post",
            false,
            true,
          );

          expect(getHtml(container)).toMatch("default,idle,INIT,");

          fireEvent.click(screen.getByText("Submit Form"));
          // Fetcher does not trigger useNavigation
          await waitFor(() =>
            screen.getByText("default,idle,INIT,,submitting"),
          );

          actionDefer.resolve("ACTION");
          await waitFor(() => screen.getByText("default,idle,INIT,,loading"));
          expect(getHtml(container)).toMatch("fetcher:loading:ACTION:value");

          loaderDefer.resolve("LOADER");
          // Fetcher does not change the location key.  Because no useFetcher()
          // accessed this key, the fetcher/data doesn't stick around
          await waitFor(() => screen.getByText("default,idle,LOADER,,"));
          expect(getHtml(container)).toMatch("fetcher:idle:ACTION:value");
        });
      });

      describe("with a basename", () => {
        it("prepends the basename to fetcher.load paths", async () => {
          let router = createTestRouter(
            [
              {
                path: "/",
                Component: Comp,
                children: [{ path: "fetch", loader: () => "FETCH" }],
              },
            ],
            {
              basename: "/base",
              window: getWindow("/base"),
            },
          );
          let { container } = render(<RouterProvider router={router} />);

          function Comp() {
            let fetcher = useFetcher();
            return (
              <>
                <p>{`data:${fetcher.data}`}</p>
                <button onClick={() => fetcher.load("/fetch")}>load</button>
              </>
            );
          }

          expect(getHtml(container)).toMatchInlineSnapshot(`
            "<div>
              <p>
                data:undefined
              </p>
              <button>
                load
              </button>
            </div>"
          `);

          fireEvent.click(screen.getByText("load"));
          await waitFor(() => screen.getByText(/FETCH/));
          expect(getHtml(container)).toMatchInlineSnapshot(`
            "<div>
              <p>
                data:FETCH
              </p>
              <button>
                load
              </button>
            </div>"
          `);
        });

        it('prepends the basename to fetcher.submit({ method: "get" }) paths', async () => {
          let router = createTestRouter(
            [
              {
                path: "/",
                Component: Comp,
                children: [{ path: "fetch", loader: () => "FETCH" }],
              },
            ],
            {
              basename: "/base",
              window: getWindow("/base"),
            },
          );
          let { container } = render(<RouterProvider router={router} />);

          function Comp() {
            let fetcher = useFetcher();
            return (
              <>
                <p>{`data:${fetcher.data}`}</p>
                <button
                  onClick={() =>
                    fetcher.submit({}, { method: "get", action: "/fetch" })
                  }
                >
                  load
                </button>
              </>
            );
          }

          expect(getHtml(container)).toMatchInlineSnapshot(`
            "<div>
              <p>
                data:undefined
              </p>
              <button>
                load
              </button>
            </div>"
          `);

          fireEvent.click(screen.getByText("load"));
          await waitFor(() => screen.getByText(/FETCH/));
          expect(getHtml(container)).toMatchInlineSnapshot(`
            "<div>
              <p>
                data:FETCH
              </p>
              <button>
                load
              </button>
            </div>"
          `);
        });

        it('prepends the basename to fetcher.submit({ method: "post" }) paths', async () => {
          let router = createTestRouter(
            [
              {
                path: "/",
                Component: Comp,
                children: [{ path: "fetch", action: () => "FETCH" }],
              },
            ],
            {
              basename: "/base",
              window: getWindow("/base"),
            },
          );
          let { container } = render(<RouterProvider router={router} />);

          function Comp() {
            let fetcher = useFetcher();
            return (
              <>
                <p>{`data:${fetcher.data}`}</p>
                <button
                  onClick={() =>
                    fetcher.submit({}, { method: "post", action: "/fetch" })
                  }
                >
                  submit
                </button>
              </>
            );
          }

          expect(getHtml(container)).toMatchInlineSnapshot(`
            "<div>
              <p>
                data:undefined
              </p>
              <button>
                submit
              </button>
            </div>"
          `);

          fireEvent.click(screen.getByText("submit"));
          await waitFor(() => screen.getByText(/FETCH/));
          expect(getHtml(container)).toMatchInlineSnapshot(`
            "<div>
              <p>
                data:FETCH
              </p>
              <button>
                submit
              </button>
            </div>"
          `);
        });
        it("prepends the basename to fetcher.Form paths", async () => {
          let router = createTestRouter(
            [
              {
                path: "/",
                Component: Comp,
                children: [{ path: "fetch", action: () => "FETCH" }],
              },
            ],
            {
              basename: "/base",
              window: getWindow("/base"),
            },
          );
          let { container } = render(<RouterProvider router={router} />);

          function Comp() {
            let fetcher = useFetcher();
            return (
              <>
                <p>{`data:${fetcher.data}`}</p>
                <fetcher.Form method="post" action="/fetch">
                  <button type="submit">submit</button>
                </fetcher.Form>
              </>
            );
          }

          expect(getHtml(container)).toMatchInlineSnapshot(`
            "<div>
              <p>
                data:undefined
              </p>
              <form
                action="/base/fetch"
                data-discover="true"
                method="post"
              >
                <button
                  type="submit"
                >
                  submit
                </button>
              </form>
            </div>"
          `);

          fireEvent.click(screen.getByText("submit"));
          await waitFor(() => screen.getByText(/FETCH/));
          expect(getHtml(container)).toMatchInlineSnapshot(`
            "<div>
              <p>
                data:FETCH
              </p>
              <form
                action="/base/fetch"
                data-discover="true"
                method="post"
              >
                <button
                  type="submit"
                >
                  submit
                </button>
              </form>
            </div>"
          `);
        });
      });
    });

    describe("errors", () => {
      it("deserializes ErrorResponse instances from the window", async () => {
        window.__staticRouterHydrationData = {
          loaderData: {},
          actionData: null,
          errors: {
            "0": {
              status: 404,
              statusText: "Not Found",
              internal: false,
              data: { not: "found" },
              __type: "RouteErrorResponse",
            },
          },
        };
        let router = createTestRouter([
          {
            path: "/",
            Component: () => <h1>Nope</h1>,
            ErrorBoundary: () => <Boundary />,
          },
        ]);
        let { container } = render(<RouterProvider router={router} />);

        function Boundary() {
          let error = useRouteError() as unknown;
          return isRouteErrorResponse(error) ? (
            <pre>{JSON.stringify(error)}</pre>
          ) : (
            <p>No :(</p>
          );
        }

        expect(getHtml(container)).toMatchInlineSnapshot(`
          "<div>
            <pre>
              {"status":404,"statusText":"Not Found","internal":false,"data":{"not":"found"}}
            </pre>
          </div>"
        `);
      });

      it("deserializes Error instances from the window", async () => {
        window.__staticRouterHydrationData = {
          loaderData: {},
          actionData: null,
          errors: {
            "0": {
              message: "error message",
              __type: "Error",
            },
          },
        };
        let router = createTestRouter([
          {
            path: "/",
            Component: () => <h1>Nope</h1>,
            ErrorBoundary: () => <Boundary />,
          },
        ]);
        let { container } = render(<RouterProvider router={router} />);

        function Boundary() {
          let error = useRouteError() as Error;
          return error instanceof Error ? (
            <>
              <pre>{error.toString()}</pre>
              <pre>stack:{error.stack}</pre>
            </>
          ) : (
            <p>No :(</p>
          );
        }

        expect(getHtml(container)).toMatchInlineSnapshot(`
          "<div>
            <pre>
              Error: error message
            </pre>
            <pre>
              stack:
            </pre>
          </div>"
        `);
      });

      it("deserializes Error subclass instances from the window", async () => {
        window.__staticRouterHydrationData = {
          loaderData: {},
          actionData: null,
          errors: {
            "0": {
              message: "error message",
              __type: "Error",
              __subType: "ReferenceError",
            },
          },
        };
        let router = createTestRouter([
          {
            path: "/",
            Component: () => <h1>Nope</h1>,
            ErrorBoundary: () => <Boundary />,
          },
        ]);
        let { container } = render(<RouterProvider router={router} />);

        function Boundary() {
          let error = useRouteError() as Error;
          return error instanceof Error ? (
            <>
              <pre>{error.toString()}</pre>
              <pre>stack:{error.stack}</pre>
            </>
          ) : (
            <p>No :(</p>
          );
        }

        expect(getHtml(container)).toMatchInlineSnapshot(`
          "<div>
            <pre>
              ReferenceError: error message
            </pre>
            <pre>
              stack:
            </pre>
          </div>"
        `);
      });

      it("renders hydration errors on leaf elements", async () => {
        let router = createTestRouter(
          [
            {
              path: "/",
              Component: Comp,
              children: [
                {
                  path: "child",
                  Component: Comp,
                  ErrorBoundary: () => <ErrorBoundary />,
                },
              ],
            },
          ],
          {
            window: getWindow("/child"),
            hydrationData: {
              loaderData: {
                "0": "parent data",
              },
              actionData: {
                "0": "parent action",
              },
              errors: {
                "0-0": new Error("Kaboom 💥"),
              },
            },
          },
        );
        let { container } = render(<RouterProvider router={router} />);

        function Comp() {
          let data = useLoaderData();
          let actionData = useActionData();
          let navigation = useNavigation();
          return (
            <div>
              <>{data}</>
              <>{actionData}</>
              <>{navigation.state}</>
              <Outlet />
            </div>
          );
        }

        function ErrorBoundary() {
          let error = useRouteError() as Error;
          return <p>{error.message}</p>;
        }

        expect(getHtml(container)).toMatchInlineSnapshot(`
          "<div>
            <div>
              parent data
              parent action
              idle
              <p>
                Kaboom 💥
              </p>
            </div>
          </div>"
        `);
      });

      it("renders hydration errors on lazy leaf elements with preloading", async () => {
        let routes: RouteObject[] = [
          {
            path: "/",
            Component: Comp,
            children: [
              {
                path: "child",
                lazy: async () => ({
                  Component: Comp,
                  ErrorBoundary: () => <ErrorBoundary />,
                }),
              },
            ],
          },
        ];

        let lazyMatches = matchRoutes(routes, { pathname: "/child" })?.filter(
          (m) => m.route.lazy,
        );

        if (lazyMatches && lazyMatches?.length > 0) {
          await Promise.all(
            lazyMatches.map(async (m) => {
              let routeModule = await (m.route.lazy as Function)();
              Object.assign(m.route, { ...routeModule, lazy: undefined });
            }),
          );
        }

        let router = createTestRouter(routes, {
          window: getWindow("/child"),
          hydrationData: {
            loaderData: {
              "0": "parent data",
            },
            actionData: {
              "0": "parent action",
            },
            errors: {
              "0-0": new Error("Kaboom 💥"),
            },
          },
        });

        let { container } = render(<RouterProvider router={router} />);

        function Comp() {
          let data = useLoaderData();
          let actionData = useActionData();
          let navigation = useNavigation();
          return (
            <div>
              <>{data}</>
              <>{actionData}</>
              <>{navigation.state}</>
              <Outlet />
            </div>
          );
        }

        function ErrorBoundary() {
          let error = useRouteError() as Error;
          return <p>{error.message}</p>;
        }

        expect(getHtml(container)).toMatchInlineSnapshot(`
          "<div>
            <div>
              parent data
              parent action
              idle
              <p>
                Kaboom 💥
              </p>
            </div>
          </div>"
        `);
      });

      it("renders hydration errors on parent elements", async () => {
        let router = createTestRouter(
          [
            {
              path: "/",
              Component: Comp,
              ErrorBoundary: () => <ErrorBoundary />,
              children: [{ path: "child", Component: Comp }],
            },
          ],
          {
            window: getWindow("/child"),
            hydrationData: {
              loaderData: {},
              actionData: null,
              errors: {
                "0": new Error("Kaboom 💥"),
              },
            },
          },
        );
        let { container } = render(<RouterProvider router={router} />);

        function Comp() {
          let data = useLoaderData();
          let actionData = useActionData();
          let navigation = useNavigation();
          return (
            <div>
              <>{data}</>
              <>{actionData}</>
              <>{navigation.state}</>
              <Outlet />
            </div>
          );
        }

        function ErrorBoundary() {
          let error = useRouteError() as Error;
          return <p>{error.message}</p>;
        }

        expect(getHtml(container)).toMatchInlineSnapshot(`
          "<div>
            <p>
              Kaboom 💥
            </p>
          </div>"
        `);
      });

      it("renders hydration errors on lazy parent elements with preloading", async () => {
        let routes: RouteObject[] = [
          {
            path: "/",
            lazy: async () => ({
              Component: Comp,
              ErrorBoundary: () => <ErrorBoundary />,
            }),
            children: [{ path: "child", Component: Comp }],
          },
        ];

        let lazyMatches = matchRoutes(routes, { pathname: "/child" })?.filter(
          (m) => m.route.lazy,
        );

        if (lazyMatches && lazyMatches?.length > 0) {
          await Promise.all(
            lazyMatches.map(async (m) => {
              let routeModule = await (m.route.lazy as Function)();
              Object.assign(m.route, { ...routeModule, lazy: undefined });
            }),
          );
        }

        let router = createTestRouter(routes, {
          window: getWindow("/child"),
          hydrationData: {
            loaderData: {},
            actionData: null,
            errors: {
              "0": new Error("Kaboom 💥"),
            },
          },
        });

        let { container } = render(<RouterProvider router={router} />);

        function Comp() {
          let data = useLoaderData();
          let actionData = useActionData();
          let navigation = useNavigation();
          return (
            <div>
              <>{data}</>
              <>{actionData}</>
              <>{navigation.state}</>
              <Outlet />
            </div>
          );
        }

        function ErrorBoundary() {
          let error = useRouteError() as Error;
          return <p>{error.message}</p>;
        }

        expect(getHtml(container)).toMatchInlineSnapshot(`
          "<div>
            <p>
              Kaboom 💥
            </p>
          </div>"
        `);
      });

      it("renders navigation errors on leaf elements", async () => {
        let fooDefer = createDeferred();
        let barDefer = createDeferred();

        let router = createTestRouter(
          [
            {
              path: "/",
              Component: Layout,
              children: [
                {
                  path: "foo",
                  loader: () => fooDefer.promise,
                  Component: () => {
                    let data = useLoaderData() as { message: string };
                    return <h1>Foo:{data.message}</h1>;
                  },
                  ErrorBoundary: () => <FooError />,
                },
                {
                  path: "bar",
                  loader: () => barDefer.promise,
                  Component: () => {
                    let data = useLoaderData() as { message: string };
                    return <h1>Bar:{data.message}</h1>;
                  },
                  ErrorBoundary: () => <BarError />,
                },
              ],
            },
          ],
          {
            window: getWindow("/foo"),
            hydrationData: {
              loaderData: {
                "0-0": {
                  message: "hydrated from foo",
                },
              },
            },
          },
        );
        let { container } = render(<RouterProvider router={router} />);

        function Layout() {
          let navigation = useNavigation();
          return (
            <div>
              <Link to="/foo">Link to Foo</Link>
              <Link to="/bar">Link to Bar</Link>
              <div id="output">
                <p>{navigation.state}</p>
                <Outlet />
              </div>
            </div>
          );
        }
        function FooError() {
          let error = useRouteError() as Error;
          return <p>Foo Error:{error.message}</p>;
        }
        function BarError() {
          let error = useRouteError() as Error;
          return <p>Bar Error:{error.message}</p>;
        }

        expect(getHtml(container.querySelector("#output")!))
          .toMatchInlineSnapshot(`
            "<div
              id="output"
            >
              <p>
                idle
              </p>
              <h1>
                Foo:
                hydrated from foo
              </h1>
            </div>"
          `);

        fireEvent.click(screen.getByText("Link to Bar"));
        barDefer.reject(new Error("Kaboom!"));
        await waitFor(() => screen.getByText("idle"));
        expect(getHtml(container.querySelector("#output")!))
          .toMatchInlineSnapshot(`
            "<div
              id="output"
            >
              <p>
                idle
              </p>
              <p>
                Bar Error:
                Kaboom!
              </p>
            </div>"
          `);

        fireEvent.click(screen.getByText("Link to Foo"));
        fooDefer.reject(new Error("Kaboom!"));
        await waitFor(() => screen.getByText("idle"));
        expect(getHtml(container.querySelector("#output")!))
          .toMatchInlineSnapshot(`
            "<div
              id="output"
            >
              <p>
                idle
              </p>
              <p>
                Foo Error:
                Kaboom!
              </p>
            </div>"
          `);
      });

      it("renders navigation errors on parent elements", async () => {
        let fooDefer = createDeferred();
        let barDefer = createDeferred();

        let router = createTestRouter(
          [
            {
              path: "/",
              Component: Layout,
              ErrorBoundary: () => <LayoutError />,
              children: [
                {
                  path: "foo",
                  loader: () => fooDefer.promise,
                  Component: () => {
                    let data = useLoaderData() as { message: string };
                    return <h1>Foo:{data.message}</h1>;
                  },
                  ErrorBoundary: () => <FooError />,
                },
                {
                  path: "bar",
                  loader: () => barDefer.promise,
                  Component: () => {
                    let data = useLoaderData() as { message: string };
                    return <h1>Bar:{data.message}</h1>;
                  },
                },
              ],
            },
          ],
          {
            window: getWindow("/foo"),
            hydrationData: {
              loaderData: {
                "0-0": {
                  message: "hydrated from foo",
                },
              },
            },
          },
        );
        let { container } = render(<RouterProvider router={router} />);

        function Layout() {
          let navigation = useNavigation();
          return (
            <div>
              <Link to="/foo">Link to Foo</Link>
              <Link to="/bar">Link to Bar</Link>
              <div id="output">
                <p>{navigation.state}</p>
                <Outlet />
              </div>
            </div>
          );
        }
        function LayoutError() {
          let error = useRouteError() as Error;
          return <p>Layout Error:{error.message}</p>;
        }
        function FooError() {
          let error = useRouteError() as Error;
          return <p>Foo Error:{error.message}</p>;
        }

        expect(getHtml(container.querySelector("#output")!))
          .toMatchInlineSnapshot(`
            "<div
              id="output"
            >
              <p>
                idle
              </p>
              <h1>
                Foo:
                hydrated from foo
              </h1>
            </div>"
          `);

        fireEvent.click(screen.getByText("Link to Bar"));
        barDefer.reject(new Error("Kaboom!"));
        await waitFor(() => screen.getByText("Layout Error:Kaboom!"));
        expect(getHtml(container)).toMatchInlineSnapshot(`
          "<div>
            <p>
              Layout Error:
              Kaboom!
            </p>
          </div>"
        `);
      });

      // This test ensures that when manual routes are used, we add hasErrorBoundary
      it("renders navigation errors on leaf elements (when using manual route objects)", async () => {
        let barDefer = createDeferred();

        let routes = [
          {
            path: "/",
            Component: Layout,
            children: [
              {
                path: "foo",
                Component: () => <h1>Foo</h1>,
              },
              {
                path: "bar",
                loader: () => barDefer.promise,
                Component: () => {
                  let data = useLoaderData() as { message: string };
                  return <h1>Bar:{data.message}</h1>;
                },
                ErrorBoundary: () => <BarError />,
              },
            ],
          },
        ];

        let router = createTestRouter(routes, { window: getWindow("/foo") });
        let { container } = render(<RouterProvider router={router} />);

        function Layout() {
          let navigation = useNavigation();
          return (
            <div>
              <Link to="/bar">Link to Bar</Link>
              <div id="output">
                <p>{navigation.state}</p>
                <Outlet />
              </div>
            </div>
          );
        }
        function BarError() {
          let error = useRouteError() as Error;
          return <p>Bar Error:{error.message}</p>;
        }

        expect(getHtml(container.querySelector("#output")!))
          .toMatchInlineSnapshot(`
            "<div
              id="output"
            >
              <p>
                idle
              </p>
              <h1>
                Foo
              </h1>
            </div>"
          `);

        fireEvent.click(screen.getByText("Link to Bar"));
        barDefer.reject(new Error("Kaboom!"));
        await waitFor(() => screen.getByText("idle"));
        expect(getHtml(container.querySelector("#output")!))
          .toMatchInlineSnapshot(`
            "<div
              id="output"
            >
              <p>
                idle
              </p>
              <p>
                Bar Error:
                Kaboom!
              </p>
            </div>"
          `);
      });

      // This test ensures that when manual routes are used, we add hasErrorBoundary
      it("renders navigation errors on lazy leaf elements (when using manual route objects)", async () => {
        let lazyRouteModule = {
          loader: () => barDefer.promise,
          Component: Bar,
          ErrorBoundary: BarError,
        };
        let lazyDefer = createDeferred<typeof lazyRouteModule>();
        let barDefer = createDeferred();

        let routes: RouteObject[] = [
          {
            path: "/",
            Component: Layout,
            children: [
              {
                path: "foo",
                Component: () => <h1>Foo</h1>,
              },
              {
                path: "bar",
                lazy: () => lazyDefer.promise,
              },
            ],
          },
        ];

        let router = createTestRouter(routes, { window: getWindow("/foo") });
        let { container } = render(<RouterProvider router={router} />);

        function Layout() {
          let navigation = useNavigation();
          return (
            <div>
              <Link to="/bar">Link to Bar</Link>
              <div id="output">
                <p>{navigation.state}</p>
                <Outlet />
              </div>
            </div>
          );
        }

        function Bar() {
          let data = useLoaderData() as { message: string };
          return <h1>Bar:{data.message}</h1>;
        }
        function BarError() {
          let error = useRouteError() as Error;
          return <p>Bar Error:{error.message}</p>;
        }

        expect(getHtml(container.querySelector("#output")!))
          .toMatchInlineSnapshot(`
            "<div
              id="output"
            >
              <p>
                idle
              </p>
              <h1>
                Foo
              </h1>
            </div>"
          `);

        fireEvent.click(screen.getByText("Link to Bar"));
        await lazyDefer.resolve(lazyRouteModule);
        barDefer.reject(new Error("Kaboom!"));
        await waitFor(() => screen.getByText("idle"));
        expect(getHtml(container.querySelector("#output")!))
          .toMatchInlineSnapshot(`
            "<div
              id="output"
            >
              <p>
                idle
              </p>
              <p>
                Bar Error:
                Kaboom!
              </p>
            </div>"
          `);
      });
    });

    describe("view transitions", () => {
      it("applies view transitions to navigations when opted in", async () => {
        let testWindow = getWindow("/");
        let spy = jest.fn((cb) => {
          cb();
          return {
            ready: Promise.resolve(),
            finished: Promise.resolve(),
            updateCallbackDone: Promise.resolve(),
            skipTransition: () => {},
          };
        });
        testWindow.document.startViewTransition = spy;

        let router = createTestRouter(
          [
            {
              path: "/",
              Component() {
                return (
                  <div>
                    <Link to="/a">/a</Link>
                    <Link to="/b" viewTransition>
                      /b
                    </Link>
                    <Form action="/c">
                      <button type="submit">/c</button>
                    </Form>
                    <Form action="/d" viewTransition>
                      <button type="submit">/d</button>
                    </Form>
                    <Outlet />
                  </div>
                );
              },
              children: [
                {
                  index: true,
                  Component: () => <h1>Home</h1>,
                },
                {
                  path: "a",
                  Component: () => <h1>A</h1>,
                },
                {
                  path: "b",
                  Component: () => <h1>B</h1>,
                },
                {
                  path: "c",
                  action: () => null,
                  Component: () => <h1>C</h1>,
                },
                {
                  path: "d",
                  action: () => null,
                  Component: () => <h1>D</h1>,
                },
              ],
            },
          ],
          { window: testWindow },
        );
        render(<RouterProvider router={router} />);

        expect(screen.getByText("Home")).toBeDefined();
        fireEvent.click(screen.getByText("/a"));
        await waitFor(() => screen.getByText("A"));
        expect(spy).not.toHaveBeenCalled();

        fireEvent.click(screen.getByText("/b"));
        await waitFor(() => screen.getByText("B"));
        expect(spy).toHaveBeenCalledTimes(1);

        fireEvent.click(screen.getByText("/c"));
        await waitFor(() => screen.getByText("C"));
        expect(spy).toHaveBeenCalledTimes(1);

        fireEvent.click(screen.getByText("/d"));
        await waitFor(() => screen.getByText("D"));
        expect(spy).toHaveBeenCalledTimes(2);
      });

      it("Does not cause extra re-renders due to ViewTransitionContext updates", async () => {
        let testWindow = getWindow("/");
        testWindow.document.startViewTransition = (cb) => {
          cb();
          return {
            ready: Promise.resolve(),
            finished: Promise.resolve(),
            updateCallbackDone: Promise.resolve(),
            skipTransition: () => {},
          };
        };

        let renders: [Location, Navigation][] = [];
        let router = createTestRouter(
          [
            {
              path: "/",
              Component() {
                return (
                  <>
                    <Link to="/page" viewTransition>
                      /page
                    </Link>
                    <Outlet />
                  </>
                );
              },
              children: [
                {
                  index: true,
                  async loader() {
                    await tick();
                    return "INDEX";
                  },
                  Component() {
                    renders.push([useLocation(), useNavigation()]);
                    return <h1>{useLoaderData()}</h1>;
                  },
                },
                {
                  path: "page",
                  async loader() {
                    await tick();
                    return "PAGE";
                  },
                  Component() {
                    renders.push([useLocation(), useNavigation()]);
                    return <h1>{useLoaderData()}</h1>;
                  },
                },
              ],
            },
          ],
          { window: testWindow },
        );
        render(<RouterProvider router={router} />);
        await waitFor(() => screen.getByText("INDEX"));

        renders = [];
        fireEvent.click(screen.getByText("/page"));
        await waitFor(() => screen.getByText("PAGE"));

        expect(renders).toMatchObject([
          // Re-render of current location with navigation.state = "loading"
          [
            { pathname: "/" },
            {
              state: "loading",
              location: { pathname: "/page" },
            },
          ],
          // Render of new location with navigation.state = "idle"
          [{ pathname: "/page" }, { state: "idle" }],
        ]);
      });
    });

    if (name === "<DataBrowserRouter>") {
      describe("DataBrowserRouter-only tests", () => {
        it("is defensive against double slash URLs in window.location", async () => {
          let testWindow = getWindow("http://localhost//");
          let router = createTestRouter(
            [
              {
                path: "*",
                Component() {
                  return <Link to="/page">Go to Page</Link>;
                },
              },
              {
                path: "/page",
                Component() {
                  return <h1>Worked!</h1>;
                },
              },
            ],
            {
              window: testWindow,
            },
          );
          render(<RouterProvider router={router} />);
          expect(testWindow.location.pathname).toBe("//");
          expect(router.state.location.pathname).toBe("//");

          fireEvent.click(screen.getByText("Go to Page"));
          await waitFor(() => screen.getByText("Worked!"));
          expect(testWindow.location.pathname).toBe("/page");
          expect(router.state.location.pathname).toBe("/page");
        });
      });

      it("handles different-origin absolute redirect URLs", async () => {
        let testWindow = getWindow("http://localhost/");

        // jsdom is making more and more properties non-configurable, so we inject
        // our own jest-friendly window
        testWindow = {
          ...testWindow,
          addEventListener: testWindow.addEventListener.bind(testWindow),
          location: {
            ...testWindow.location,
            assign: jest.fn(),
            replace: jest.fn(),
          },
        };

        let router = createTestRouter(
          [
            {
              path: "/",
              Component() {
                return <Link to="/page">Go to Page</Link>;
              },
            },
            {
              path: "/page",
              loader() {
                return redirect("http://otherhost/parent");
              },
              Component() {
                return null;
              },
            },
          ],
          {
            window: testWindow,
          },
        );

        await router.navigate("/page");
        expect(testWindow.location.assign).toHaveBeenCalledWith(
          "http://otherhost/parent",
        );
      });

      it("handles different-origin protocol-less absolute redirect URLs", async () => {
        let testWindow = getWindow("http://localhost/");

        // jsdom is making more and more properties non-configurable, so we inject
        // our own jest-friendly window
        testWindow = {
          ...testWindow,
          addEventListener: testWindow.addEventListener.bind(testWindow),
          location: {
            ...testWindow.location,
            assign: jest.fn(),
            replace: jest.fn(),
          },
        };

        let router = createTestRouter(
          [
            {
              path: "/",
              Component() {
                return <Link to="/page">Go to Page</Link>;
              },
            },
            {
              path: "/page",
              loader() {
                return redirect("//otherhost/parent");
              },
              Component() {
                return null;
              },
            },
          ],
          {
            window: testWindow,
          },
        );

        await router.navigate("/page");
        expect(testWindow.location.assign).toHaveBeenCalledWith(
          "//otherhost/parent",
        );
      });
    }
  });
}<|MERGE_RESOLUTION|>--- conflicted
+++ resolved
@@ -205,368 +205,6 @@
           {
             window: getWindow("/child"),
           },
-<<<<<<< HEAD
-        },
-      };
-      let router = createTestRouter(
-        createRoutesFromElements(
-          <Route
-            path="/"
-            element={<h1>Nope</h1>}
-            errorElement={<Boundary />}
-          />,
-        ),
-      );
-      let { container } = render(<RouterProvider router={router} />);
-
-      function Boundary() {
-        let error = useRouteError() as Error;
-        return error instanceof Error ? (
-          <>
-            <pre>{error.toString()}</pre>
-            <pre>stack:{error.stack}</pre>
-          </>
-        ) : (
-          <p>No :(</p>
-        );
-      }
-
-      expect(getHtml(container)).toMatchInlineSnapshot(`
-        "<div>
-          <pre>
-            ReferenceError: error message
-          </pre>
-          <pre>
-            stack:
-          </pre>
-        </div>"
-      `);
-    });
-
-    it("renders hydrateFallbackElement while first data fetch happens", async () => {
-      let fooDefer = createDeferred();
-      let router = createTestRouter(
-        createRoutesFromElements(
-          <Route
-            path="/"
-            element={<Outlet />}
-            hydrateFallbackElement={<FallbackElement />}
-          >
-            <Route
-              path="foo"
-              loader={() => fooDefer.promise}
-              element={<Foo />}
-            />
-            <Route path="bar" element={<Bar />} />
-          </Route>,
-        ),
-        {
-          window: getWindow("/foo"),
-        },
-      );
-      let { container } = render(<RouterProvider router={router} />);
-
-      function FallbackElement() {
-        return <p>Loading...</p>;
-      }
-
-      function Foo() {
-        let data = useLoaderData() as { message: string };
-        return <h1>Foo:{data.message}</h1>;
-      }
-
-      function Bar() {
-        return <h1>Bar Heading</h1>;
-      }
-
-      expect(getHtml(container)).toMatchInlineSnapshot(`
-        "<div>
-          <p>
-            Loading...
-          </p>
-        </div>"
-      `);
-
-      fooDefer.resolve({ message: "From Foo Loader" });
-      await waitFor(() => screen.getByText("Foo:From Foo Loader"));
-      expect(getHtml(container)).toMatchInlineSnapshot(`
-        "<div>
-          <h1>
-            Foo:
-            From Foo Loader
-          </h1>
-        </div>"
-      `);
-    });
-
-    it("renders hydrateFallbackElement while first data fetch and lazy route load happens", async () => {
-      let fooDefer = createDeferred();
-      let router = createTestRouter(
-        createRoutesFromElements(
-          <Route
-            path="/"
-            element={<Outlet />}
-            hydrateFallbackElement={<FallbackElement />}
-          >
-            <Route
-              path="foo"
-              lazy={async () => {
-                return {
-                  loader: () => fooDefer.promise,
-                  element: <Foo />,
-                };
-              }}
-            />
-            <Route path="bar" element={<Bar />} />
-          </Route>,
-        ),
-        {
-          window: getWindow("/foo"),
-        },
-      );
-      let { container } = render(<RouterProvider router={router} />);
-
-      function FallbackElement() {
-        return <p>Loading...</p>;
-      }
-
-      function Foo() {
-        let data = useLoaderData() as { message: string };
-        return <h1>Foo:{data.message}</h1>;
-      }
-
-      function Bar() {
-        return <h1>Bar Heading</h1>;
-      }
-
-      expect(getHtml(container)).toMatchInlineSnapshot(`
-        "<div>
-          <p>
-            Loading...
-          </p>
-        </div>"
-      `);
-
-      fooDefer.resolve({ message: "From Lazy Foo Loader" });
-      await waitFor(() => screen.getByText("Foo:From Lazy Foo Loader"));
-      expect(getHtml(container)).toMatchInlineSnapshot(`
-        "<div>
-          <h1>
-            Foo:
-            From Lazy Foo Loader
-          </h1>
-        </div>"
-      `);
-    });
-
-    it("renders hydrateFallbackElement while first data fetch happens when it is only middleware", async () => {
-      let middlewareDfd = createDeferred();
-      let router = createTestRouter(
-        createRoutesFromElements(
-          <Route
-            path="/"
-            element={<Outlet />}
-            hydrateFallbackElement={<FallbackElement />}
-          >
-            <Route
-              path="foo"
-              middleware={[() => middlewareDfd.promise]}
-              element={<Foo />}
-            />
-            <Route path="bar" element={<Bar />} />
-          </Route>,
-        ),
-        {
-          window: getWindow("/foo"),
-        },
-      );
-      let { container } = render(<RouterProvider router={router} />);
-
-      function FallbackElement() {
-        return <p>Loading...</p>;
-      }
-
-      function Foo() {
-        return <h1>Foo</h1>;
-      }
-
-      function Bar() {
-        return <h1>Bar Heading</h1>;
-      }
-
-      expect(getHtml(container)).toMatchInlineSnapshot(`
-        "<div>
-          <p>
-            Loading...
-          </p>
-        </div>"
-      `);
-
-      middlewareDfd.resolve();
-      await waitFor(() => screen.getByText("Foo"));
-      expect(getHtml(container)).toMatchInlineSnapshot(`
-        "<div>
-          <h1>
-            Foo
-          </h1>
-        </div>"
-      `);
-    });
-
-    it("does not render fallbackElement if no data fetch or lazy loading is required", async () => {
-      let fooDefer = createDeferred();
-      let router = createTestRouter(
-        createRoutesFromElements(
-          <Route path="/" element={<Outlet />}>
-            <Route
-              path="foo"
-              loader={() => fooDefer.promise}
-              element={<Foo />}
-            />
-            <Route path="bar" element={<Bar />} />
-          </Route>,
-        ),
-        {
-          window: getWindow("/bar"),
-        },
-      );
-      let { container } = render(
-        <RouterProvider
-          router={router}
-          fallbackElement={<FallbackElement />}
-        />,
-      );
-
-      function FallbackElement() {
-        return <p>Loading...</p>;
-      }
-
-      function Foo() {
-        let data = useLoaderData() as { message: string };
-        return <h1>Foo:{data.message}</h1>;
-      }
-
-      function Bar() {
-        return <h1>Bar Heading</h1>;
-      }
-
-      expect(getHtml(container)).toMatchInlineSnapshot(`
-        "<div>
-          <h1>
-            Bar Heading
-          </h1>
-        </div>"
-      `);
-    });
-
-    it("renders hydrateFallbackElement within router contexts", async () => {
-      let fooDefer = createDeferred();
-      let router = createTestRouter(
-        createRoutesFromElements(
-          <Route
-            path="/"
-            element={<Outlet />}
-            hydrateFallbackElement={<FallbackElement />}
-          >
-            <Route
-              path="foo"
-              loader={() => fooDefer.promise}
-              element={<Foo />}
-            />
-          </Route>,
-        ),
-        { window: getWindow("/foo") },
-      );
-      let { container } = render(<RouterProvider router={router} />);
-
-      function FallbackElement() {
-        let location = useLocation();
-        return <p>Loading{location.pathname}</p>;
-      }
-
-      function Foo() {
-        let data = useLoaderData() as { message: string };
-        return <h1>Foo:{data.message}</h1>;
-      }
-
-      expect(getHtml(container)).toMatchInlineSnapshot(`
-        "<div>
-          <p>
-            Loading
-            /foo
-          </p>
-        </div>"
-      `);
-
-      fooDefer.resolve({ message: "From Foo Loader" });
-      await waitFor(() => screen.getByText("Foo:From Foo Loader"));
-      expect(getHtml(container)).toMatchInlineSnapshot(`
-        "<div>
-          <h1>
-            Foo:
-            From Foo Loader
-          </h1>
-        </div>"
-      `);
-    });
-
-    it("handles link navigations", async () => {
-      let router = createTestRouter(
-        createRoutesFromElements(
-          <Route path="/" element={<Layout />}>
-            <Route path="foo" element={<h1>Foo Heading</h1>} />
-            <Route path="bar" element={<h1>Bar Heading</h1>} />
-          </Route>,
-        ),
-        { window: getWindow("/foo") },
-      );
-      render(<RouterProvider router={router} />);
-
-      function Layout() {
-        return (
-          <div>
-            <Link to="/foo">Link to Foo</Link>
-            <Link to="/bar">Link to Bar</Link>
-            <Outlet />
-          </div>
-        );
-      }
-
-      expect(screen.getByText("Foo Heading")).toBeDefined();
-      fireEvent.click(screen.getByText("Link to Bar"));
-      await waitFor(() => screen.getByText("Bar Heading"));
-
-      fireEvent.click(screen.getByText("Link to Foo"));
-      await waitFor(() => screen.getByText("Foo Heading"));
-    });
-
-    it("handles link navigations when using a basename", async () => {
-      let testWindow = getWindow("/base/name/foo");
-      let router = createTestRouter(
-        createRoutesFromElements(
-          <Route path="/" element={<Layout />}>
-            <Route path="foo" element={<h1>Foo Heading</h1>} />
-            <Route path="bar" element={<h1>Bar Heading</h1>} />
-          </Route>,
-        ),
-        {
-          window: testWindow,
-          basename: "/base/name",
-        },
-      );
-      render(<RouterProvider router={router} />);
-
-      function Layout() {
-        return (
-          <div>
-            <Link to="/foo">Link to Foo</Link>
-            <Link to="/bar">Link to Bar</Link>
-            <div id="output">
-              <Outlet />
-            </div>
-          </div>
-=======
->>>>>>> e04ad2ba
         );
         let { container } = render(<RouterProvider router={router} />);
 
@@ -693,6 +331,45 @@
               Foo:
               From Lazy Foo Loader
             </h1>
+          </div>"
+        `);
+      });
+
+      it("renders hydrateFallbackElement while first data fetch happens when it is only middleware", async () => {
+        let middlewareDfd = createDeferred();
+        let router = createTestRouter(
+          [
+            {
+              path: "/",
+              Component: Outlet,
+              HydrateFallback: () => "Loading...",
+              children: [
+                {
+                  path: "foo",
+                  middleware: [() => middlewareDfd.promise],
+                  Component: () => "Foo",
+                },
+              ],
+            },
+          ],
+          {
+            window: getWindow("/foo"),
+          },
+        );
+
+        let { container } = render(<RouterProvider router={router} />);
+
+        expect(getHtml(container)).toMatchInlineSnapshot(`
+          "<div>
+            Loading...
+          </div>"
+        `);
+
+        middlewareDfd.resolve();
+        await waitFor(() => screen.getByText("Foo"));
+        expect(getHtml(container)).toMatchInlineSnapshot(`
+          "<div>
+            Foo
           </div>"
         `);
       });
