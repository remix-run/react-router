--- conflicted
+++ resolved
@@ -91,21 +91,12 @@
   return DataRouterStateContext;
 }
 
-<<<<<<< HEAD
-function createDeferredContext() {
-  const DeferredContext = React.createContext<any | null>(null);
-  if (__DEV__) {
-    DeferredContext.displayName = "Deferred";
-  }
-  return DeferredContext;
-=======
 function createAwaitContext() {
   const AwaitContext = React.createContext<TrackedPromise | null>(null);
   if (__DEV__) {
     AwaitContext.displayName = "Await";
   }
   return AwaitContext;
->>>>>>> 3aa41856
 }
 
 export type RelativeRoutingType = "route" | "path";
@@ -145,16 +136,9 @@
   if (__DEV__) {
     NavigationContext.displayName = "Navigation";
   }
-<<<<<<< HEAD
 
   return NavigationContext;
 }
-
-=======
-
-  return NavigationContext;
-}
->>>>>>> 3aa41856
 export interface LocationContextObject {
   location: Location;
   navigationType: NavigationType;
@@ -178,40 +162,20 @@
     matches: [],
   });
 
-<<<<<<< HEAD
-function createRouteContext() {
-  const RouteContext = React.createContext<RouteContextObject>({
-    outlet: null,
-    matches: [],
-  });
-
   if (__DEV__) {
     RouteContext.displayName = "Route";
   }
 
-=======
-  if (__DEV__) {
-    RouteContext.displayName = "Route";
-  }
-
->>>>>>> 3aa41856
   return RouteContext;
 }
 
 function createRouteErrorContext() {
   const RouteErrorContext = React.createContext<any>(null);
-<<<<<<< HEAD
+
   if (__DEV__) {
     RouteErrorContext.displayName = "RouteError";
   }
 
-=======
-
-  if (__DEV__) {
-    RouteErrorContext.displayName = "RouteError";
-  }
-
->>>>>>> 3aa41856
   return RouteErrorContext;
 }
 
@@ -227,17 +191,10 @@
     RouteContext: createRouteContext(),
     OutletContext: createOutletContext(),
     RouteErrorContext: createRouteErrorContext(),
-<<<<<<< HEAD
-    DeferredContext: createDeferredContext(),
-    DataRouterContext: createDataRouterContext(),
-  };
-}
-=======
     AwaitContext: createAwaitContext(),
     DataRouterContext: createDataRouterContext(),
   };
 }
 
->>>>>>> 3aa41856
 export const reactRouterContexts = createReactRouterContexts();
 export type ReactRouterContexts = typeof reactRouterContexts;