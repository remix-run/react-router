--- conflicted
+++ resolved
@@ -22,12 +22,6 @@
   UNSAFE_getPathContributingMatches as getPathContributingMatches,
 } from "@remix-run/router";
 
-<<<<<<< HEAD
-import {
-  NavigateOptions,
-  RouteContextObject,
-  DataStaticRouterContext,
-=======
 import type {
   NavigateOptions,
   RouteContextObject,
@@ -35,7 +29,6 @@
   RouteObject,
   DataRouteMatch,
   RelativeRoutingType,
->>>>>>> 3aa41856
   ReactRouterContexts,
 } from "./context";
 import { DataStaticRouterContext } from "./context";
@@ -61,25 +54,8 @@
       `useHref() may be used only in the context of a <Router> component.`
     );
 
-<<<<<<< HEAD
-function createHrefHook(contexts: ReactRouterContexts) {
-  const useInRouterContext = createInRouterContextHook(contexts);
-  const useResolvedPath = createResolvedPathHook(contexts);
-
-  return function useHref(to: To): string {
-    invariant(
-      useInRouterContext(),
-      // TODO: This error is probably because they somehow have 2 versions of the
-      // router loaded. We can help them understand how to avoid that.
-      `useHref() may be used only in the context of a <Router> component.`
-    );
-
-    let { basename, navigator } = React.useContext(contexts.NavigationContext);
-    let { hash, pathname, search } = useResolvedPath(to);
-=======
     let { basename, navigator } = React.useContext(contexts.NavigationContext);
     let { hash, pathname, search } = useResolvedPath(to, { relative });
->>>>>>> 3aa41856
 
     let joinedPathname = pathname;
 
@@ -96,14 +72,11 @@
   };
 }
 
-<<<<<<< HEAD
-=======
 /**
  * Returns true if this component is a descendant of a <Router>.
  *
  * @see https://reactrouter.com/docs/en/v6/hooks/use-in-router-context
  */
->>>>>>> 3aa41856
 function createInRouterContextHook({ LocationContext }: ReactRouterContexts) {
   return function useInRouterContext(): boolean {
     return React.useContext(LocationContext) != null;
@@ -113,8 +86,6 @@
 function createLocationHook(contexts: ReactRouterContexts) {
   const useInRouterContext = createInRouterContextHook(contexts);
 
-<<<<<<< HEAD
-=======
   /**
    * Returns the current location object, which represents the current URL in web
    * browsers.
@@ -125,7 +96,6 @@
    *
    * @see https://reactrouter.com/docs/en/v6/hooks/use-location
    */
->>>>>>> 3aa41856
   return function useLocation(): Location {
     invariant(
       useInRouterContext(),
@@ -138,15 +108,12 @@
 }
 
 function createNavigationTypeHook({ LocationContext }: ReactRouterContexts) {
-<<<<<<< HEAD
-=======
   /**
    * Returns the current navigation action which describes how the router came to
    * the current location, either by a pop, push, or replace on the history stack.
    *
    * @see https://reactrouter.com/docs/en/v6/hooks/use-navigation-type
    */
->>>>>>> 3aa41856
   return function useNavigationType(): NavigationType {
     return React.useContext(LocationContext).navigationType;
   };
@@ -156,8 +123,6 @@
   const useInRouterContext = createInRouterContextHook(contexts);
   const useLocation = createLocationHook(contexts);
 
-<<<<<<< HEAD
-=======
   /**
    * Returns true if the URL for the given "to" value matches the current URL.
    * This is useful for components that need to know "active" state, e.g.
@@ -165,7 +130,6 @@
    *
    * @see https://reactrouter.com/docs/en/v6/hooks/use-match
    */
->>>>>>> 3aa41856
   return function useMatch<
     ParamKey extends ParamParseKey<Path>,
     Path extends string
@@ -203,19 +167,6 @@
    *
    * @see https://reactrouter.com/docs/en/v6/hooks/use-navigate
    */
-  return function useNavigate(): NavigateFunction {
-    invariant(
-      useInRouterContext(),
-      // TODO: This error is probably because they somehow have 2 versions of the
-      // router loaded. We can help them understand how to avoid that.
-      `useNavigate() may be used only in the context of a <Router> component.`
-    );
-
-<<<<<<< HEAD
-function createNavigateHook(contexts: ReactRouterContexts) {
-  const useInRouterContext = createInRouterContextHook(contexts);
-  const useLocation = createLocationHook(contexts);
-
   return function useNavigate(): NavigateFunction {
     invariant(
       useInRouterContext(),
@@ -279,62 +230,6 @@
     );
 
     return navigate;
-=======
-    let { basename, navigator } = React.useContext(contexts.NavigationContext);
-    let { matches } = React.useContext(contexts.RouteContext);
-    let { pathname: locationPathname } = useLocation();
-
-    let routePathnamesJson = JSON.stringify(
-      getPathContributingMatches(matches).map((match) => match.pathnameBase)
-    );
-
-    let activeRef = React.useRef(false);
-    React.useEffect(() => {
-      activeRef.current = true;
-    });
-
-    let navigate: NavigateFunction = React.useCallback(
-      (to: To | number, options: NavigateOptions = {}) => {
-        warning(
-          activeRef.current,
-          `You should call navigate() in a React.useEffect(), not when ` +
-            `your component is first rendered.`
-        );
-
-        if (!activeRef.current) return;
-
-        if (typeof to === "number") {
-          navigator.go(to);
-          return;
-        }
-
-        let path = resolveTo(
-          to,
-          JSON.parse(routePathnamesJson),
-          locationPathname
-        );
-
-        // If we're operating within a basename, prepend it to the pathname prior
-        // to handing off to history.  If this is a root navigation, then we
-        // navigate to the raw basename which allows the basename to have full
-        // control over the presence of a trailing slash on root links
-        if (basename !== "/") {
-          path.pathname =
-            path.pathname === "/"
-              ? basename
-              : joinPaths([basename, path.pathname]);
-        }
-
-        (!!options.replace ? navigator.replace : navigator.push)(
-          path,
-          options.state,
-          options
-        );
-      },
-      [basename, navigator, routePathnamesJson, locationPathname]
-    );
-
-    return navigate;
   };
 }
 
@@ -346,7 +241,6 @@
    */
   return function useOutletContext<Context = unknown>(): Context {
     return React.useContext(OutletContext) as Context;
->>>>>>> 3aa41856
   };
 }
 
@@ -354,15 +248,12 @@
   OutletContext,
   RouteContext,
 }: ReactRouterContexts) {
-<<<<<<< HEAD
-=======
   /**
    * Returns the element for the child route at this level of the route
    * hierarchy. Used internally by <Outlet> to render child routes.
    *
    * @see https://reactrouter.com/docs/en/v6/hooks/use-outlet
    */
->>>>>>> 3aa41856
   return function useOutlet(context?: unknown): React.ReactElement | null {
     let outlet = React.useContext(RouteContext).outlet;
     if (outlet) {
@@ -376,14 +267,13 @@
   };
 }
 
-<<<<<<< HEAD
-function createOutletContextHook({ OutletContext }: ReactRouterContexts) {
-  return function useOutletContext<Context = unknown>(): Context {
-    return React.useContext(OutletContext) as Context;
-  };
-}
-
 function createParamsHook({ RouteContext }: ReactRouterContexts) {
+  /**
+   * Returns an object of key/value pairs of the dynamic params from the current
+   * URL that were matched by the route path.
+   *
+   * @see https://reactrouter.com/docs/en/v6/hooks/use-params
+   */
   return function useParams<
     ParamsOrKey extends string | Record<string, string | undefined> = string
   >(): Readonly<
@@ -398,7 +288,15 @@
 function createResolvedPathHook(contexts: ReactRouterContexts) {
   const useLocation = createLocationHook(contexts);
 
-  return function useResolvedPath(to: To): Path {
+  /**
+   * Resolves the pathname of the given `to` value against the current location.
+   *
+   * @see https://reactrouter.com/docs/en/v6/hooks/use-resolved-path
+   */
+  return function useResolvedPath(
+    to: To,
+    { relative }: { relative?: RelativeRoutingType } = {}
+  ): Path {
     let { matches } = React.useContext(contexts.RouteContext);
     let { pathname: locationPathname } = useLocation();
 
@@ -407,8 +305,14 @@
     );
 
     return React.useMemo(
-      () => resolveTo(to, JSON.parse(routePathnamesJson), locationPathname),
-      [to, routePathnamesJson, locationPathname]
+      () =>
+        resolveTo(
+          to,
+          JSON.parse(routePathnamesJson),
+          locationPathname,
+          relative === "path"
+        ),
+      [to, routePathnamesJson, locationPathname, relative]
     );
   };
 }
@@ -418,6 +322,14 @@
   const useLocation = createLocationHook(contexts);
   const _renderMatches = _createRenderMatches(contexts);
 
+  /**
+   * Returns the element of the route that matched the current location, prepared
+   * with the correct context to render the remainder of the route tree. Route
+   * elements in the tree must render an <Outlet> to render their child route's
+   * element.
+   *
+   * @see https://reactrouter.com/docs/en/v6/hooks/use-routes
+   */
   return function useRoutes(
     routes: RouteObject[],
     locationArg?: Partial<Location> | string
@@ -429,7 +341,7 @@
       `useRoutes() may be used only in the context of a <Router> component.`
     );
 
-    let dataRouterStateContextValue = React.useContext(
+    let dataRouterStateContext = React.useContext(
       contexts.DataRouterStateContext
     );
     let { matches: parentMatches } = React.useContext(contexts.RouteContext);
@@ -517,187 +429,6 @@
       );
     }
 
-    return _renderMatches(
-      matches &&
-        matches.map((match) =>
-          Object.assign({}, match, {
-            params: Object.assign({}, parentParams, match.params),
-            pathname: joinPaths([parentPathnameBase, match.pathname]),
-            pathnameBase:
-              match.pathnameBase === "/"
-                ? parentPathnameBase
-                : joinPaths([parentPathnameBase, match.pathnameBase]),
-          })
-        ),
-      parentMatches,
-      dataRouterStateContextValue || undefined
-    );
-  };
-}
-
-=======
-function createParamsHook({ RouteContext }: ReactRouterContexts) {
-  /**
-   * Returns an object of key/value pairs of the dynamic params from the current
-   * URL that were matched by the route path.
-   *
-   * @see https://reactrouter.com/docs/en/v6/hooks/use-params
-   */
-  return function useParams<
-    ParamsOrKey extends string | Record<string, string | undefined> = string
-  >(): Readonly<
-    [ParamsOrKey] extends [string] ? Params<ParamsOrKey> : Partial<ParamsOrKey>
-  > {
-    let { matches } = React.useContext(RouteContext);
-    let routeMatch = matches[matches.length - 1];
-    return routeMatch ? (routeMatch.params as any) : {};
-  };
-}
-
-function createResolvedPathHook(contexts: ReactRouterContexts) {
-  const useLocation = createLocationHook(contexts);
-
-  /**
-   * Resolves the pathname of the given `to` value against the current location.
-   *
-   * @see https://reactrouter.com/docs/en/v6/hooks/use-resolved-path
-   */
-  return function useResolvedPath(
-    to: To,
-    { relative }: { relative?: RelativeRoutingType } = {}
-  ): Path {
-    let { matches } = React.useContext(contexts.RouteContext);
-    let { pathname: locationPathname } = useLocation();
-
-    let routePathnamesJson = JSON.stringify(
-      getPathContributingMatches(matches).map((match) => match.pathnameBase)
-    );
-
-    return React.useMemo(
-      () =>
-        resolveTo(
-          to,
-          JSON.parse(routePathnamesJson),
-          locationPathname,
-          relative === "path"
-        ),
-      [to, routePathnamesJson, locationPathname, relative]
-    );
-  };
-}
-
-function createRoutesHook(contexts: ReactRouterContexts) {
-  const useInRouterContext = createInRouterContextHook(contexts);
-  const useLocation = createLocationHook(contexts);
-  const _renderMatches = _createRenderMatches(contexts);
-
-  /**
-   * Returns the element of the route that matched the current location, prepared
-   * with the correct context to render the remainder of the route tree. Route
-   * elements in the tree must render an <Outlet> to render their child route's
-   * element.
-   *
-   * @see https://reactrouter.com/docs/en/v6/hooks/use-routes
-   */
-  return function useRoutes(
-    routes: RouteObject[],
-    locationArg?: Partial<Location> | string
-  ): React.ReactElement | null {
-    invariant(
-      useInRouterContext(),
-      // TODO: This error is probably because they somehow have 2 versions of the
-      // router loaded. We can help them understand how to avoid that.
-      `useRoutes() may be used only in the context of a <Router> component.`
-    );
-
-    let dataRouterStateContext = React.useContext(
-      contexts.DataRouterStateContext
-    );
-    let { matches: parentMatches } = React.useContext(contexts.RouteContext);
-    let routeMatch = parentMatches[parentMatches.length - 1];
-    let parentParams = routeMatch ? routeMatch.params : {};
-    let parentPathname = routeMatch ? routeMatch.pathname : "/";
-    let parentPathnameBase = routeMatch ? routeMatch.pathnameBase : "/";
-    let parentRoute = routeMatch && routeMatch.route;
-
-    if (__DEV__) {
-      // You won't get a warning about 2 different <Routes> under a <Route>
-      // without a trailing *, but this is a best-effort warning anyway since we
-      // cannot even give the warning unless they land at the parent route.
-      //
-      // Example:
-      //
-      // <Routes>
-      //   {/* This route path MUST end with /* because otherwise
-      //       it will never match /blog/post/123 */}
-      //   <Route path="blog" element={<Blog />} />
-      //   <Route path="blog/feed" element={<BlogFeed />} />
-      // </Routes>
-      //
-      // function Blog() {
-      //   return (
-      //     <Routes>
-      //       <Route path="post/:id" element={<Post />} />
-      //     </Routes>
-      //   );
-      // }
-      let parentPath = (parentRoute && parentRoute.path) || "";
-      warningOnce(
-        parentPathname,
-        !parentRoute || parentPath.endsWith("*"),
-        `You rendered descendant <Routes> (or called \`useRoutes()\`) at ` +
-          `"${parentPathname}" (under <Route path="${parentPath}">) but the ` +
-          `parent route path has no trailing "*". This means if you navigate ` +
-          `deeper, the parent won't match anymore and therefore the child ` +
-          `routes will never render.\n\n` +
-          `Please change the parent <Route path="${parentPath}"> to <Route ` +
-          `path="${parentPath === "/" ? "*" : `${parentPath}/*`}">.`
-      );
-    }
-
-    let locationFromContext = useLocation();
-
-    let location;
-    if (locationArg) {
-      let parsedLocationArg =
-        typeof locationArg === "string" ? parsePath(locationArg) : locationArg;
-
-      invariant(
-        parentPathnameBase === "/" ||
-          parsedLocationArg.pathname?.startsWith(parentPathnameBase),
-        `When overriding the location using \`<Routes location>\` or \`useRoutes(routes, location)\`, ` +
-          `the location pathname must begin with the portion of the URL pathname that was ` +
-          `matched by all parent routes. The current pathname base is "${parentPathnameBase}" ` +
-          `but pathname "${parsedLocationArg.pathname}" was given in the \`location\` prop.`
-      );
-
-      location = parsedLocationArg;
-    } else {
-      location = locationFromContext;
-    }
-
-    let pathname = location.pathname || "/";
-    let remainingPathname =
-      parentPathnameBase === "/"
-        ? pathname
-        : pathname.slice(parentPathnameBase.length) || "/";
-
-    let matches = matchRoutes(routes, { pathname: remainingPathname });
-
-    if (__DEV__) {
-      warning(
-        parentRoute || matches != null,
-        `No routes matched location "${location.pathname}${location.search}${location.hash}" `
-      );
-
-      warning(
-        matches == null ||
-          matches[matches.length - 1].route.element !== undefined,
-        `Matched leaf route at location "${location.pathname}${location.search}${location.hash}" does not have an element. ` +
-          `This means it will render an <Outlet /> with a null value by default resulting in an "empty" page.`
-      );
-    }
-
     let renderedMatches = _renderMatches(
       matches &&
         matches.map((match) =>
@@ -741,7 +472,6 @@
   };
 }
 
->>>>>>> 3aa41856
 function createDefaultErrorElement(contexts: ReactRouterContexts) {
   const useRouteError = createRouteErrorHook(contexts);
 
@@ -871,7 +601,6 @@
     if (dataStaticRouterContext && match.route.errorElement) {
       dataStaticRouterContext._deepestRenderedBoundaryId = match.route.id;
     }
-<<<<<<< HEAD
 
     return (
       <RouteContext.Provider value={routeContext}>
@@ -881,17 +610,6 @@
   };
 }
 
-=======
-
-    return (
-      <RouteContext.Provider value={routeContext}>
-        {children}
-      </RouteContext.Provider>
-    );
-  };
-}
-
->>>>>>> 3aa41856
 function _createRenderMatches(contexts: ReactRouterContexts) {
   const DefaultErrorElement = createDefaultErrorElement(contexts);
   const RenderedRoute = createRenderedRoute(contexts);
@@ -905,11 +623,7 @@
       if (dataRouterState?.errors) {
         // Don't bail if we have data router errors so we can render them in the
         // boundary.  Use the pre-matched (or shimmed) matches
-<<<<<<< HEAD
-        matches = dataRouterState.matches;
-=======
         matches = dataRouterState.matches as DataRouteMatch[];
->>>>>>> 3aa41856
       } else {
         return null;
       }
@@ -986,16 +700,28 @@
   UseRevalidator = "useRevalidator",
 }
 
-<<<<<<< HEAD
+function getDataRouterConsoleError(
+  hookName: DataRouterHook | DataRouterStateHook
+) {
+  return `${hookName} must be used within a data router.  See https://reactrouter.com/en/main/routers/picking-a-router.`;
+}
+
+function createDataRouterContextHook({
+  DataRouterContext,
+}: ReactRouterContexts) {
+  return function useDataRouterContext(hookName: DataRouterHook) {
+    let ctx = React.useContext(DataRouterContext);
+    invariant(ctx, getDataRouterConsoleError(hookName));
+    return ctx;
+  };
+}
+
 function createDataRouterStateHook({
   DataRouterStateContext,
 }: ReactRouterContexts) {
-  return function useDataRouterState(hookName: DataRouterHook) {
+  return function useDataRouterState(hookName: DataRouterStateHook) {
     let state = React.useContext(DataRouterStateContext);
-    invariant(
-      state,
-      `${hookName} must be used within a DataRouterStateContext`
-    );
+    invariant(state, getDataRouterConsoleError(hookName));
     return state;
   };
 }
@@ -1003,22 +729,27 @@
 function createNavigationHook(contexts: ReactRouterContexts) {
   const useDataRouterState = createDataRouterStateHook(contexts);
 
+  /**
+   * Returns the current navigation, defaulting to an "idle" navigation when
+   * no navigation is in progress
+   */
   return function useNavigation() {
-    let state = useDataRouterState(DataRouterHook.UseNavigation);
+    let state = useDataRouterState(DataRouterStateHook.UseNavigation);
     return state.navigation;
   };
 }
 
 function createRevalidatorHook(contexts: ReactRouterContexts) {
+  const useDataRouterContext = createDataRouterContextHook(contexts);
   const useDataRouterState = createDataRouterStateHook(contexts);
 
+  /**
+   * Returns a revalidate function for manually triggering revalidation, as well
+   * as the current state of any manual revalidations
+   */
   return function useRevalidator() {
-    let dataRouterContext = React.useContext(contexts.DataRouterContext);
-    invariant(
-      dataRouterContext,
-      `useRevalidator must be used within a DataRouterContext`
-    );
-    let state = useDataRouterState(DataRouterHook.UseRevalidator);
+    let dataRouterContext = useDataRouterContext(DataRouterHook.UseRevalidator);
+    let state = useDataRouterState(DataRouterStateHook.UseRevalidator);
     return {
       revalidate: dataRouterContext.router.revalidate,
       state: state.revalidation,
@@ -1029,8 +760,14 @@
 function createMatchesHook(contexts: ReactRouterContexts) {
   const useDataRouterState = createDataRouterStateHook(contexts);
 
+  /**
+   * Returns the active route matches, useful for accessing loaderData for
+   * parent/child routes or the route "handle" property
+   */
   return function useMatches() {
-    let { matches, loaderData } = useDataRouterState(DataRouterHook.UseMatches);
+    let { matches, loaderData } = useDataRouterState(
+      DataRouterStateHook.UseMatches
+    );
     return React.useMemo(
       () =>
         matches.map((match) => {
@@ -1051,8 +788,11 @@
 function createLoaderDataHook(contexts: ReactRouterContexts) {
   const useDataRouterState = createDataRouterStateHook(contexts);
 
+  /**
+   * Returns the loader data for the nearest ancestor Route loader
+   */
   return function useLoaderData(): unknown {
-    let state = useDataRouterState(DataRouterHook.UseLoaderData);
+    let state = useDataRouterState(DataRouterStateHook.UseLoaderData);
 
     let route = React.useContext(contexts.RouteContext);
     invariant(route, `useLoaderData must be used inside a RouteContext`);
@@ -1063,111 +803,6 @@
       `useLoaderData can only be used on routes that contain a unique "id"`
     );
 
-=======
-function getDataRouterConsoleError(
-  hookName: DataRouterHook | DataRouterStateHook
-) {
-  return `${hookName} must be used within a data router.  See https://reactrouter.com/en/main/routers/picking-a-router.`;
-}
-
-function createDataRouterContextHook({
-  DataRouterContext,
-}: ReactRouterContexts) {
-  return function useDataRouterContext(hookName: DataRouterHook) {
-    let ctx = React.useContext(DataRouterContext);
-    invariant(ctx, getDataRouterConsoleError(hookName));
-    return ctx;
-  };
-}
-
-function createDataRouterStateHook({
-  DataRouterStateContext,
-}: ReactRouterContexts) {
-  return function useDataRouterState(hookName: DataRouterStateHook) {
-    let state = React.useContext(DataRouterStateContext);
-    invariant(state, getDataRouterConsoleError(hookName));
-    return state;
-  };
-}
-
-function createNavigationHook(contexts: ReactRouterContexts) {
-  const useDataRouterState = createDataRouterStateHook(contexts);
-
-  /**
-   * Returns the current navigation, defaulting to an "idle" navigation when
-   * no navigation is in progress
-   */
-  return function useNavigation() {
-    let state = useDataRouterState(DataRouterStateHook.UseNavigation);
-    return state.navigation;
-  };
-}
-
-function createRevalidatorHook(contexts: ReactRouterContexts) {
-  const useDataRouterContext = createDataRouterContextHook(contexts);
-  const useDataRouterState = createDataRouterStateHook(contexts);
-
-  /**
-   * Returns a revalidate function for manually triggering revalidation, as well
-   * as the current state of any manual revalidations
-   */
-  return function useRevalidator() {
-    let dataRouterContext = useDataRouterContext(DataRouterHook.UseRevalidator);
-    let state = useDataRouterState(DataRouterStateHook.UseRevalidator);
-    return {
-      revalidate: dataRouterContext.router.revalidate,
-      state: state.revalidation,
-    };
-  };
-}
-
-function createMatchesHook(contexts: ReactRouterContexts) {
-  const useDataRouterState = createDataRouterStateHook(contexts);
-
-  /**
-   * Returns the active route matches, useful for accessing loaderData for
-   * parent/child routes or the route "handle" property
-   */
-  return function useMatches() {
-    let { matches, loaderData } = useDataRouterState(
-      DataRouterStateHook.UseMatches
-    );
-    return React.useMemo(
-      () =>
-        matches.map((match) => {
-          let { pathname, params } = match;
-          return {
-            id: match.route.id,
-            pathname,
-            params,
-            data: loaderData[match.route.id] as unknown,
-            handle: match.route.handle as unknown,
-          };
-        }),
-      [matches, loaderData]
-    );
-  };
-}
-
-function createLoaderDataHook(contexts: ReactRouterContexts) {
-  const useDataRouterState = createDataRouterStateHook(contexts);
-
-  /**
-   * Returns the loader data for the nearest ancestor Route loader
-   */
-  return function useLoaderData(): unknown {
-    let state = useDataRouterState(DataRouterStateHook.UseLoaderData);
-
-    let route = React.useContext(contexts.RouteContext);
-    invariant(route, `useLoaderData must be used inside a RouteContext`);
-
-    let thisRoute = route.matches[route.matches.length - 1];
-    invariant(
-      thisRoute.route.id,
-      `useLoaderData can only be used on routes that contain a unique "id"`
-    );
-
->>>>>>> 3aa41856
     return state.loaderData[thisRoute.route.id];
   };
 }
@@ -1175,61 +810,44 @@
 function createRouteLoaderDataHook(contexts: ReactRouterContexts) {
   const useDataRouterState = createDataRouterStateHook(contexts);
 
-<<<<<<< HEAD
-  return function useRouteLoaderData(routeId: string): unknown {
-    let state = useDataRouterState(DataRouterHook.UseRouteLoaderData);
-=======
   /**
    * Returns the loaderData for the given routeId
    */
   return function useRouteLoaderData(routeId: string): unknown {
     let state = useDataRouterState(DataRouterStateHook.UseRouteLoaderData);
->>>>>>> 3aa41856
     return state.loaderData[routeId];
   };
 }
 
 function createActionDataHook(contexts: ReactRouterContexts) {
   const useDataRouterState = createDataRouterStateHook(contexts);
-<<<<<<< HEAD
-
+
+  /**
+   * Returns the action data for the nearest ancestor Route action
+   */
   return function useActionData(): unknown {
-    let state = useDataRouterState(DataRouterHook.UseActionData);
+    let state = useDataRouterState(DataRouterStateHook.UseActionData);
 
     let route = React.useContext(contexts.RouteContext);
     invariant(route, `useActionData must be used inside a RouteContext`);
 
-=======
-
-  /**
-   * Returns the action data for the nearest ancestor Route action
-   */
-  return function useActionData(): unknown {
-    let state = useDataRouterState(DataRouterStateHook.UseActionData);
-
-    let route = React.useContext(contexts.RouteContext);
-    invariant(route, `useActionData must be used inside a RouteContext`);
-
->>>>>>> 3aa41856
     return Object.values(state?.actionData || {})[0];
   };
 }
 
 function createRouteErrorHook(contexts: ReactRouterContexts) {
   const useDataRouterState = createDataRouterStateHook(contexts);
-<<<<<<< HEAD
-
+
+  /**
+   * Returns the nearest ancestor Route error, which could be a loader/action
+   * error or a render error.  This is intended to be called from your
+   * errorElement to display a proper error message.
+   */
   return function useRouteError(): unknown {
     let error = React.useContext(contexts.RouteErrorContext);
-    let state = useDataRouterState(DataRouterHook.UseRouteError);
+    let state = useDataRouterState(DataRouterStateHook.UseRouteError);
     let route = React.useContext(contexts.RouteContext);
     let thisRoute = route.matches[route.matches.length - 1];
-    let deferredValue = React.useContext(contexts.DeferredContext);
-
-    // Return deferred errors if we're inside a Deferred errorElement
-    if (deferredValue && deferredValue instanceof Error) {
-      return deferredValue;
-    }
 
     // If this was a render error, we put it in a RouteError context inside
     // of RenderErrorBoundary
@@ -1248,40 +866,6 @@
   };
 }
 
-function createDeferredDataHook({ DeferredContext }: ReactRouterContexts) {
-  return function useDeferredData(): unknown {
-    let value = React.useContext(DeferredContext);
-    return value;
-=======
-
-  /**
-   * Returns the nearest ancestor Route error, which could be a loader/action
-   * error or a render error.  This is intended to be called from your
-   * errorElement to display a proper error message.
-   */
-  return function useRouteError(): unknown {
-    let error = React.useContext(contexts.RouteErrorContext);
-    let state = useDataRouterState(DataRouterStateHook.UseRouteError);
-    let route = React.useContext(contexts.RouteContext);
-    let thisRoute = route.matches[route.matches.length - 1];
-
-    // If this was a render error, we put it in a RouteError context inside
-    // of RenderErrorBoundary
-    if (error) {
-      return error;
-    }
-
-    invariant(route, `useRouteError must be used inside a RouteContext`);
-    invariant(
-      thisRoute.route.id,
-      `useRouteError can only be used on routes that contain a unique "id"`
-    );
-
-    // Otherwise look for errors from our data router state
-    return state.errors?.[thisRoute.route.id];
-  };
-}
-
 function createAsyncValueHook({ AwaitContext }: ReactRouterContexts) {
   /**
    * Returns the happy-path data from the nearest ancestor <Await /> value
@@ -1299,7 +883,6 @@
   return function useAsyncError(): unknown {
     let value = React.useContext(AwaitContext);
     return value?._error;
->>>>>>> 3aa41856
   };
 }
 
@@ -1316,12 +899,8 @@
   const _renderMatches = _createRenderMatches(contexts);
 
   const useActionData = createActionDataHook(contexts);
-<<<<<<< HEAD
-  const useDeferredData = createDeferredDataHook(contexts);
-=======
   const useAsyncValue = createAsyncValueHook(contexts);
   const useAsyncError = createAsyncErrorHook(contexts);
->>>>>>> 3aa41856
   const useHref = createHrefHook(contexts);
   const useInRouterContext = createInRouterContextHook(contexts);
   const useLoaderData = createLoaderDataHook(contexts);
@@ -1349,11 +928,6 @@
     useActionData,
 
     /**
-<<<<<<< HEAD
-     * Returns the happy-path data from the nearest ancestor <Deferred /> value
-     */
-    useDeferredData,
-=======
      * Returns the happy-path data from the nearest ancestor <Await /> value
      */
     useAsyncValue,
@@ -1362,7 +936,6 @@
      * Returns the error from the nearest ancestor <Await /> value
      */
     useAsyncError,
->>>>>>> 3aa41856
 
     /**
      * Returns the full href for the given "to" value. This is useful for building
