--- conflicted
+++ resolved
@@ -504,22 +504,16 @@
       // just update and be done with it
       if (!viewTransitionOpts || !isViewTransitionAvailable) {
         if (reactDomFlushSyncImpl && flushSync) {
-<<<<<<< HEAD
-          reactDomFlushSyncImpl(() => logErrorsAndSetState(newState));
+          reactDomFlushSyncImpl(() => setStateImpl(newState));
         } else if (unstable_useTransitions === false) {
-          logErrorsAndSetState(newState);
+          setStateImpl(newState);
         } else {
           React.startTransition(() => {
             if (unstable_useTransitions === true) {
               setOptimisticState((s) => getOptimisticRouterState(s, newState));
             }
-            logErrorsAndSetState(newState);
+            setStateImpl(newState);
           });
-=======
-          reactDomFlushSyncImpl(() => setStateImpl(newState));
-        } else {
-          React.startTransition(() => setStateImpl(newState));
->>>>>>> b8823947
         }
         return;
       }
@@ -587,13 +581,9 @@
       reactDomFlushSyncImpl,
       transition,
       renderDfd,
-<<<<<<< HEAD
-      logErrorsAndSetState,
       unstable_useTransitions,
       setOptimisticState,
-=======
       unstable_onError,
->>>>>>> b8823947
     ],
   );
 
@@ -617,20 +607,16 @@
       let newState = pendingState;
       let renderPromise = renderDfd.promise;
       let transition = router.window.document.startViewTransition(async () => {
-<<<<<<< HEAD
         if (unstable_useTransitions === false) {
-          logErrorsAndSetState(newState);
+          setStateImpl(newState);
         } else {
           React.startTransition(() => {
             if (unstable_useTransitions === true) {
               setOptimisticState((s) => getOptimisticRouterState(s, newState));
             }
-            logErrorsAndSetState(newState);
+            setStateImpl(newState);
           });
         }
-=======
-        React.startTransition(() => setStateImpl(newState));
->>>>>>> b8823947
         await renderPromise;
       });
       transition.finished.finally(() => {
@@ -641,18 +627,13 @@
       });
       setTransition(transition);
     }
-<<<<<<< HEAD
   }, [
     pendingState,
     renderDfd,
     router.window,
-    logErrorsAndSetState,
     unstable_useTransitions,
     setOptimisticState,
   ]);
-=======
-  }, [pendingState, renderDfd, router.window]);
->>>>>>> b8823947
 
   // When the new location finally renders and is committed to the DOM, this
   // effect will run to resolve the transition
