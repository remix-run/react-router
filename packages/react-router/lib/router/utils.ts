import type { MiddlewareEnabled } from "../types/future";
import type { Equal, Expect } from "../types/utils";
import type { Location, Path, To } from "./history";
import { invariant, parsePath, warning } from "./history";

export type MaybePromise<T> = T | Promise<T>;

/**
 * Map of routeId -> data returned from a loader/action/error
 */
export interface RouteData {
  [routeId: string]: any;
}

export enum ResultType {
  data = "data",
  redirect = "redirect",
  error = "error",
}

/**
 * Successful result from a loader or action
 */
export interface SuccessResult {
  type: ResultType.data;
  data: unknown;
  statusCode?: number;
  headers?: Headers;
}

/**
 * Redirect result from a loader or action
 */
export interface RedirectResult {
  type: ResultType.redirect;
  // We keep the raw Response for redirects so we can return it verbatim
  response: Response;
}

/**
 * Unsuccessful result from a loader or action
 */
export interface ErrorResult {
  type: ResultType.error;
  error: unknown;
  statusCode?: number;
  headers?: Headers;
}

/**
 * Result from a loader or action - potentially successful or unsuccessful
 */
export type DataResult = SuccessResult | RedirectResult | ErrorResult;

export type LowerCaseFormMethod = "get" | "post" | "put" | "patch" | "delete";
export type UpperCaseFormMethod = Uppercase<LowerCaseFormMethod>;

/**
 * Users can specify either lowercase or uppercase form methods on `<Form>`,
 * useSubmit(), `<fetcher.Form>`, etc.
 */
export type HTMLFormMethod = LowerCaseFormMethod | UpperCaseFormMethod;

/**
 * Active navigation/fetcher form methods are exposed in uppercase on the
 * RouterState. This is to align with the normalization done via fetch().
 */
export type FormMethod = UpperCaseFormMethod;
export type MutationFormMethod = Exclude<FormMethod, "GET">;

export type FormEncType =
  | "application/x-www-form-urlencoded"
  | "multipart/form-data"
  | "application/json"
  | "text/plain";

// Thanks https://github.com/sindresorhus/type-fest!
type JsonObject = { [Key in string]: JsonValue } & {
  [Key in string]?: JsonValue | undefined;
};
type JsonArray = JsonValue[] | readonly JsonValue[];
type JsonPrimitive = string | number | boolean | null;
type JsonValue = JsonPrimitive | JsonObject | JsonArray;

/**
 * @private
 * Internal interface to pass around for action submissions, not intended for
 * external consumption
 */
export type Submission =
  | {
      formMethod: FormMethod;
      formAction: string;
      formEncType: FormEncType;
      formData: FormData;
      json: undefined;
      text: undefined;
    }
  | {
      formMethod: FormMethod;
      formAction: string;
      formEncType: FormEncType;
      formData: undefined;
      json: JsonValue;
      text: undefined;
    }
  | {
      formMethod: FormMethod;
      formAction: string;
      formEncType: FormEncType;
      formData: undefined;
      json: undefined;
      text: string;
    };

/**
 * A context instance used as the key for the `get`/`set` methods of a
 * {@link unstable_RouterContextProvider}. Accepts an optional default
 * value to be returned if no value has been set.
 */
export interface unstable_RouterContext<T = unknown> {
  defaultValue?: T;
}

/**
 * Creates a type-safe {@link unstable_RouterContext} object that can be used to
 * * store and retrieve arbitrary values in [`action`](../../start/framework/route-module#action)s,
 * * [`loader`](../../start/framework/route-module#loader)s, and [middleware](../../how-to/middleware).
 * * Similar to React's [`createContext`](https://react.dev/reference/react/createContext),
 * * but specifically designed for React Router's request/response lifecycle.
 *
 * <docs-warning>Enable this API with the `future.unstable_middleware` flag.</docs-warning>
 *
 * If a `defaultValue` is provided, it will be returned from `context.get()`
 * when no value has been set for the context. Otherwise, reading this context
 * when no value has been set will throw an error.
 *
 * ```tsx filename=app/context.ts
 * import { unstable_createContext } from "react-router";
 *
 * // Create a context for user data
 * export const userContext =
 *   unstable_createContext<User | null>(null);
 * ```
 *
 * ```tsx filename=app/middleware/auth.ts
 * import { getUserFromSession } from "~/auth.server";
 * import { userContext } from "~/context";
 *
 * export const authMiddleware = async ({
 *   context,
 *   request,
 * }) => {
 *   const user = await getUserFromSession(request);
 *   context.set(userContext, user);
 * };
 * ```
 *
 * ```tsx filename=app/routes/profile.tsx
 * import { userContext } from "~/context";
 *
 * export async function loader({
 *   context,
 * }: Route.LoaderArgs) {
 *   const user = context.get(userContext);
 *
 *   if (!user) {
 *     throw new Response("Unauthorized", { status: 401 });
 *   }
 *
 *   return { user };
 * }
 * ```
 *
 * @public
 * @category Utils
 * @mode framework
 * @mode data
 * @param defaultValue An optional default value for the context. This value
 * will be returned if no value has been set for this context.
 * @returns A {@link unstable_RouterContext} object that can be used with
 * `context.get()` and `context.set()` in [`action`](../../start/framework/route-module#action)s,
 * [`loader`](../../start/framework/route-module#loader)s, and [middleware](../../how-to/middleware).
 */
export function unstable_createContext<T>(
  defaultValue?: T,
): unstable_RouterContext<T> {
  return { defaultValue };
}

/**
 * Provides methods for writing/reading values in application context in a
 * type-safe way. Primarily for usage with [middleware](../../how-to/middleware).
 *
 * @example
 * import {
 *   unstable_createContext,
 *   unstable_RouterContextProvider
 * } from "react-router";
 *
 * const userContext = unstable_createContext<User | null>(null);
 * const contextProvider = new unstable_RouterContextProvider();
 * contextProvider.set(userContext, getUser());
 * const user = contextProvider.get(userContext);
 * //    ^ User
 *
 * @public
 * @category Utils
 * @mode framework
 * @mode data
 */
export class unstable_RouterContextProvider {
  #map = new Map<unstable_RouterContext, unknown>();

  /**
   * Create a new `unstable_RouterContextProvider` instance
   * @param init An optional initial context map to populate the provider with
   */
  constructor(init?: Map<unstable_RouterContext, unknown>) {
    if (init) {
      for (let [context, value] of init) {
        this.set(context, value);
      }
    }
  }

  /**
   * Access a value from the context. If no value has been set for the context,
   * it will return the context's `defaultValue` if provided, or throw an error
   * if no `defaultValue` was set.
   * @param context The context to get the value for
   * @returns The value for the context, or the context's `defaultValue` if no
   * value was set
   */
  get<T>(context: unstable_RouterContext<T>): T {
    if (this.#map.has(context)) {
      return this.#map.get(context) as T;
    }

    if (context.defaultValue !== undefined) {
      return context.defaultValue;
    }

    throw new Error("No value found for context");
  }

  /**
   * Set a value for the context. If the context already has a value set, this
   * will overwrite it.
   *
   * @param context The context to set the value for
   * @param value The value to set for the context
   * @returns {void}
   */
  set<C extends unstable_RouterContext>(
    context: C,
    value: C extends unstable_RouterContext<infer T> ? T : never,
  ): void {
    this.#map.set(context, value);
  }
}

type DefaultContext = MiddlewareEnabled extends true
  ? Readonly<unstable_RouterContextProvider>
  : any;

/**
 * @private
 * Arguments passed to route loader/action functions.  Same for now but we keep
 * this as a private implementation detail in case they diverge in the future.
 */
interface DataFunctionArgs<Context> {
  /** A {@link https://developer.mozilla.org/en-US/docs/Web/API/Request Fetch Request instance} which you can use to read headers (like cookies, and {@link https://developer.mozilla.org/en-US/docs/Web/API/URLSearchParams URLSearchParams} from the request. */
  request: Request;
  /**
   * {@link https://reactrouter.com/start/framework/routing#dynamic-segments Dynamic route params} for the current route.
   * @example
   * // app/routes.ts
   * route("teams/:teamId", "./team.tsx"),
   *
   * // app/team.tsx
   * export function loader({
   *   params,
   * }: Route.LoaderArgs) {
   *   params.teamId;
   *   //        ^ string
   * }
   */
  params: Params;
  /**
   * This is the context passed in to your server adapter's getLoadContext() function.
   * It's a way to bridge the gap between the adapter's request/response API with your React Router app.
   * It is only applicable if you are using a custom server adapter.
   */
  context: Context;
}

/**
 * Route middleware `next` function to call downstream handlers and then complete
 * middlewares from the bottom-up
 */
export interface unstable_MiddlewareNextFunction<Result = unknown> {
  (): MaybePromise<Result>;
}

/**
 * Route middleware function signature.  Receives the same "data" arguments as a
 * `loader`/`action` (`request`, `params`, `context`) as the first parameter and
 * a `next` function as the second parameter which will call downstream handlers
 * and then complete middlewares from the bottom-up
 */
export type unstable_MiddlewareFunction<Result = unknown> = (
  args: DataFunctionArgs<Readonly<unstable_RouterContextProvider>>,
  next: unstable_MiddlewareNextFunction<Result>,
) => MaybePromise<Result | void>;

/**
 * Arguments passed to loader functions
 */
export interface LoaderFunctionArgs<Context = DefaultContext>
  extends DataFunctionArgs<Context> {}

/**
 * Arguments passed to action functions
 */
export interface ActionFunctionArgs<Context = DefaultContext>
  extends DataFunctionArgs<Context> {}

/**
 * Loaders and actions can return anything
 */
type DataFunctionValue = unknown;

type DataFunctionReturnValue = MaybePromise<DataFunctionValue>;

/**
 * Route loader function signature
 */
export type LoaderFunction<Context = DefaultContext> = {
  (
    args: LoaderFunctionArgs<Context>,
    handlerCtx?: unknown,
  ): DataFunctionReturnValue;
} & { hydrate?: boolean };

/**
 * Route action function signature
 */
export interface ActionFunction<Context = DefaultContext> {
  (
    args: ActionFunctionArgs<Context>,
    handlerCtx?: unknown,
  ): DataFunctionReturnValue;
}

/**
 * Arguments passed to shouldRevalidate function
 */
export interface ShouldRevalidateFunctionArgs {
  /** This is the url the navigation started from. You can compare it with `nextUrl` to decide if you need to revalidate this route's data. */
  currentUrl: URL;
  /** These are the {@link https://reactrouter.com/start/framework/routing#dynamic-segments dynamic route params} from the URL that can be compared to the `nextParams` to decide if you need to reload or not. Perhaps you're using only a partial piece of the param for data loading, you don't need to revalidate if a superfluous part of the param changed. */
  currentParams: AgnosticDataRouteMatch["params"];
  /** In the case of navigation, this the URL the user is requesting. Some revalidations are not navigation, so it will simply be the same as currentUrl. */
  nextUrl: URL;
  /** In the case of navigation, these are the {@link https://reactrouter.com/start/framework/routing#dynamic-segments dynamic route params}  from the next location the user is requesting. Some revalidations are not navigation, so it will simply be the same as currentParams. */
  nextParams: AgnosticDataRouteMatch["params"];
  /** The method (probably `"GET"` or `"POST"`) used in the form submission that triggered the revalidation. */
  formMethod?: Submission["formMethod"];
  /** The form action (`<Form action="/somewhere">`) that triggered the revalidation. */
  formAction?: Submission["formAction"];
  /** The form encType (`<Form encType="application/x-www-form-urlencoded">) used in the form submission that triggered the revalidation*/
  formEncType?: Submission["formEncType"];
  /** The form submission data when the form's encType is `text/plain` */
  text?: Submission["text"];
  /** The form submission data when the form's encType is `application/x-www-form-urlencoded` or `multipart/form-data` */
  formData?: Submission["formData"];
  /** The form submission data when the form's encType is `application/json` */
  json?: Submission["json"];
  /** The status code of the action response */
  actionStatus?: number;
  /**
   * When a submission causes the revalidation this will be the result of the action—either action data or an error if the action failed. It's common to include some information in the action result to instruct shouldRevalidate to revalidate or not.
   *
   * @example
   * export async function action() {
   *   await saveSomeStuff();
   *   return { ok: true };
   * }
   *
   * export function shouldRevalidate({
   *   actionResult,
   * }) {
   *   if (actionResult?.ok) {
   *     return false;
   *   }
   *   return true;
   * }
   */
  actionResult?: any;
  /**
   * By default, React Router doesn't call every loader all the time. There are reliable optimizations it can make by default. For example, only loaders with changing params are called. Consider navigating from the following URL to the one below it:
   *
   * /projects/123/tasks/abc
   * /projects/123/tasks/def
   * React Router will only call the loader for tasks/def because the param for projects/123 didn't change.
   *
   * It's safest to always return defaultShouldRevalidate after you've done your specific optimizations that return false, otherwise your UI might get out of sync with your data on the server.
   */
  defaultShouldRevalidate: boolean;
}

/**
 * Route shouldRevalidate function signature.  This runs after any submission
 * (navigation or fetcher), so we flatten the navigation/fetcher submission
 * onto the arguments.  It shouldn't matter whether it came from a navigation
 * or a fetcher, what really matters is the URLs and the formData since loaders
 * have to re-run based on the data models that were potentially mutated.
 */
export interface ShouldRevalidateFunction {
  (args: ShouldRevalidateFunctionArgs): boolean;
}

export interface DataStrategyMatch
  extends AgnosticRouteMatch<string, AgnosticDataRouteObject> {
  /**
   * @private
   */
  _lazyPromises?: {
    middleware: Promise<void> | undefined;
    handler: Promise<void> | undefined;
    route: Promise<void> | undefined;
  };
  /**
   * A boolean value indicating whether this route handler should be called in
   * this pass.
   *
   * The `matches` array always includes _all_ matched routes even when only
   * _some_ route handlers need to be called so that things like middleware can
   * be implemented.
   *
   * `shouldLoad` is usually only interesting if you are skipping the route
   * handler entirely and implementing custom handler logic - since it lets you
   * determine if that custom logic should run for this route or not.
   *
   * For example:
   *  - If you are on `/parent/child/a` and you navigate to `/parent/child/b` -
   *    you'll get an array of three matches (`[parent, child, b]`), but only `b`
   *    will have `shouldLoad=true` because the data for `parent` and `child` is
   *    already loaded
   *  - If you are on `/parent/child/a` and you submit to `a`'s [`action`](https://reactrouter.com/docs/start/data/route-object#action),
   *    then only `a` will have `shouldLoad=true` for the action execution of
   *    `dataStrategy`
   *  - After the [`action`](https://reactrouter.com/docs/start/data/route-object#action),
   *    `dataStrategy` will be called again for the [`loader`](https://reactrouter.com/docs/start/data/route-object#loader)
   *    revalidation, and all matches will have `shouldLoad=true` (assuming no
   *    custom `shouldRevalidate` implementations)
   */
  shouldLoad: boolean;
  // This can be null for actions calls and for initial hydration calls
  unstable_shouldRevalidateArgs: ShouldRevalidateFunctionArgs | null;
  // This function will use a scoped version of `shouldRevalidateArgs` because
  // they are read-only but let the user provide an optional override value for
  // `defaultShouldRevalidate` if they choose
  unstable_shouldCallHandler(defaultShouldRevalidate?: boolean): boolean;
  /**
   * An async function that will resolve any `route.lazy` implementations and
   * execute the route's handler (if necessary), returning a {@link DataStrategyResult}
   *
   * - Calling `match.resolve` does not mean you're calling the
   *   [`action`](https://reactrouter.com/docs/start/data/route-object#action)/[`loader`](https://reactrouter.com/docs/start/data/route-object#loader)
   *   (the "handler") - `resolve` will only call the `handler` internally if
   *   needed _and_ if you don't pass your own `handlerOverride` function parameter
   * - It is safe to call `match.resolve` for all matches, even if they have
   *   `shouldLoad=false`, and it will no-op if no loading is required
   * - You should generally always call `match.resolve()` for `shouldLoad:true`
   *   routes to ensure that any `route.lazy` implementations are processed
   * - See the examples below for how to implement custom handler execution via
   *   `match.resolve`
   */
  resolve: (
    handlerOverride?: (
      handler: (ctx?: unknown) => DataFunctionReturnValue,
    ) => DataFunctionReturnValue,
  ) => Promise<DataStrategyResult>;
}

export interface DataStrategyFunctionArgs<Context = DefaultContext>
  extends DataFunctionArgs<Context> {
  /**
   * Matches for this route extended with Data strategy APIs
   */
  matches: DataStrategyMatch[];
  unstable_runClientMiddleware: (
    cb: DataStrategyFunction<Context>,
  ) => Promise<Record<string, DataStrategyResult>>;
  /**
   * The key of the fetcher we are calling `dataStrategy` for, otherwise `null`
   * for navigational executions
   */
  fetcherKey: string | null;
}

/**
 * Result from a loader or action called via dataStrategy
 */
export interface DataStrategyResult {
  type: "data" | "error";
  result: unknown; // data, Error, Response, DeferredData, DataWithResponseInit
}

export interface DataStrategyFunction<Context = DefaultContext> {
  (
    args: DataStrategyFunctionArgs<Context>,
  ): Promise<Record<string, DataStrategyResult>>;
}

export type AgnosticPatchRoutesOnNavigationFunctionArgs<
  O extends AgnosticRouteObject = AgnosticRouteObject,
  M extends AgnosticRouteMatch = AgnosticRouteMatch,
> = {
  signal: AbortSignal;
  path: string;
  matches: M[];
  fetcherKey: string | undefined;
  patch: (routeId: string | null, children: O[]) => void;
};

export type AgnosticPatchRoutesOnNavigationFunction<
  O extends AgnosticRouteObject = AgnosticRouteObject,
  M extends AgnosticRouteMatch = AgnosticRouteMatch,
> = (
  opts: AgnosticPatchRoutesOnNavigationFunctionArgs<O, M>,
) => MaybePromise<void>;

/**
 * Function provided by the framework-aware layers to set any framework-specific
 * properties from framework-agnostic properties
 */
export interface MapRoutePropertiesFunction {
  (route: AgnosticRouteObject): {
    hasErrorBoundary: boolean;
  } & Record<string, any>;
}

/**
 * Keys we cannot change from within a lazy object. We spread all other keys
 * onto the route. Either they're meaningful to the router, or they'll get
 * ignored.
 */
type UnsupportedLazyRouteObjectKey =
  | "lazy"
  | "caseSensitive"
  | "path"
  | "id"
  | "index"
  | "children";
const unsupportedLazyRouteObjectKeys = new Set<UnsupportedLazyRouteObjectKey>([
  "lazy",
  "caseSensitive",
  "path",
  "id",
  "index",
  "children",
]);
export function isUnsupportedLazyRouteObjectKey(
  key: string,
): key is UnsupportedLazyRouteObjectKey {
  return unsupportedLazyRouteObjectKeys.has(
    key as UnsupportedLazyRouteObjectKey,
  );
}

/**
 * Keys we cannot change from within a lazy() function. We spread all other keys
 * onto the route. Either they're meaningful to the router, or they'll get
 * ignored.
 */
type UnsupportedLazyRouteFunctionKey =
  | UnsupportedLazyRouteObjectKey
  | "unstable_middleware";
const unsupportedLazyRouteFunctionKeys =
  new Set<UnsupportedLazyRouteFunctionKey>([
    "lazy",
    "caseSensitive",
    "path",
    "id",
    "index",
    "unstable_middleware",
    "children",
  ]);
export function isUnsupportedLazyRouteFunctionKey(
  key: string,
): key is UnsupportedLazyRouteFunctionKey {
  return unsupportedLazyRouteFunctionKeys.has(
    key as UnsupportedLazyRouteFunctionKey,
  );
}

/**
 * lazy object to load route properties, which can add non-matching
 * related properties to a route
 */
export type LazyRouteObject<R extends AgnosticRouteObject> = {
  [K in keyof R as K extends UnsupportedLazyRouteObjectKey
    ? never
    : K]?: () => Promise<R[K] | null | undefined>;
};

/**
 * lazy() function to load a route definition, which can add non-matching
 * related properties to a route
 */
export interface LazyRouteFunction<R extends AgnosticRouteObject> {
  (): Promise<
    Omit<R, UnsupportedLazyRouteFunctionKey> &
      Partial<Record<UnsupportedLazyRouteFunctionKey, never>>
  >;
}

export type LazyRouteDefinition<R extends AgnosticRouteObject> =
  | LazyRouteObject<R>
  | LazyRouteFunction<R>;

/**
 * Base RouteObject with common props shared by all types of routes
 */
type AgnosticBaseRouteObject = {
  caseSensitive?: boolean;
  path?: string;
  id?: string;
  unstable_middleware?: unstable_MiddlewareFunction[];
  loader?: LoaderFunction | boolean;
  action?: ActionFunction | boolean;
  hasErrorBoundary?: boolean;
  shouldRevalidate?: ShouldRevalidateFunction;
  handle?: any;
  lazy?: LazyRouteDefinition<AgnosticBaseRouteObject>;
};

/**
 * Index routes must not have children
 */
export type AgnosticIndexRouteObject = AgnosticBaseRouteObject & {
  children?: undefined;
  index: true;
};

/**
 * Non-index routes may have children, but cannot have index
 */
export type AgnosticNonIndexRouteObject = AgnosticBaseRouteObject & {
  children?: AgnosticRouteObject[];
  index?: false;
};

/**
 * A route object represents a logical route, with (optionally) its child
 * routes organized in a tree-like structure.
 */
export type AgnosticRouteObject =
  | AgnosticIndexRouteObject
  | AgnosticNonIndexRouteObject;

export type AgnosticDataIndexRouteObject = AgnosticIndexRouteObject & {
  id: string;
};

export type AgnosticDataNonIndexRouteObject = AgnosticNonIndexRouteObject & {
  children?: AgnosticDataRouteObject[];
  id: string;
};

/**
 * A data route object, which is just a RouteObject with a required unique ID
 */
export type AgnosticDataRouteObject =
  | AgnosticDataIndexRouteObject
  | AgnosticDataNonIndexRouteObject;

export type RouteManifest<R = AgnosticDataRouteObject> = Record<
  string,
  R | undefined
>;

// prettier-ignore
type Regex_az = "a" | "b" | "c" | "d" | "e" | "f" | "g" | "h" | "i" | "j" | "k" | "l" | "m" | "n" | "o" | "p" | "q" | "r" | "s" | "t" | "u" | "v" | "w" | "x" | "y" | "z"
// prettier-ignore
type Regez_AZ = "A" | "B" | "C" | "D" | "E" | "F" | "G" | "H" | "I" | "J" | "K" | "L" | "M" | "N" | "O" | "P" | "Q" | "R" | "S" | "T" | "U" | "V" | "W" | "X" | "Y" | "Z"
type Regex_09 = "0" | "1" | "2" | "3" | "4" | "5" | "6" | "7" | "8" | "9";
type Regex_w = Regex_az | Regez_AZ | Regex_09 | "_";
type ParamChar = Regex_w | "-";

// Emulates regex `+`
type RegexMatchPlus<
  CharPattern extends string,
  T extends string,
> = T extends `${infer First}${infer Rest}`
  ? First extends CharPattern
    ? RegexMatchPlus<CharPattern, Rest> extends never
      ? First
      : `${First}${RegexMatchPlus<CharPattern, Rest>}`
    : never
  : never;

// Recursive helper for finding path parameters in the absence of wildcards
type _PathParam<Path extends string> =
  // split path into individual path segments
  Path extends `${infer L}/${infer R}`
    ? _PathParam<L> | _PathParam<R>
    : // find params after `:`
      Path extends `:${infer Param}`
      ? Param extends `${infer Optional}?${string}`
        ? RegexMatchPlus<ParamChar, Optional>
        : RegexMatchPlus<ParamChar, Param>
      : // otherwise, there aren't any params present
        never;

export type PathParam<Path extends string> =
  // check if path is just a wildcard
  Path extends "*" | "/*"
    ? "*"
    : // look for wildcard at the end of the path
      Path extends `${infer Rest}/*`
      ? "*" | _PathParam<Rest>
      : // look for params in the absence of wildcards
        _PathParam<Path>;

// eslint-disable-next-line @typescript-eslint/no-unused-vars
type _tests = [
  Expect<Equal<PathParam<"/a/b/*">, "*">>,
  Expect<Equal<PathParam<":a">, "a">>,
  Expect<Equal<PathParam<"/a/:b">, "b">>,
  Expect<Equal<PathParam<"/a/blahblahblah:b">, never>>,
  Expect<Equal<PathParam<"/:a/:b">, "a" | "b">>,
  Expect<Equal<PathParam<"/:a/b/:c/*">, "a" | "c" | "*">>,
  Expect<Equal<PathParam<"/:lang.xml">, "lang">>,
  Expect<Equal<PathParam<"/:lang?.xml">, "lang">>,
];

// Attempt to parse the given string segment. If it fails, then just return the
// plain string type as a default fallback. Otherwise, return the union of the
// parsed string literals that were referenced as dynamic segments in the route.
export type ParamParseKey<Segment extends string> =
  // if you could not find path params, fallback to `string`
  [PathParam<Segment>] extends [never] ? string : PathParam<Segment>;

/**
 * The parameters that were parsed from the URL path.
 */
export type Params<Key extends string = string> = {
  readonly [key in Key]: string | undefined;
};

/**
 * A RouteMatch contains info about how a route matched a URL.
 */
export interface AgnosticRouteMatch<
  ParamKey extends string = string,
  RouteObjectType extends AgnosticRouteObject = AgnosticRouteObject,
> {
  /**
   * The names and values of dynamic parameters in the URL.
   */
  params: Params<ParamKey>;
  /**
   * The portion of the URL pathname that was matched.
   */
  pathname: string;
  /**
   * The portion of the URL pathname that was matched before child routes.
   */
  pathnameBase: string;
  /**
   * The route object that was used to match.
   */
  route: RouteObjectType;
}

export interface AgnosticDataRouteMatch
  extends AgnosticRouteMatch<string, AgnosticDataRouteObject> {}

function isIndexRoute(
  route: AgnosticRouteObject,
): route is AgnosticIndexRouteObject {
  return route.index === true;
}

// Walk the route tree generating unique IDs where necessary, so we are working
// solely with AgnosticDataRouteObject's within the Router
export function convertRoutesToDataRoutes(
  routes: AgnosticRouteObject[],
  mapRouteProperties: MapRoutePropertiesFunction,
  parentPath: string[] = [],
  manifest: RouteManifest = {},
  allowInPlaceMutations = false,
): AgnosticDataRouteObject[] {
  return routes.map((route, index) => {
    let treePath = [...parentPath, String(index)];
    let id = typeof route.id === "string" ? route.id : treePath.join("-");
    invariant(
      route.index !== true || !route.children,
      `Cannot specify children on an index route`,
    );
    invariant(
      allowInPlaceMutations || !manifest[id],
      `Found a route id collision on id "${id}".  Route ` +
        "id's must be globally unique within Data Router usages",
    );

    if (isIndexRoute(route)) {
      let indexRoute: AgnosticDataIndexRouteObject = {
        ...route,
        ...mapRouteProperties(route),
        id,
      };
      manifest[id] = indexRoute;
      return indexRoute;
    } else {
      let pathOrLayoutRoute: AgnosticDataNonIndexRouteObject = {
        ...route,
        ...mapRouteProperties(route),
        id,
        children: undefined,
      };
      manifest[id] = pathOrLayoutRoute;

      if (route.children) {
        pathOrLayoutRoute.children = convertRoutesToDataRoutes(
          route.children,
          mapRouteProperties,
          treePath,
          manifest,
          allowInPlaceMutations,
        );
      }

      return pathOrLayoutRoute;
    }
  });
}

/**
 * Matches the given routes to a location and returns the match data.
 *
 * @example
 * import { matchRoutes } from "react-router";
 *
 * let routes = [{
 *   path: "/",
 *   Component: Root,
 *   children: [{
 *     path: "dashboard",
 *     Component: Dashboard,
 *   }]
 * }];
 *
 * matchRoutes(routes, "/dashboard"); // [rootMatch, dashboardMatch]
 *
 * @public
 * @category Utils
 * @param routes The array of route objects to match against.
 * @param locationArg The location to match against, either a string path or a
 * partial {@link Location} object
 * @param basename Optional base path to strip from the location before matching.
 * Defaults to `/`.
 * @returns An array of matched routes, or `null` if no matches were found.
 */
export function matchRoutes<
  RouteObjectType extends AgnosticRouteObject = AgnosticRouteObject,
>(
  routes: RouteObjectType[],
  locationArg: Partial<Location> | string,
  basename = "/",
): AgnosticRouteMatch<string, RouteObjectType>[] | null {
  return matchRoutesImpl(routes, locationArg, basename, false);
}

export function matchRoutesImpl<
  RouteObjectType extends AgnosticRouteObject = AgnosticRouteObject,
>(
  routes: RouteObjectType[],
  locationArg: Partial<Location> | string,
  basename: string,
  allowPartial: boolean,
): AgnosticRouteMatch<string, RouteObjectType>[] | null {
  let location =
    typeof locationArg === "string" ? parsePath(locationArg) : locationArg;

  let pathname = stripBasename(location.pathname || "/", basename);

  if (pathname == null) {
    return null;
  }

  let branches = flattenRoutes(routes);
  rankRouteBranches(branches);

  let matches = null;
  for (let i = 0; matches == null && i < branches.length; ++i) {
    // Incoming pathnames are generally encoded from either window.location
    // or from router.navigate, but we want to match against the unencoded
    // paths in the route definitions.  Memory router locations won't be
    // encoded here but there also shouldn't be anything to decode so this
    // should be a safe operation.  This avoids needing matchRoutes to be
    // history-aware.
    let decoded = decodePath(pathname);
    matches = matchRouteBranch<string, RouteObjectType>(
      branches[i],
      decoded,
      allowPartial,
    );
  }

  return matches;
}

export interface UIMatch<Data = unknown, Handle = unknown> {
  id: string;
  pathname: string;
  /**
   * {@link https://reactrouter.com/start/framework/routing#dynamic-segments Dynamic route params} for the matched route.
   */
  params: AgnosticRouteMatch["params"];
  /**
   * The return value from the matched route's loader or clientLoader. This might
   * be `undefined` if this route's `loader` (or a deeper route's `loader`) threw
   * an error and we're currently displaying an `ErrorBoundary`.
   *
   * @deprecated Use `UIMatch.loaderData` instead
   */
  data: Data | undefined;
  /**
   * The return value from the matched route's loader or clientLoader. This might
   * be `undefined` if this route's `loader` (or a deeper route's `loader`) threw
   * an error and we're currently displaying an `ErrorBoundary`.
   */
  loaderData: Data | undefined;
  /**
   * The {@link https://reactrouter.com/start/framework/route-module#handle handle object}
   * exported from the matched route module
   */
  handle: Handle;
}

export function convertRouteMatchToUiMatch(
  match: AgnosticDataRouteMatch,
  loaderData: RouteData,
): UIMatch {
  let { route, pathname, params } = match;
  return {
    id: route.id,
    pathname,
    params,
    data: loaderData[route.id],
    loaderData: loaderData[route.id],
    handle: route.handle,
  };
}

interface RouteMeta<
  RouteObjectType extends AgnosticRouteObject = AgnosticRouteObject,
> {
  relativePath: string;
  caseSensitive: boolean;
  childrenIndex: number;
  route: RouteObjectType;
}

interface RouteBranch<
  RouteObjectType extends AgnosticRouteObject = AgnosticRouteObject,
> {
  path: string;
  score: number;
  routesMeta: RouteMeta<RouteObjectType>[];
}

function flattenRoutes<
  RouteObjectType extends AgnosticRouteObject = AgnosticRouteObject,
>(
  routes: RouteObjectType[],
  branches: RouteBranch<RouteObjectType>[] = [],
  parentsMeta: RouteMeta<RouteObjectType>[] = [],
  parentPath = "",
): RouteBranch<RouteObjectType>[] {
  let flattenRoute = (
    route: RouteObjectType,
    index: number,
    relativePath?: string,
  ) => {
    let meta: RouteMeta<RouteObjectType> = {
      relativePath:
        relativePath === undefined ? route.path || "" : relativePath,
      caseSensitive: route.caseSensitive === true,
      childrenIndex: index,
      route,
    };

    if (meta.relativePath.startsWith("/")) {
      invariant(
        meta.relativePath.startsWith(parentPath),
        `Absolute route path "${meta.relativePath}" nested under path ` +
          `"${parentPath}" is not valid. An absolute child route path ` +
          `must start with the combined path of all its parent routes.`,
      );

      meta.relativePath = meta.relativePath.slice(parentPath.length);
    }

    let path = joinPaths([parentPath, meta.relativePath]);
    let routesMeta = parentsMeta.concat(meta);

    // Add the children before adding this route to the array, so we traverse the
    // route tree depth-first and child routes appear before their parents in
    // the "flattened" version.
    if (route.children && route.children.length > 0) {
      invariant(
        // Our types know better, but runtime JS may not!
        // @ts-expect-error
        route.index !== true,
        `Index routes must not have child routes. Please remove ` +
          `all child routes from route path "${path}".`,
      );
      flattenRoutes(route.children, branches, routesMeta, path);
    }

    // Routes without a path shouldn't ever match by themselves unless they are
    // index routes, so don't add them to the list of possible branches.
    if (route.path == null && !route.index) {
      return;
    }

    branches.push({
      path,
      score: computeScore(path, route.index),
      routesMeta,
    });
  };
  routes.forEach((route, index) => {
    // coarse-grain check for optional params
    if (route.path === "" || !route.path?.includes("?")) {
      flattenRoute(route, index);
    } else {
      for (let exploded of explodeOptionalSegments(route.path)) {
        flattenRoute(route, index, exploded);
      }
    }
  });

  return branches;
}

/*
 * Computes all combinations of optional path segments for a given path,
 * excluding combinations that are ambiguous and of lower priority.
 *
 * For example, `/one/:two?/three/:four?/:five?` explodes to:
 * - `/one/three`
 * - `/one/:two/three`
 * - `/one/three/:four`
 * - `/one/three/:five`
 * - `/one/:two/three/:four`
 * - `/one/:two/three/:five`
 * - `/one/three/:four/:five`
 * - `/one/:two/three/:four/:five`
 */
function explodeOptionalSegments(path: string): string[] {
  let segments = path.split("/");
  if (segments.length === 0) return [];

  let [first, ...rest] = segments;

  // Optional path segments are denoted by a trailing `?`
  let isOptional = first.endsWith("?");
  // Compute the corresponding required segment: `foo?` -> `foo`
  let required = first.replace(/\?$/, "");

  if (rest.length === 0) {
    // Interpret empty string as omitting an optional segment
    // `["one", "", "three"]` corresponds to omitting `:two` from `/one/:two?/three` -> `/one/three`
    return isOptional ? [required, ""] : [required];
  }

  let restExploded = explodeOptionalSegments(rest.join("/"));

  let result: string[] = [];

  // All child paths with the prefix.  Do this for all children before the
  // optional version for all children, so we get consistent ordering where the
  // parent optional aspect is preferred as required.  Otherwise, we can get
  // child sections interspersed where deeper optional segments are higher than
  // parent optional segments, where for example, /:two would explode _earlier_
  // then /:one.  By always including the parent as required _for all children_
  // first, we avoid this issue
  result.push(
    ...restExploded.map((subpath) =>
      subpath === "" ? required : [required, subpath].join("/"),
    ),
  );

  // Then, if this is an optional value, add all child versions without
  if (isOptional) {
    result.push(...restExploded);
  }

  // for absolute paths, ensure `/` instead of empty segment
  return result.map((exploded) =>
    path.startsWith("/") && exploded === "" ? "/" : exploded,
  );
}

function rankRouteBranches(branches: RouteBranch[]): void {
  branches.sort((a, b) =>
    a.score !== b.score
      ? b.score - a.score // Higher score first
      : compareIndexes(
          a.routesMeta.map((meta) => meta.childrenIndex),
          b.routesMeta.map((meta) => meta.childrenIndex),
        ),
  );
}

const paramRe = /^:[\w-]+$/;
const dynamicSegmentValue = 3;
const indexRouteValue = 2;
const emptySegmentValue = 1;
const staticSegmentValue = 10;
const splatPenalty = -2;
const isSplat = (s: string) => s === "*";

function computeScore(path: string, index: boolean | undefined): number {
  let segments = path.split("/");
  let initialScore = segments.length;
  if (segments.some(isSplat)) {
    initialScore += splatPenalty;
  }

  if (index) {
    initialScore += indexRouteValue;
  }

  return segments
    .filter((s) => !isSplat(s))
    .reduce(
      (score, segment) =>
        score +
        (paramRe.test(segment)
          ? dynamicSegmentValue
          : segment === ""
            ? emptySegmentValue
            : staticSegmentValue),
      initialScore,
    );
}

function compareIndexes(a: number[], b: number[]): number {
  let siblings =
    a.length === b.length && a.slice(0, -1).every((n, i) => n === b[i]);

  return siblings
    ? // If two routes are siblings, we should try to match the earlier sibling
      // first. This allows people to have fine-grained control over the matching
      // behavior by simply putting routes with identical paths in the order they
      // want them tried.
      a[a.length - 1] - b[b.length - 1]
    : // Otherwise, it doesn't really make sense to rank non-siblings by index,
      // so they sort equally.
      0;
}

function matchRouteBranch<
  ParamKey extends string = string,
  RouteObjectType extends AgnosticRouteObject = AgnosticRouteObject,
>(
  branch: RouteBranch<RouteObjectType>,
  pathname: string,
  allowPartial = false,
): AgnosticRouteMatch<ParamKey, RouteObjectType>[] | null {
  let { routesMeta } = branch;

  let matchedParams = {};
  let matchedPathname = "/";
  let matches: AgnosticRouteMatch<ParamKey, RouteObjectType>[] = [];
  for (let i = 0; i < routesMeta.length; ++i) {
    let meta = routesMeta[i];
    let end = i === routesMeta.length - 1;
    let remainingPathname =
      matchedPathname === "/"
        ? pathname
        : pathname.slice(matchedPathname.length) || "/";
    let match = matchPath(
      { path: meta.relativePath, caseSensitive: meta.caseSensitive, end },
      remainingPathname,
    );

    let route = meta.route;

    if (
      !match &&
      end &&
      allowPartial &&
      !routesMeta[routesMeta.length - 1].route.index
    ) {
      match = matchPath(
        {
          path: meta.relativePath,
          caseSensitive: meta.caseSensitive,
          end: false,
        },
        remainingPathname,
      );
    }

    if (!match) {
      return null;
    }

    Object.assign(matchedParams, match.params);

    matches.push({
      // TODO: Can this as be avoided?
      params: matchedParams as Params<ParamKey>,
      pathname: joinPaths([matchedPathname, match.pathname]),
      pathnameBase: normalizePathname(
        joinPaths([matchedPathname, match.pathnameBase]),
      ),
      route,
    });

    if (match.pathnameBase !== "/") {
      matchedPathname = joinPaths([matchedPathname, match.pathnameBase]);
    }
  }

  return matches;
}

/**
 * Returns a path with params interpolated.
 *
 * @example
 * import { generatePath } from "react-router";
 *
 * generatePath("/users/:id", { id: "123" }); // "/users/123"
 *
 * @public
 * @category Utils
 * @param originalPath The original path to generate.
 * @param params The parameters to interpolate into the path.
 * @returns The generated path with parameters interpolated.
 */
export function generatePath<Path extends string>(
  originalPath: Path,
  params: {
    [key in PathParam<Path>]: string | null;
  } = {} as any,
): string {
  let path: string = originalPath;
  if (path.endsWith("*") && path !== "*" && !path.endsWith("/*")) {
    warning(
      false,
      `Route path "${path}" will be treated as if it were ` +
        `"${path.replace(/\*$/, "/*")}" because the \`*\` character must ` +
        `always follow a \`/\` in the pattern. To get rid of this warning, ` +
        `please change the route path to "${path.replace(/\*$/, "/*")}".`,
    );
    path = path.replace(/\*$/, "/*") as Path;
  }

  // ensure `/` is added at the beginning if the path is absolute
  const prefix = path.startsWith("/") ? "/" : "";

  const stringify = (p: any) =>
    p == null ? "" : typeof p === "string" ? p : String(p);

  const segments = path
    .split(/\/+/)
    .map((segment, index, array) => {
      const isLastSegment = index === array.length - 1;

      // only apply the splat if it's the last segment
      if (isLastSegment && segment === "*") {
        const star = "*" as PathParam<Path>;
        // Apply the splat
        return stringify(params[star]);
      }

      const keyMatch = segment.match(/^:([\w-]+)(\??)$/);
      if (keyMatch) {
        const [, key, optional] = keyMatch;
        let param = params[key as PathParam<Path>];
        invariant(optional === "?" || param != null, `Missing ":${key}" param`);
        return stringify(param);
      }

      // Remove any optional markers from optional static segments
      return segment.replace(/\?$/g, "");
    })
    // Remove empty segments
    .filter((segment) => !!segment);

  return prefix + segments.join("/");
}

/**
 * Used to match on some portion of a URL pathname.
 */
export interface PathPattern<Path extends string = string> {
  /**
   * A string to match against a URL pathname. May contain `:id`-style segments
   * to indicate placeholders for dynamic parameters. It May also end with `/*`
   * to indicate matching the rest of the URL pathname.
   */
  path: Path;
  /**
   * Should be `true` if the static portions of the `path` should be matched in
   * the same case.
   */
  caseSensitive?: boolean;
  /**
   * Should be `true` if this pattern should match the entire URL pathname.
   */
  end?: boolean;
}

/**
 * Contains info about how a {@link PathPattern} matched on a URL pathname.
 */
export interface PathMatch<ParamKey extends string = string> {
  /**
   * The names and values of dynamic parameters in the URL.
   */
  params: Params<ParamKey>;
  /**
   * The portion of the URL pathname that was matched.
   */
  pathname: string;
  /**
   * The portion of the URL pathname that was matched before child routes.
   */
  pathnameBase: string;
  /**
   * The pattern that was used to match.
   */
  pattern: PathPattern;
}

type Mutable<T> = {
  -readonly [P in keyof T]: T[P];
};

/**
 * Performs pattern matching on a URL pathname and returns information about
 * the match.
 *
 * @public
 * @category Utils
 * @param pattern The pattern to match against the URL pathname. This can be a
 * string or a {@link PathPattern} object. If a string is provided, it will be
 * treated as a pattern with `caseSensitive` set to `false` and `end` set to
 * `true`.
 * @param pathname The URL pathname to match against the pattern.
 * @returns A path match object if the pattern matches the pathname,
 * or `null` if it does not match.
 */
export function matchPath<
  ParamKey extends ParamParseKey<Path>,
  Path extends string,
>(
  pattern: PathPattern<Path> | Path,
  pathname: string,
): PathMatch<ParamKey> | null {
  if (typeof pattern === "string") {
    pattern = { path: pattern, caseSensitive: false, end: true };
  }

  let [matcher, compiledParams] = compilePath(
    pattern.path,
    pattern.caseSensitive,
    pattern.end,
  );

  let match = pathname.match(matcher);
  if (!match) return null;

  let matchedPathname = match[0];
  let pathnameBase = matchedPathname.replace(/(.)\/+$/, "$1");
  let captureGroups = match.slice(1);
  let params: Params = compiledParams.reduce<Mutable<Params>>(
    (memo, { paramName, isOptional }, index) => {
      // We need to compute the pathnameBase here using the raw splat value
      // instead of using params["*"] later because it will be decoded then
      if (paramName === "*") {
        let splatValue = captureGroups[index] || "";
        pathnameBase = matchedPathname
          .slice(0, matchedPathname.length - splatValue.length)
          .replace(/(.)\/+$/, "$1");
      }

      const value = captureGroups[index];
      if (isOptional && !value) {
        memo[paramName] = undefined;
      } else {
        memo[paramName] = (value || "").replace(/%2F/g, "/");
      }
      return memo;
    },
    {},
  );

  return {
    params,
    pathname: matchedPathname,
    pathnameBase,
    pattern,
  };
}

type CompiledPathParam = { paramName: string; isOptional?: boolean };

export function compilePath(
  path: string,
  caseSensitive = false,
  end = true,
): [RegExp, CompiledPathParam[]] {
  warning(
    path === "*" || !path.endsWith("*") || path.endsWith("/*"),
    `Route path "${path}" will be treated as if it were ` +
      `"${path.replace(/\*$/, "/*")}" because the \`*\` character must ` +
      `always follow a \`/\` in the pattern. To get rid of this warning, ` +
      `please change the route path to "${path.replace(/\*$/, "/*")}".`,
  );

  let params: CompiledPathParam[] = [];
  let regexpSource =
    "^" +
    path
      .replace(/\/*\*?$/, "") // Ignore trailing / and /*, we'll handle it below
      .replace(/^\/*/, "/") // Make sure it has a leading /
      .replace(/[\\.*+^${}|()[\]]/g, "\\$&") // Escape special regex chars
      .replace(
        /\/:([\w-]+)(\?)?/g,
        (_: string, paramName: string, isOptional) => {
          params.push({ paramName, isOptional: isOptional != null });
          return isOptional ? "/?([^\\/]+)?" : "/([^\\/]+)";
<<<<<<< HEAD
        }
      ) // Dynamic segment
      .replace(/\/([\w-]+)\?/g, "(/$1)?"); // Optional static segment
=======
        },
      );
>>>>>>> 5220d718

  if (path.endsWith("*")) {
    params.push({ paramName: "*" });
    regexpSource +=
      path === "*" || path === "/*"
        ? "(.*)$" // Already matched the initial /, just match the rest
        : "(?:\\/(.+)|\\/*)$"; // Don't include the / in params["*"]
  } else if (end) {
    // When matching to the end, ignore trailing slashes
    regexpSource += "\\/*$";
  } else if (path !== "" && path !== "/") {
    // If our path is non-empty and contains anything beyond an initial slash,
    // then we have _some_ form of path in our regex, so we should expect to
    // match only if we find the end of this path segment.  Look for an optional
    // non-captured trailing slash (to match a portion of the URL) or the end
    // of the path (if we've matched to the end).  We used to do this with a
    // word boundary but that gives false positives on routes like
    // /user-preferences since `-` counts as a word boundary.
    regexpSource += "(?:(?=\\/|$))";
  } else {
    // Nothing to match for "" or "/"
  }

  let matcher = new RegExp(regexpSource, caseSensitive ? undefined : "i");

  return [matcher, params];
}

export function decodePath(value: string) {
  try {
    return value
      .split("/")
      .map((v) => decodeURIComponent(v).replace(/\//g, "%2F"))
      .join("/");
  } catch (error) {
    warning(
      false,
      `The URL path "${value}" could not be decoded because it is a ` +
        `malformed URL segment. This is probably due to a bad percent ` +
        `encoding (${error}).`,
    );

    return value;
  }
}

export function stripBasename(
  pathname: string,
  basename: string,
): string | null {
  if (basename === "/") return pathname;

  if (!pathname.toLowerCase().startsWith(basename.toLowerCase())) {
    return null;
  }

  // We want to leave trailing slash behavior in the user's control, so if they
  // specify a basename with a trailing slash, we should support it
  let startIndex = basename.endsWith("/")
    ? basename.length - 1
    : basename.length;
  let nextChar = pathname.charAt(startIndex);
  if (nextChar && nextChar !== "/") {
    // pathname does not start with basename/
    return null;
  }

  return pathname.slice(startIndex) || "/";
}

export function prependBasename({
  basename,
  pathname,
}: {
  basename: string;
  pathname: string;
}): string {
  // If this is a root navigation, then just use the raw basename which allows
  // the basename to have full control over the presence of a trailing slash on
  // root actions
  return pathname === "/" ? basename : joinPaths([basename, pathname]);
}

/**
 * Returns a resolved {@link Path} object relative to the given pathname.
 *
 * @public
 * @category Utils
 * @param to The path to resolve, either a string or a partial {@link Path}
 * object.
 * @param fromPathname The pathname to resolve the path from. Defaults to `/`.
 * @returns A {@link Path} object with the resolved pathname, search, and hash.
 */
export function resolvePath(to: To, fromPathname = "/"): Path {
  let {
    pathname: toPathname,
    search = "",
    hash = "",
  } = typeof to === "string" ? parsePath(to) : to;

  let pathname = toPathname
    ? toPathname.startsWith("/")
      ? toPathname
      : resolvePathname(toPathname, fromPathname)
    : fromPathname;

  return {
    pathname,
    search: normalizeSearch(search),
    hash: normalizeHash(hash),
  };
}

function resolvePathname(relativePath: string, fromPathname: string): string {
  let segments = fromPathname.replace(/\/+$/, "").split("/");
  let relativeSegments = relativePath.split("/");

  relativeSegments.forEach((segment) => {
    if (segment === "..") {
      // Keep the root "" segment so the pathname starts at /
      if (segments.length > 1) segments.pop();
    } else if (segment !== ".") {
      segments.push(segment);
    }
  });

  return segments.length > 1 ? segments.join("/") : "/";
}

function getInvalidPathError(
  char: string,
  field: string,
  dest: string,
  path: Partial<Path>,
) {
  return (
    `Cannot include a '${char}' character in a manually specified ` +
    `\`to.${field}\` field [${JSON.stringify(
      path,
    )}].  Please separate it out to the ` +
    `\`to.${dest}\` field. Alternatively you may provide the full path as ` +
    `a string in <Link to="..."> and the router will parse it for you.`
  );
}

// When processing relative navigation we want to ignore ancestor routes that
// do not contribute to the path, such that index/pathless layout routes don't
// interfere.
//
// For example, when moving a route element into an index route and/or a
// pathless layout route, relative link behavior contained within should stay
// the same.  Both of the following examples should link back to the root:
//
// <Route path="/">
//   <Route path="accounts" element={<Link to=".."}>
// </Route>
//
// <Route path="/">
//   <Route path="accounts">
//     <Route element={<AccountsLayout />}>       // <-- Does not contribute
//       <Route index element={<Link to=".."} />  // <-- Does not contribute
//     </Route
//   </Route>
// </Route>
export function getPathContributingMatches<
  T extends AgnosticRouteMatch = AgnosticRouteMatch,
>(matches: T[]) {
  return matches.filter(
    (match, index) =>
      index === 0 || (match.route.path && match.route.path.length > 0),
  );
}

// Return the array of pathnames for the current route matches - used to
// generate the routePathnames input for resolveTo()
export function getResolveToMatches<
  T extends AgnosticRouteMatch = AgnosticRouteMatch,
>(matches: T[]) {
  let pathMatches = getPathContributingMatches(matches);

  // Use the full pathname for the leaf match so we include splat values for "." links
  // https://github.com/remix-run/react-router/issues/11052#issuecomment-1836589329
  return pathMatches.map((match, idx) =>
    idx === pathMatches.length - 1 ? match.pathname : match.pathnameBase,
  );
}

export function resolveTo(
  toArg: To,
  routePathnames: string[],
  locationPathname: string,
  isPathRelative = false,
): Path {
  let to: Partial<Path>;
  if (typeof toArg === "string") {
    to = parsePath(toArg);
  } else {
    to = { ...toArg };

    invariant(
      !to.pathname || !to.pathname.includes("?"),
      getInvalidPathError("?", "pathname", "search", to),
    );
    invariant(
      !to.pathname || !to.pathname.includes("#"),
      getInvalidPathError("#", "pathname", "hash", to),
    );
    invariant(
      !to.search || !to.search.includes("#"),
      getInvalidPathError("#", "search", "hash", to),
    );
  }

  let isEmptyPath = toArg === "" || to.pathname === "";
  let toPathname = isEmptyPath ? "/" : to.pathname;

  let from: string;

  // Routing is relative to the current pathname if explicitly requested.
  //
  // If a pathname is explicitly provided in `to`, it should be relative to the
  // route context. This is explained in `Note on `<Link to>` values` in our
  // migration guide from v5 as a means of disambiguation between `to` values
  // that begin with `/` and those that do not. However, this is problematic for
  // `to` values that do not provide a pathname. `to` can simply be a search or
  // hash string, in which case we should assume that the navigation is relative
  // to the current location's pathname and *not* the route pathname.
  if (toPathname == null) {
    from = locationPathname;
  } else {
    let routePathnameIndex = routePathnames.length - 1;

    // With relative="route" (the default), each leading .. segment means
    // "go up one route" instead of "go up one URL segment".  This is a key
    // difference from how <a href> works and a major reason we call this a
    // "to" value instead of a "href".
    if (!isPathRelative && toPathname.startsWith("..")) {
      let toSegments = toPathname.split("/");

      while (toSegments[0] === "..") {
        toSegments.shift();
        routePathnameIndex -= 1;
      }

      to.pathname = toSegments.join("/");
    }

    from = routePathnameIndex >= 0 ? routePathnames[routePathnameIndex] : "/";
  }

  let path = resolvePath(to, from);

  // Ensure the pathname has a trailing slash if the original "to" had one
  let hasExplicitTrailingSlash =
    toPathname && toPathname !== "/" && toPathname.endsWith("/");
  // Or if this was a link to the current path which has a trailing slash
  let hasCurrentTrailingSlash =
    (isEmptyPath || toPathname === ".") && locationPathname.endsWith("/");
  if (
    !path.pathname.endsWith("/") &&
    (hasExplicitTrailingSlash || hasCurrentTrailingSlash)
  ) {
    path.pathname += "/";
  }

  return path;
}

export const joinPaths = (paths: string[]): string =>
  paths.join("/").replace(/\/\/+/g, "/");

export const normalizePathname = (pathname: string): string =>
  pathname.replace(/\/+$/, "").replace(/^\/*/, "/");

/*
lol - this comment is needed because the JSDoc parser for docs.ts gets confused
by the star-slash in the normalizePathname regex and messes up the parsed comment
for data() below.  This comment seems to reset the parser.
*/

export const normalizeSearch = (search: string): string =>
  !search || search === "?"
    ? ""
    : search.startsWith("?")
      ? search
      : "?" + search;

export const normalizeHash = (hash: string): string =>
  !hash || hash === "#" ? "" : hash.startsWith("#") ? hash : "#" + hash;

export class DataWithResponseInit<D> {
  type: string = "DataWithResponseInit";
  data: D;
  init: ResponseInit | null;

  constructor(data: D, init?: ResponseInit) {
    this.data = data;
    this.init = init || null;
  }
}

/**
 * Create "responses" that contain `headers`/`status` without forcing
 * serialization into an actual [`Response`](https://developer.mozilla.org/en-US/docs/Web/API/Response)
 *
 * @example
 * import { data } from "react-router";
 *
 * export async function action({ request }: Route.ActionArgs) {
 *   let formData = await request.formData();
 *   let item = await createItem(formData);
 *   return data(item, {
 *     headers: { "X-Custom-Header": "value" }
 *     status: 201,
 *   });
 * }
 *
 * @public
 * @category Utils
 * @mode framework
 * @mode data
 * @param data The data to be included in the response.
 * @param init The status code or a `ResponseInit` object to be included in the
 * response.
 * @returns A {@link DataWithResponseInit} instance containing the data and
 * response init.
 */
export function data<D>(data: D, init?: number | ResponseInit) {
  return new DataWithResponseInit(
    data,
    typeof init === "number" ? { status: init } : init,
  );
}

// This is now only used by the Await component and will eventually probably
// go away in favor of the format used by `React.use`
export interface TrackedPromise extends Promise<any> {
  _tracked?: boolean;
  _data?: any;
  _error?: any;
}

export type RedirectFunction = (
  url: string,
  init?: number | ResponseInit,
) => Response;

/**
 * A redirect [`Response`](https://developer.mozilla.org/en-US/docs/Web/API/Response).
 * Sets the status code and the [`Location`](https://developer.mozilla.org/en-US/docs/Web/HTTP/Headers/Location)
 * header. Defaults to [`302 Found`](https://developer.mozilla.org/en-US/docs/Web/HTTP/Status/302).
 *
 * @example
 * import { redirect } from "react-router";
 *
 * export async function loader({ request }: Route.LoaderArgs) {
 *   if (!isLoggedIn(request))
 *     throw redirect("/login");
 *   }
 *
 *   // ...
 * }
 *
 * @public
 * @category Utils
 * @mode framework
 * @mode data
 * @param url The URL to redirect to.
 * @param init The status code or a `ResponseInit` object to be included in the
 * response.
 * @returns A [`Response`](https://developer.mozilla.org/en-US/docs/Web/API/Response)
 * object with the redirect status and [`Location`](https://developer.mozilla.org/en-US/docs/Web/HTTP/Headers/Location)
 * header.
 */
export const redirect: RedirectFunction = (url, init = 302) => {
  let responseInit = init;
  if (typeof responseInit === "number") {
    responseInit = { status: responseInit };
  } else if (typeof responseInit.status === "undefined") {
    responseInit.status = 302;
  }

  let headers = new Headers(responseInit.headers);
  headers.set("Location", url);

  return new Response(null, { ...responseInit, headers });
};

/**
 * A redirect [`Response`](https://developer.mozilla.org/en-US/docs/Web/API/Response)
 * that will force a document reload to the new location. Sets the status code
 * and the [`Location`](https://developer.mozilla.org/en-US/docs/Web/HTTP/Headers/Location)
 * header. Defaults to [`302 Found`](https://developer.mozilla.org/en-US/docs/Web/HTTP/Status/302).
 *
 * ```tsx filename=routes/logout.tsx
 * import { redirectDocument } from "react-router";
 *
 * import { destroySession } from "../sessions.server";
 *
 * export async function action({ request }: Route.ActionArgs) {
 *   let session = await getSession(request.headers.get("Cookie"));
 *   return redirectDocument("/", {
 *     headers: { "Set-Cookie": await destroySession(session) }
 *   });
 * }
 * ```
 *
 * @public
 * @category Utils
 * @mode framework
 * @mode data
 * @param url The URL to redirect to.
 * @param init The status code or a `ResponseInit` object to be included in the
 * response.
 * @returns A [`Response`](https://developer.mozilla.org/en-US/docs/Web/API/Response)
 * object with the redirect status and [`Location`](https://developer.mozilla.org/en-US/docs/Web/HTTP/Headers/Location)
 * header.
 */
export const redirectDocument: RedirectFunction = (url, init) => {
  let response = redirect(url, init);
  response.headers.set("X-Remix-Reload-Document", "true");
  return response;
};

/**
 * A redirect [`Response`](https://developer.mozilla.org/en-US/docs/Web/API/Response)
 * that will perform a [`history.replaceState`](https://developer.mozilla.org/en-US/docs/Web/API/History/replaceState)
 * instead of a [`history.pushState`](https://developer.mozilla.org/en-US/docs/Web/API/History/pushState)
 * for client-side navigation redirects. Sets the status code and the [`Location`](https://developer.mozilla.org/en-US/docs/Web/HTTP/Headers/Location)
 * header. Defaults to [`302 Found`](https://developer.mozilla.org/en-US/docs/Web/HTTP/Status/302).
 *
 * @example
 * import { replace } from "react-router";
 *
 * export async function loader() {
 *   return replace("/new-location");
 * }
 *
 * @public
 * @category Utils
 * @mode framework
 * @mode data
 * @param url The URL to redirect to.
 * @param init The status code or a `ResponseInit` object to be included in the
 * response.
 * @returns A [`Response`](https://developer.mozilla.org/en-US/docs/Web/API/Response)
 * object with the redirect status and [`Location`](https://developer.mozilla.org/en-US/docs/Web/HTTP/Headers/Location)
 * header.
 */
export const replace: RedirectFunction = (url, init) => {
  let response = redirect(url, init);
  response.headers.set("X-Remix-Replace", "true");
  return response;
};

export type ErrorResponse = {
  status: number;
  statusText: string;
  data: any;
};

/*
 * Utility class we use to hold auto-unwrapped 4xx/5xx Response bodies
 *
 * We don't export the class for public use since it's an implementation
 * detail, but we export the interface above so folks can build their own
 * abstractions around instances via isRouteErrorResponse()
 */
export class ErrorResponseImpl implements ErrorResponse {
  status: number;
  statusText: string;
  data: any;
  private error?: Error;
  private internal: boolean;

  constructor(
    status: number,
    statusText: string | undefined,
    data: any,
    internal = false,
  ) {
    this.status = status;
    this.statusText = statusText || "";
    this.internal = internal;
    if (data instanceof Error) {
      this.data = data.toString();
      this.error = data;
    } else {
      this.data = data;
    }
  }
}

/**
 * Check if the given error is an {@link ErrorResponse} generated from a 4xx/5xx
 * [`Response`](https://developer.mozilla.org/en-US/docs/Web/API/Response)
 * thrown from an [`action`](../../start/framework/route-module#action)/[`loader`](../../start/framework/route-module#loader)
 *
 * @example
 * import { isRouteErrorResponse } from "react-router";
 *
 * export function ErrorBoundary({ error }: Route.ErrorBoundaryProps) {
 *   if (isRouteErrorResponse(error)) {
 *     return (
 *       <>
 *         <p>Error: `${error.status}: ${error.statusText}`</p>
 *         <p>{error.data}</p>
 *       </>
 *     );
 *   }
 *
 *   return (
 *     <p>Error: {error instanceof Error ? error.message : "Unknown Error"}</p>
 *   );
 * }
 *
 * @public
 * @category Utils
 * @mode framework
 * @mode data
 * @param error The error to check.
 * @returns `true` if the error is an {@link ErrorResponse}, `false` otherwise.
 *
 */
export function isRouteErrorResponse(error: any): error is ErrorResponse {
  return (
    error != null &&
    typeof error.status === "number" &&
    typeof error.statusText === "string" &&
    typeof error.internal === "boolean" &&
    "data" in error
  );
}<|MERGE_RESOLUTION|>--- conflicted
+++ resolved
@@ -1443,14 +1443,9 @@
         (_: string, paramName: string, isOptional) => {
           params.push({ paramName, isOptional: isOptional != null });
           return isOptional ? "/?([^\\/]+)?" : "/([^\\/]+)";
-<<<<<<< HEAD
-        }
+        },
       ) // Dynamic segment
       .replace(/\/([\w-]+)\?/g, "(/$1)?"); // Optional static segment
-=======
-        },
-      );
->>>>>>> 5220d718
 
   if (path.endsWith("*")) {
     params.push({ paramName: "*" });
