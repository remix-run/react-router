--- conflicted
+++ resolved
@@ -434,12 +434,8 @@
       pathname = "/",
       search = "",
       hash = "",
-<<<<<<< HEAD
     } = parsePath(path);
-=======
-    } = parsePath(window.location.hash.substring(1));
-
->>>>>>> 7fd797a7
+
     // Hash URL should always have a leading / just like window.location.pathname
     // does, so if an app ends up at a route like /#something then we add a
     // leading slash so all of our path-matching behaves the same as if it would
