--- conflicted
+++ resolved
@@ -369,13 +369,8 @@
   future?: Partial<FutureConfig>;
   hydrationData?: HydrationState;
   window?: Window;
-<<<<<<< HEAD
-  unstable_patchRoutesOnNavigation?: AgnosticPatchRoutesOnNavigationFunction;
   dataStrategy?: DataStrategyFunction;
-=======
   patchRoutesOnNavigation?: AgnosticPatchRoutesOnNavigationFunction;
-  unstable_dataStrategy?: DataStrategyFunction;
->>>>>>> b3b1e58f
 }
 
 /**
@@ -813,13 +808,8 @@
   );
   let inFlightDataRoutes: AgnosticDataRouteObject[] | undefined;
   let basename = init.basename || "/";
-<<<<<<< HEAD
   let dataStrategyImpl = init.dataStrategy || defaultDataStrategy;
-  let patchRoutesOnNavigationImpl = init.unstable_patchRoutesOnNavigation;
-=======
-  let dataStrategyImpl = init.unstable_dataStrategy || defaultDataStrategy;
   let patchRoutesOnNavigationImpl = init.patchRoutesOnNavigation;
->>>>>>> b3b1e58f
 
   // Config driven behavior flags
   let future: FutureConfig = {
