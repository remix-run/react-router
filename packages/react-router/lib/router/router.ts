--- conflicted
+++ resolved
@@ -1632,6 +1632,7 @@
         matches,
         scopedContext,
         fogOfWar.active,
+        opts && opts.initialHydration === true,
         { replace: opts.replace, flushSync }
       );
 
@@ -1723,6 +1724,7 @@
     matches: AgnosticDataRouteMatch[],
     scopedContext: unstable_RouterContextProvider,
     isFogOfWar: boolean,
+    initialHydration: boolean,
     opts: { replace?: boolean; flushSync?: boolean } = {}
   ): Promise<HandleActionResult> {
     interruptActiveLoads();
@@ -1791,6 +1793,7 @@
         request,
         matches,
         actionMatch,
+        initialHydration ? [] : hydrationRouteProperties,
         scopedContext
       );
       let results = await callDataStrategy(
@@ -1965,6 +1968,7 @@
       matches,
       activeSubmission,
       location,
+      initialHydration ? [] : hydrationRouteProperties,
       initialHydration === true,
       isRevalidationRequired,
       cancelledFetcherLoads,
@@ -2322,6 +2326,7 @@
       fetchRequest,
       requestMatches,
       match,
+      hydrationRouteProperties,
       scopedContext
     );
     let actionResults = await callDataStrategy(
@@ -2408,6 +2413,7 @@
       matches,
       submission,
       nextLocation,
+      hydrationRouteProperties,
       false,
       isRevalidationRequired,
       cancelledFetcherLoads,
@@ -2613,6 +2619,7 @@
       fetchRequest,
       matches,
       match,
+      hydrationRouteProperties,
       scopedContext
     );
     let results = await callDataStrategy(
@@ -2814,19 +2821,13 @@
   ): Promise<Record<string, DataResult>> {
     let results: Record<string, DataStrategyResult>;
     let dataResults: Record<string, DataResult> = {};
-    let lazyRoutePropertiesToSkip = initialHydration
-      ? []
-      : hydrationRouteProperties;
     try {
       results = await callDataStrategyImpl(
         dataStrategyImpl as DataStrategyFunction<unknown>,
         request,
         matches,
         fetcherKey,
-        manifest,
-        mapRouteProperties,
-        scopedContext,
-        lazyRoutePropertiesToSkip
+        scopedContext
       );
     } catch (e) {
       // If the outer dataStrategy method throws, just return the error for all
@@ -3931,6 +3932,7 @@
         request,
         matches,
         actionMatch,
+        [],
         requestContext
       );
 
@@ -4125,6 +4127,7 @@
         request,
         matches,
         routeMatch,
+        [],
         requestContext
       );
     } else {
@@ -4141,6 +4144,7 @@
             manifest,
             request,
             match,
+            [],
             requestContext,
             false
           );
@@ -4151,6 +4155,7 @@
           manifest,
           request,
           match,
+          [],
           requestContext,
           (match.route.loader || match.route.lazy) != null &&
             (!filterMatchesToLoad || filterMatchesToLoad(match))
@@ -4229,8 +4234,6 @@
       request,
       matches,
       null,
-      manifest,
-      mapRouteProperties,
       requestContext
     );
 
@@ -4554,6 +4557,7 @@
   matches: AgnosticDataRouteMatch[],
   submission: Submission | undefined,
   location: Location,
+  lazyRoutePropertiesToSkip: string[],
   initialHydration: boolean,
   isRevalidationRequired: boolean,
   cancelledFetcherLoads: Set<string>,
@@ -4607,6 +4611,7 @@
         manifest,
         request,
         match,
+        lazyRoutePropertiesToSkip,
         scopedContext,
         false
       );
@@ -4617,6 +4622,7 @@
         manifest,
         request,
         match,
+        lazyRoutePropertiesToSkip,
         scopedContext,
         true
       );
@@ -4626,6 +4632,7 @@
         manifest,
         request,
         match,
+        lazyRoutePropertiesToSkip,
         scopedContext,
         false
       );
@@ -4635,6 +4642,7 @@
         manifest,
         request,
         match,
+        lazyRoutePropertiesToSkip,
         scopedContext,
         shouldLoadRouteOnHydration(route, state.loaderData, state.errors)
       );
@@ -4645,6 +4653,7 @@
         manifest,
         request,
         match,
+        lazyRoutePropertiesToSkip,
         scopedContext,
         true
       );
@@ -4682,6 +4691,7 @@
         manifest,
         request,
         match,
+        lazyRoutePropertiesToSkip,
         scopedContext,
         shouldLoad,
         (defaultOverride) =>
@@ -4762,6 +4772,7 @@
           fetchRequest,
           fetcherMatches,
           fetcherMatch,
+          lazyRoutePropertiesToSkip,
           scopedContext
         ),
         match: fetcherMatch,
@@ -4787,6 +4798,7 @@
             fetchRequest,
             fetcherMatches,
             fetcherMatch,
+            lazyRoutePropertiesToSkip,
             scopedContext
           ),
           match: fetcherMatch,
@@ -4829,6 +4841,7 @@
             fetchRequest,
             fetcherMatches,
             fetcherMatch,
+            lazyRoutePropertiesToSkip,
             scopedContext
           ),
           match: fetcherMatch,
@@ -5202,6 +5215,9 @@
 
     lazyRouteFunctionCache.set(routeToUpdate, lazyRoutePromise);
 
+    // Prevent unhandled rejection errors - handled inside of `callLoadOrAction`
+    lazyRoutePromise.catch(() => {});
+
     return {
       lazyRoutePromise,
       lazyHandlerPromise: lazyRoutePromise,
@@ -5237,6 +5253,10 @@
           // Ensure type is Promise<void>, not Promise<void[]>
           .then(() => {})
       : undefined;
+
+  // Prevent unhandled rejection errors - handled inside of `callLoadOrAction`
+  lazyRoutePromise?.catch(() => {});
+  lazyHandlerPromise?.catch(() => {});
 
   return {
     lazyRoutePromise,
@@ -5452,16 +5472,25 @@
   manifest: RouteManifest,
   request: Request,
   match: DataRouteMatch,
+  lazyRoutePropertiesToSkip: string[],
   scopedContext: unknown,
   shouldLoad: boolean,
   shouldCallHandler: DataStrategyMatch["shouldCallHandler"] = () => shouldLoad
 ): DataStrategyMatch {
-  // Kick off route.lazy loads
-  let _lazyPromise = match.route.lazy
-    ? loadLazyRouteModule(match.route, mapRouteProperties, manifest)
-    : undefined;
-  // Prevent unhandled rejection errors - handled inside of `callLoadOrAction`
-  _lazyPromise?.catch(() => {});
+  let lazyMiddlewarePromise = loadLazyRouteProperty({
+    key: "unstable_middleware",
+    route: match.route,
+    manifest,
+    mapRouteProperties,
+  });
+
+  let lazyRoutePromises = loadLazyRoute(
+    match.route,
+    isMutationMethod(request.method) ? "action" : "loader",
+    manifest,
+    mapRouteProperties,
+    lazyRoutePropertiesToSkip
+  );
 
   // The hope here is to avoid a breaking change to the resolve behavior.
   // Opt-ing into the `shouldCallHandler` API changes some nuanced behavior
@@ -5475,7 +5504,11 @@
       isUsingNewApi = true;
       return shouldCallHandler(defaultShouldRevalidate);
     },
-    _lazyPromise,
+    _lazyPromises: {
+      middleware: lazyMiddlewarePromise,
+      route: lazyRoutePromises.lazyRoutePromise,
+      handler: lazyRoutePromises.lazyHandlerPromise,
+    },
     resolve(handlerOverride) {
       if (
         isUsingNewApi ||
@@ -5484,13 +5517,14 @@
           request.method === "GET" &&
           (match.route.lazy || match.route.loader))
       ) {
-        return callLoaderOrAction(
+        return callLoaderOrAction({
           request,
           match,
-          _lazyPromise,
+          lazyHandlerPromise: lazyRoutePromises.lazyHandlerPromise,
+          lazyRoutePromise: lazyRoutePromises.lazyRoutePromise,
           handlerOverride,
-          scopedContext
-        );
+          scopedContext,
+        });
       }
       return Promise.resolve({ type: ResultType.data, result: undefined });
     },
@@ -5503,13 +5537,25 @@
   request: Request,
   matches: AgnosticDataRouteMatch[],
   targetMatch: AgnosticDataRouteMatch,
+  lazyRoutePropertiesToSkip: string[],
   scopedContext: unknown
 ): DataStrategyMatch[] {
   return matches.map((match, index) => {
     if (match.route.id !== targetMatch.route.id) {
-      let _lazyPromise = match.route.lazy
-        ? loadLazyRouteModule(match.route, mapRouteProperties, manifest)
-        : undefined;
+      let lazyMiddlewarePromise = loadLazyRouteProperty({
+        key: "unstable_middleware",
+        route: match.route,
+        manifest,
+        mapRouteProperties,
+      });
+
+      let lazyRoutePromises = loadLazyRoute(
+        match.route,
+        isMutationMethod(request.method) ? "action" : "loader",
+        manifest,
+        mapRouteProperties,
+        lazyRoutePropertiesToSkip
+      );
 
       // We don't use getDataStrategyMatch here because these are for actions/fetchers
       // where we should _never_ call the handler for any matches other than the target
@@ -5517,7 +5563,11 @@
         ...match,
         shouldLoad: false,
         shouldCallHandler: () => false,
-        _lazyPromise,
+        _lazyPromises: {
+          middleware: lazyMiddlewarePromise,
+          route: lazyRoutePromises.lazyRoutePromise,
+          handler: lazyRoutePromises.lazyHandlerPromise,
+        },
         resolve: () => Promise.resolve({ type: "data", result: undefined }),
       };
     }
@@ -5527,6 +5577,7 @@
       manifest,
       request,
       match,
+      lazyRoutePropertiesToSkip,
       scopedContext,
       true
     );
@@ -5538,81 +5589,13 @@
   request: Request,
   matches: DataStrategyMatch[],
   fetcherKey: string | null,
-  manifest: RouteManifest,
-  mapRouteProperties: MapRoutePropertiesFunction,
-  scopedContext: unknown,
-  lazyRoutePropertiesToSkip?: string[]
+  scopedContext: unknown
 ): Promise<Record<string, DataStrategyResult>> {
-<<<<<<< HEAD
-  let useLazyPromise = matches.some((m) => m._lazyPromise);
-  let loadRouteDefinitionsPromises = matches.map((m) =>
-    useLazyPromise
-      ? m._lazyPromise
-      : m.route.lazy
-      ? loadLazyRouteModule(m.route, mapRouteProperties, manifest)
-      : undefined
-=======
-  // Ensure all lazy/lazyMiddleware async functions are kicked off in parallel
-  // before we await them where needed below
-  let loadMiddlewarePromise = loadLazyMiddlewareForMatches(
-    matches,
-    manifest,
-    mapRouteProperties
-  );
-  let lazyRoutePromises = matches.map((m) =>
-    loadLazyRoute(
-      m.route,
-      type,
-      manifest,
-      mapRouteProperties,
-      lazyRoutePropertiesToSkip
-    )
->>>>>>> c63b5091
-  );
-
   // Ensure all middleware is loaded before we start executing routes
-  if (loadMiddlewarePromise) {
-    await loadMiddlewarePromise;
-  }
-
-<<<<<<< HEAD
-=======
-  let dsMatches = matches.map((match, i) => {
-    let { lazyRoutePromise, lazyHandlerPromise } = lazyRoutePromises[i];
-    let shouldLoad = matchesToLoad.some((m) => m.route.id === match.route.id);
-    // `resolve` encapsulates route.lazy(), executing the loader/action,
-    // and mapping return values/thrown errors to a `DataStrategyResult`.  Users
-    // can pass a callback to take fine-grained control over the execution
-    // of the loader/action
-    let resolve: DataStrategyMatch["resolve"] = async (handlerOverride) => {
-      if (
-        handlerOverride &&
-        request.method === "GET" &&
-        (match.route.lazy || match.route.loader)
-      ) {
-        shouldLoad = true;
-      }
-      return shouldLoad
-        ? callLoaderOrAction({
-            type,
-            request,
-            match,
-            lazyHandlerPromise,
-            lazyRoutePromise,
-            handlerOverride,
-            scopedContext,
-          })
-        : Promise.resolve({ type: ResultType.data, result: undefined });
-    };
-
-    return {
-      ...match,
-      shouldLoad,
-      resolve,
-    };
-  });
-
->>>>>>> c63b5091
+  if (matches.some((m) => m._lazyPromises?.middleware)) {
+    await Promise.all(matches.map((m) => m._lazyPromises?.middleware));
+  }
+
   // Send all matches here to allow for a middleware-type implementation.
   // handler will be a no-op for unneeded routes and we filter those results
   // back out below.
@@ -5628,11 +5611,10 @@
   // it to bubble up from the `await loadRoutePromise` in `callLoaderOrAction` -
   // called from `match.resolve()`. We also ensure that all promises are
   // awaited so that we don't inadvertently leave any hanging promises.
-  let allLazyRoutePromises: Promise<void>[] = lazyRoutePromises.flatMap(
-    (promiseMap) => Object.values(promiseMap).filter(isNonNullable)
-  );
   try {
-    await Promise.all(allLazyRoutePromises);
+    await Promise.all(
+      matches.flatMap((m) => [m._lazyPromises?.handler, m._lazyPromises?.route])
+    );
   } catch (e) {
     // No-op
   }
@@ -5641,17 +5623,7 @@
 }
 
 // Default logic for calling a loader/action is the user has no specified a dataStrategy
-<<<<<<< HEAD
-async function callLoaderOrAction(
-  request: Request,
-  match: AgnosticDataRouteMatch,
-  loadRoutePromise: Promise<void> | undefined,
-  handlerOverride: Parameters<DataStrategyMatch["resolve"]>[0],
-  scopedContext: unknown
-): Promise<DataStrategyResult> {
-=======
 async function callLoaderOrAction({
-  type,
   request,
   match,
   lazyHandlerPromise,
@@ -5659,7 +5631,6 @@
   handlerOverride,
   scopedContext,
 }: {
-  type: "loader" | "action";
   request: Request;
   match: AgnosticDataRouteMatch;
   lazyHandlerPromise: Promise<void> | undefined;
@@ -5667,7 +5638,6 @@
   handlerOverride: Parameters<DataStrategyMatch["resolve"]>[0];
   scopedContext: unknown;
 }): Promise<DataStrategyResult> {
->>>>>>> c63b5091
   let result: DataStrategyResult;
   let onReject: (() => void) | undefined;
   let isAction = isMutationMethod(request.method);
