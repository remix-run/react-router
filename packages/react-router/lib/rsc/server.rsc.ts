// eslint-disable-next-line import/no-nodejs-modules
import { AsyncLocalStorage } from "node:async_hooks";
import * as React from "react";

import type {
  ClientActionFunction,
  ClientLoaderFunction,
  HeadersFunction,
  LinksFunction,
  MetaFunction,
} from "../dom/ssr/routeModules";
import { type Location } from "../router/history";
import {
  createStaticHandler,
  isAbsoluteUrl,
  isMutationMethod,
  isResponse,
  isRedirectResponse,
  type StaticHandlerContext,
} from "../router/router";
import {
  type ActionFunction,
  type AgnosticDataRouteMatch,
  type LoaderFunction,
  type Params,
  type ShouldRevalidateFunction,
  isRouteErrorResponse,
  matchRoutes,
  prependBasename,
  convertRouteMatchToUiMatch,
  redirect as baseRedirect,
  redirectDocument as baseRedirectDocument,
  replace as baseReplace,
  stripBasename,
} from "../router/utils";
import { getDocumentHeadersImpl } from "../server-runtime/headers";
import { SINGLE_FETCH_REDIRECT_STATUS } from "../dom/ssr/single-fetch";
import type { RouteMatch, RouteObject } from "../context";
import invariant from "../server-runtime/invariant";

type ServerContext = {
  redirect?: Response;
};

declare global {
  var ___reactRouterServerStorage___:
    | AsyncLocalStorage<ServerContext>
    | undefined;
}

const globalVar = typeof globalThis !== "undefined" ? globalThis : global;

const ServerStorage = (globalVar.___reactRouterServerStorage___ ??=
  new AsyncLocalStorage<ServerContext>());

export const redirect: typeof baseRedirect = (...args) => {
  const response = baseRedirect(...args);

  const ctx = ServerStorage.getStore();
  if (ctx) {
    ctx.redirect = response;
  }

  return response;
};

export const redirectDocument: typeof baseRedirectDocument = (...args) => {
  const response = baseRedirectDocument(...args);

  const ctx = ServerStorage.getStore();
  if (ctx) {
    ctx.redirect = response;
  }

  return response;
};

export const replace: typeof baseReplace = (...args) => {
  const response = baseReplace(...args);

  const ctx = ServerStorage.getStore();
  if (ctx) {
    ctx.redirect = response;
  }

  return response;
};

type RSCRouteConfigEntryBase = {
  action?: ActionFunction;
  clientAction?: ClientActionFunction;
  clientLoader?: ClientLoaderFunction;
  ErrorBoundary?: React.ComponentType<any>;
  handle?: any;
  headers?: HeadersFunction;
  HydrateFallback?: React.ComponentType<any>;
  Layout?: React.ComponentType<any>;
  links?: LinksFunction;
  loader?: LoaderFunction;
  meta?: MetaFunction;
  shouldRevalidate?: ShouldRevalidateFunction;
};

export type RSCRouteConfigEntry = RSCRouteConfigEntryBase & {
  id: string;
  path?: string;
  Component?: React.ComponentType<any>;
  lazy?: () => Promise<
    RSCRouteConfigEntryBase &
      (
        | {
            default?: React.ComponentType<any>;
            Component?: never;
          }
        | {
            default?: never;
            Component?: React.ComponentType<any>;
          }
      )
  >;
} & (
    | {
        index: true;
      }
    | {
        children?: RSCRouteConfigEntry[];
      }
  );

export type RSCRouteConfig = Array<RSCRouteConfigEntry>;

export type RSCRouteManifest = {
  clientAction?: ClientActionFunction;
  clientLoader?: ClientLoaderFunction;
  element?: React.ReactElement | false;
  errorElement?: React.ReactElement;
  handle?: any;
  hasAction: boolean;
  hasComponent: boolean;
  hasErrorBoundary: boolean;
  hasLoader: boolean;
  hydrateFallbackElement?: React.ReactElement;
  id: string;
  index?: boolean;
  links?: LinksFunction;
  meta?: MetaFunction;
  parentId?: string;
  path?: string;
  shouldRevalidate?: ShouldRevalidateFunction;
};

export type RSCRouteMatch = RSCRouteManifest & {
  params: Params;
  pathname: string;
  pathnameBase: string;
};

export type RSCRenderPayload = {
  type: "render";
  actionData: Record<string, any> | null;
  basename: string | undefined;
  errors: Record<string, any> | null;
  loaderData: Record<string, any>;
  location: Location;
  matches: RSCRouteMatch[];
  // Additional routes we should patch into the router for subsequent navigations.
  // Mostly a collection of pathless/index routes that may be needed for complete
  // matching on upward navigations.  Only needed on the initial document request,
  // for SPA navigations the manifest call will handle these patches.
  patches?: RSCRouteManifest[];
  nonce?: string;
  formState?: unknown;
};

export type RSCManifestPayload = {
  type: "manifest";
  // Routes we should patch into the router for subsequent navigations.
  patches: RSCRouteManifest[];
};

export type RSCActionPayload = {
  type: "action";
  actionResult: Promise<unknown>;
  rerender?: Promise<RSCRenderPayload | RSCRedirectPayload>;
};

export type RSCRedirectPayload = {
  type: "redirect";
  status: number;
  location: string;
  replace: boolean;
  reload: boolean;
  actionResult?: Promise<unknown>;
};

export type RSCPayload =
  | RSCRenderPayload
  | RSCManifestPayload
  | RSCActionPayload
  | RSCRedirectPayload;

export type RSCMatch = {
  statusCode: number;
  headers: Headers;
  payload: RSCPayload;
};

export type DecodeActionFunction = (
  formData: FormData
) => Promise<() => Promise<unknown>>;

export type DecodeFormStateFunction = (
  result: unknown,
  formData: FormData
) => unknown;

export type DecodeReplyFunction = (
  reply: FormData | string,
  { temporaryReferences }: { temporaryReferences: unknown }
) => Promise<unknown[]>;

export type LoadServerActionFunction = (id: string) => Promise<Function>;

export async function matchRSCServerRequest({
  createTemporaryReferenceSet,
  basename,
  decodeReply,
  requestContext,
  loadServerAction,
  decodeAction,
  decodeFormState,
  onError,
  request,
  routes,
  generateResponse,
}: {
  createTemporaryReferenceSet: () => unknown;
  basename?: string;
  decodeReply?: DecodeReplyFunction;
  decodeAction?: DecodeActionFunction;
  decodeFormState?: DecodeFormStateFunction;
  requestContext?: unknown;
  loadServerAction?: LoadServerActionFunction;
  onError?: (error: unknown) => void;
  request: Request;
  routes: RSCRouteConfigEntry[];
  generateResponse: (
    match: RSCMatch,
    {
      temporaryReferences,
    }: {
      temporaryReferences: unknown;
    }
  ) => Response;
}): Promise<Response> {
  let requestUrl = new URL(request.url);

  const temporaryReferences = createTemporaryReferenceSet();

  if (isManifestRequest(requestUrl)) {
    let response = await generateManifestResponse(
      routes,
      basename,
      request,
      generateResponse,
      temporaryReferences
    );
    return response;
  }

  let isDataRequest = isReactServerRequest(requestUrl);

  const url = new URL(request.url);
  let routerRequest = request;
  if (isDataRequest) {
    url.pathname = url.pathname.replace(/(_root)?\.rsc$/, "");
    routerRequest = new Request(url.toString(), {
      method: request.method,
      headers: request.headers,
      body: request.body,
      signal: request.signal,
      duplex: request.body ? "half" : undefined,
    } as RequestInit);
  }

  // Explode lazy functions out the routes so we can use middleware
  // TODO: This isn't ideal but we can't do it through `lazy()` in the router,
  // and if we move to `lazy: {}` then we lose all the other things from the
  // `RSCRouteConfigEntry` like `Layout` etc.
  let matches = matchRoutes(routes, url.pathname, basename);
  if (matches) {
    await Promise.all(matches.map((m) => explodeLazyRoute(m.route)));
  }

  const leafMatch = matches?.[matches.length - 1];
  if (
    !isDataRequest &&
    leafMatch &&
    !leafMatch.route.Component &&
    !leafMatch.route.ErrorBoundary
  ) {
    return generateResourceResponse(
      routerRequest,
      routes,
      basename,
      leafMatch.route.id,
      requestContext,
      onError
    );
  }

  let response = await generateRenderResponse(
    routerRequest,
    routes,
    basename,
    isDataRequest,
    decodeReply,
    requestContext,
    loadServerAction,
    decodeAction,
    decodeFormState,
    onError,
    generateResponse,
    temporaryReferences
  );
  // The front end uses this to know whether a 404 status came from app code
  // or 404'd and never reached the origin server
  response.headers.set("X-Remix-Response", "yes");
  return response;
}

async function generateManifestResponse(
  routes: RSCRouteConfigEntry[],
  basename: string | undefined,
  request: Request,
  generateResponse: (
    match: RSCMatch,
    { temporaryReferences }: { temporaryReferences: unknown }
  ) => Response,
  temporaryReferences: unknown
) {
  let url = new URL(request.url);
  let pathnameParams = url.searchParams.getAll("p");
  let pathnames = pathnameParams.length
    ? pathnameParams
    : [url.pathname.replace(/\.manifest$/, "")];
  let routeIds = new Set<string>();
  let matchedRoutes = pathnames
    .flatMap((pathname) => {
      let pathnameMatches = matchRoutes(routes, pathname, basename);
      return (
        pathnameMatches?.map((m, i) => ({
          ...m.route,
          parentId: pathnameMatches[i - 1]?.route.id,
        })) ?? []
      );
    })
    .filter((route) => {
      if (!routeIds.has(route.id)) {
        routeIds.add(route.id);
        return true;
      }
      return false;
    });
  let payload: RSCManifestPayload = {
    type: "manifest",
    patches: (
      await Promise.all([
        ...matchedRoutes.map((route) => getManifestRoute(route)),
        getAdditionalRoutePatches(
          pathnames,
          routes,
          basename,
          Array.from(routeIds)
        ),
      ])
    ).flat(1),
  };

  return generateResponse(
    {
      statusCode: 200,
      headers: new Headers({
        "Content-Type": "text/x-component",
        Vary: "Content-Type",
      }),
      payload,
    },
    { temporaryReferences }
  );
}

function prependBasenameToRedirectResponse(
  response: Response,
  basename: string | undefined = "/"
): Response {
  if (basename === "/") {
    return response;
  }

  let redirect = response.headers.get("Location");
  if (!redirect || isAbsoluteUrl(redirect)) {
    return response;
  }

  response.headers.set(
    "Location",
    prependBasename({ basename, pathname: redirect })
  );
  return response;
}

async function processServerAction(
  request: Request,
  basename: string | undefined,
  decodeReply: DecodeReplyFunction | undefined,
  loadServerAction: LoadServerActionFunction | undefined,
  decodeAction: DecodeActionFunction | undefined,
  decodeFormState: DecodeFormStateFunction | undefined,
  onError: ((error: unknown) => void) | undefined,
  temporaryReferences: unknown
): Promise<
  | {
      revalidationRequest: Request;
      actionResult?: Promise<unknown>;
      formState?: unknown;
    }
  | Response
  | undefined
> {
  const getRevalidationRequest = () =>
    new Request(request.url, {
      method: "GET",
      headers: request.headers,
      signal: request.signal,
    });

  const isFormRequest = canDecodeWithFormData(
    request.headers.get("Content-Type")
  );
  const actionId = request.headers.get("rsc-action-id");
  if (actionId) {
    if (!decodeReply || !loadServerAction) {
      throw new Error(
        "Cannot handle enhanced server action without decodeReply and loadServerAction functions"
      );
    }

    const reply = isFormRequest
      ? await request.formData()
      : await request.text();

    const actionArgs = await decodeReply(reply, { temporaryReferences });
    const action = await loadServerAction(actionId);
    const serverAction = action.bind(null, ...actionArgs);

    let actionResult = Promise.resolve(serverAction());
    try {
      // Wait for actions to finish regardless of state
      await actionResult;
    } catch (error) {
      if (isResponse(error)) {
        return error;
      }
      // The error is propagated to the client through the result promise in the stream
      onError?.(error);
    }
    return {
      actionResult,
      revalidationRequest: getRevalidationRequest(),
    };
  } else if (isFormRequest) {
    const formData = await request.clone().formData();
    if (Array.from(formData.keys()).some((k) => k.startsWith("$ACTION_"))) {
      if (!decodeAction) {
        throw new Error(
          "Cannot handle form actions without a decodeAction function"
        );
      }
      const action = await decodeAction(formData);
      let formState = undefined;
      try {
        let result = await action();
        if (isRedirectResponse(result)) {
          result = prependBasenameToRedirectResponse(result, basename);
        }
        formState = decodeFormState?.(result, formData);
      } catch (error) {
        if (isRedirectResponse(error)) {
          return prependBasenameToRedirectResponse(error, basename);
        }
        if (isResponse(error)) {
          return error;
        }
        onError?.(error);
      }
      return {
        formState,
        revalidationRequest: getRevalidationRequest(),
      };
    }
  }
}

async function generateResourceResponse(
  request: Request,
  routes: RSCRouteConfigEntry[],
  basename: string | undefined,
  routeId: string,
  requestContext: unknown,
  onError: ((error: unknown) => void) | undefined
) {
  let result: Response;
  try {
    const staticHandler = createStaticHandler(routes, {
      basename,
    });

    let response = await staticHandler.queryRoute(request, {
      routeId,
      requestContext,
      unstable_respond: (ctx) => ctx,
    });

    if (isResponse(response)) {
      result = response;
    } else {
      if (typeof response === "string") {
        result = new Response(response);
      } else {
        result = Response.json(response);
      }
    }
  } catch (error) {
    if (isResponse(error)) {
      result = error;
    } else {
      // TODO: Do we need to handle ErrorResponse?
      onError?.(error);

      result = new Response("Internal Server Error", {
        status: 500,
      });
    }
  }

  const headers = new Headers(result.headers);
  headers.set("React-Router-Resource", "true");
  return new Response(result.body, {
    status: result.status,
    statusText: result.statusText,
    headers,
  });
}

async function generateRenderResponse(
  request: Request,
  routes: RSCRouteConfigEntry[],
  basename: string | undefined,
  isDataRequest: boolean,
  decodeReply: DecodeReplyFunction | undefined,
  requestContext: unknown,
  loadServerAction: LoadServerActionFunction | undefined,
  decodeAction: DecodeActionFunction | undefined,
  decodeFormState: DecodeFormStateFunction | undefined,
  onError: ((error: unknown) => void) | undefined,
  generateResponse: (
    match: RSCMatch,
    { temporaryReferences }: { temporaryReferences: unknown }
  ) => Response,
  temporaryReferences: unknown
): Promise<Response> {
  // If this is a RR submission, we just want the `actionData` but don't want
  // to call any loaders or render any components back in the response - that
  // will happen in the subsequent revalidation request
  let statusCode = 200;
  let url = new URL(request.url);
  // TODO: Can this be done with a pathname extension instead of a header?
  // If not, make sure we strip this at the SSR server and it can only be set
  // by us to avoid cache-poisoning attempts

  let isSubmission = isMutationMethod(request.method);
  let routeIdsToLoad =
    !isSubmission && url.searchParams.has("_routes")
      ? url.searchParams.get("_routes")!.split(",")
      : null;

  // Create the handler here with exploded routes
<<<<<<< HEAD
  const staticHandler = createStaticHandler(routes, {
=======
  const handler = createStaticHandler(routes, {
    basename,
>>>>>>> 00d4509b
    mapRouteProperties: (r) => ({
      hasErrorBoundary: (r as RouteObject).ErrorBoundary != null,
    }),
  });

  let actionResult: Promise<unknown> | undefined;
  const ctx: ServerContext = {};
  const result = await ServerStorage.run(ctx, () =>
    staticHandler.query(request, {
      requestContext,
      skipLoaderErrorBubbling: isDataRequest,
      skipRevalidation: isSubmission,
      ...(routeIdsToLoad
        ? { filterMatchesToLoad: (m) => routeIdsToLoad!.includes(m.route.id) }
        : null),
      async unstable_stream(_, query) {
        // If this is an RSC server action, process that and then call query as a
        // revalidation.  If this is a RR Form/Fetcher submission,
        // `processServerAction` will fall through as a no-op and we'll pass the
        // POST `request` to `query` and process our action there.
        let formState: unknown;
        if (request.method === "POST") {
          let result = await processServerAction(
            request,
            basename,
            decodeReply,
            loadServerAction,
            decodeAction,
            decodeFormState,
            onError,
            temporaryReferences
          );
          if (isResponse(result)) {
            return generateRedirectResponse(
              result,
              actionResult,
              basename,
              isDataRequest,
              generateResponse,
              temporaryReferences
            );
          }
          actionResult = result?.actionResult;
          formState = result?.formState;
          request = result?.revalidationRequest ?? request;
        }

        if (ctx.redirect) {
          return generateRedirectResponse(
            ctx.redirect,
            actionResult,
            basename,
            isDataRequest,
            generateResponse,
            temporaryReferences
          );
        }

        let staticContext = await query(request);

        if (isResponse(staticContext)) {
          return generateRedirectResponse(
            staticContext,
            actionResult,
            basename,
            isDataRequest,
            generateResponse,
            temporaryReferences
          );
        }

        return generateStaticContextResponse(
          routes,
          basename,
          generateResponse,
          statusCode,
          routeIdsToLoad,
          isDataRequest,
          isSubmission,
          actionResult,
          formState,
          staticContext,
          temporaryReferences
        );
      },
    })
  );

  if (isRedirectResponse(result)) {
    return generateRedirectResponse(
      result,
      actionResult,
      basename,
      isDataRequest,
      generateResponse,
      temporaryReferences
    );
  }

  invariant(isResponse(result), "Expected a response from query");
  return result;
}

function generateRedirectResponse(
  response: Response,
  actionResult: Promise<unknown> | undefined,
  basename: string | undefined,
  isDataRequest: boolean,
  generateResponse: (
    match: RSCMatch,
    { temporaryReferences }: { temporaryReferences: unknown }
  ) => Response,
  temporaryReferences: unknown
) {
  let redirect = response.headers.get("Location")!;

  if (isDataRequest && basename) {
    redirect = stripBasename(redirect, basename) || redirect;
  }

  let payload: RSCRedirectPayload = {
    type: "redirect",
    location: redirect,
    reload: response.headers.get("X-Remix-Reload-Document") === "true",
    replace: response.headers.get("X-Remix-Replace") === "true",
    status: response.status,
    actionResult,
  };
  return generateResponse(
    {
      statusCode: SINGLE_FETCH_REDIRECT_STATUS,
      headers: new Headers({
        "Content-Type": "text/x-component",
        Vary: "Content-Type",
      }),
      payload,
    },
    { temporaryReferences }
  );
}

async function generateStaticContextResponse(
  routes: RSCRouteConfigEntry[],
  basename: string | undefined,
  generateResponse: (
    match: RSCMatch,
    { temporaryReferences }: { temporaryReferences: unknown }
  ) => Response,
  statusCode: number,
  routeIdsToLoad: string[] | null,
  isDataRequest: boolean,
  isSubmission: boolean,
  actionResult: Promise<unknown> | undefined,
  formState: unknown | undefined,
  staticContext: StaticHandlerContext,
  temporaryReferences: unknown
): Promise<Response> {
  statusCode = staticContext.statusCode ?? statusCode;

  if (staticContext.errors) {
    staticContext.errors = Object.fromEntries(
      Object.entries(staticContext.errors).map(([key, error]) => [
        key,
        isRouteErrorResponse(error)
          ? Object.fromEntries(Object.entries(error))
          : error,
      ])
    );
  }

  // In the RSC world we set `hasLoader:true` eve if a route doesn't have a
  // loader so that we always make the single fetch call to get the rendered
  // `element`.  We add a `null` value for any of the routes that don't
  // actually have a loader so the single fetch logic can find a result for
  // the route.  This is a bit of a hack but allows us to re-use all the
  // existing logic.  This can go away if we ever fork off and re-implement a
  // standalone RSC `dataStrategy`
  staticContext.matches.forEach((m) => {
    if (staticContext.loaderData[m.route.id] === undefined) {
      staticContext.loaderData[m.route.id] = null;
    }
  });

  let headers = getDocumentHeadersImpl(
    staticContext,
    (match) => (match as RouteMatch<string, RSCRouteConfigEntry>).route.headers
  );

  const baseRenderPayload: Omit<RSCRenderPayload, "matches" | "patches"> = {
    type: "render",
    basename,
    actionData: staticContext.actionData,
    errors: staticContext.errors,
    loaderData: staticContext.loaderData,
    location: staticContext.location,
    formState,
  };

  const renderPayloadPromise = () =>
    getRenderPayload(
      baseRenderPayload,
      routes,
      basename,
      routeIdsToLoad,
      isDataRequest,
      staticContext
    );

  let payload: RSCRenderPayload | RSCActionPayload;

  if (actionResult) {
    // Don't await the payload so we can stream down the actionResult immediately
    payload = {
      type: "action",
      actionResult,
      rerender: renderPayloadPromise(),
    };
  } else if (isSubmission && isDataRequest) {
    // Short circuit without matches on non server-action submissions since
    // we'll revalidate in a separate request
    payload = {
      ...baseRenderPayload,
      matches: [],
      patches: [],
    };
  } else {
    // Await the full RSC render on all normal requests
    payload = await renderPayloadPromise();
  }

  return generateResponse(
    {
      statusCode,
      headers,
      payload,
    },
    { temporaryReferences }
  );
}

async function getRenderPayload(
  baseRenderPayload: Omit<RSCRenderPayload, "matches" | "patches">,
  routes: RSCRouteConfigEntry[],
  basename: string | undefined,
  routeIdsToLoad: string[] | null,
  isDataRequest: boolean,
  staticContext: StaticHandlerContext
) {
  // Figure out how deep we want to render server components based on any
  // triggered error boundaries and/or `routeIdsToLoad`
  let deepestRenderedRouteIdx = staticContext.matches.length - 1;
  // Capture parentIds for assignment on the RSCRouteMatch later
  let parentIds: Record<string, string | undefined> = {};

  staticContext.matches.forEach((m, i) => {
    if (i > 0) {
      parentIds[m.route.id] = staticContext.matches[i - 1].route.id;
    }
    if (
      staticContext.errors &&
      m.route.id in staticContext.errors &&
      deepestRenderedRouteIdx > i
    ) {
      deepestRenderedRouteIdx = i;
    }
  });

  let matchesPromise = Promise.all(
    staticContext.matches.map((match, i) => {
      // Only bother rendering Server Components for routes that we're surfacing,
      // so nothing at/below an error boundary and prune routes if included in
      // `routeIdsToLoad`.  This is specifically important when a middleware
      // or loader throws and we don't have any `loaderData` to pass through as
      // props leading to render-time errors of the server component
      let shouldRenderComponent =
        i <= deepestRenderedRouteIdx &&
        (!routeIdsToLoad || routeIdsToLoad.includes(match.route.id)) &&
        (!staticContext.errors || !(match.route.id in staticContext.errors));

      return getRSCRouteMatch(
        staticContext,
        match,
        shouldRenderComponent,
        parentIds[match.route.id]
      );
    })
  );

  let patchesPromise = !isDataRequest
    ? getAdditionalRoutePatches(
        [staticContext.location.pathname],
        routes,
        basename,
        staticContext.matches.map((m) => m.route.id)
      )
    : undefined;

  let [matches, patches] = await Promise.all([matchesPromise, patchesPromise]);

  return {
    ...baseRenderPayload,
    matches,
    patches,
  };
}

async function getRSCRouteMatch(
  staticContext: StaticHandlerContext,
  match: AgnosticDataRouteMatch,
  shouldRenderComponent: boolean,
  parentId: string | undefined
) {
  // @ts-expect-error - FIXME: Fix the types here
  await explodeLazyRoute(match.route);
  const Layout = (match.route as any).Layout || React.Fragment;
  const Component = (match.route as any).Component;
  const ErrorBoundary = (match.route as any).ErrorBoundary;
  const HydrateFallback = (match.route as any).HydrateFallback;
  const loaderData = staticContext.loaderData[match.route.id];
  const actionData = staticContext.actionData?.[match.route.id];
  const params = match.params;
  // TODO: DRY this up once it's fully fleshed out
  const element =
    Component && shouldRenderComponent
      ? React.createElement(
          Layout,
          null,
          React.createElement(Component, {
            loaderData,
            actionData,
            params,
            matches: staticContext.matches.map((match) =>
              convertRouteMatchToUiMatch(match, staticContext.loaderData)
            ),
          })
        )
      : // TODO: Render outlet instead?
        undefined;
  let error: unknown = undefined;

  // FIXME: Is this logic right?  We don't want to take any error - only the
  // error pegged to our route because the staticHandler should have done the
  // bubbling for us (on document requests at least)?
  if (ErrorBoundary && staticContext.errors) {
    for (const match of [...staticContext.matches].reverse()) {
      if (match.route.id in staticContext.errors) {
        error = staticContext.errors[match.route.id];
        break;
      }
    }
  }
  const errorElement = ErrorBoundary
    ? React.createElement(
        Layout,
        null,
        React.createElement(ErrorBoundary, {
          loaderData,
          actionData,
          params,
          error,
        })
      )
    : undefined;
  const hydrateFallbackElement = HydrateFallback
    ? React.createElement(
        Layout,
        null,
        React.createElement(HydrateFallback, {
          loaderData,
          actionData,
          params,
        })
      )
    : undefined;

  return {
    clientAction: (match.route as any).clientAction,
    clientLoader: (match.route as any).clientLoader,
    element,
    errorElement,
    handle: (match.route as any).handle,
    hasAction: !!match.route.action,
    hasComponent: !!Component,
    hasErrorBoundary: !!ErrorBoundary,
    hasLoader: !!match.route.loader,
    hydrateFallbackElement,
    id: match.route.id,
    index: match.route.index,
    links: (match.route as any).links,
    meta: (match.route as any).meta,
    params,
    parentId,
    path: match.route.path,
    pathname: match.pathname,
    pathnameBase: match.pathnameBase,
    shouldRevalidate: (match.route as any).shouldRevalidate,
  };
}

async function getManifestRoute(
  route: RSCRouteConfigEntry & { parentId: string | undefined }
): Promise<RSCRouteManifest> {
  await explodeLazyRoute(route);

  const Layout = (route as any).Layout || React.Fragment;
  // We send errorElement early in the manifest so we have it client
  // side for any client-side errors thrown during dataStrategy
  const errorElement = route.ErrorBoundary
    ? React.createElement(
        Layout,
        null,
        React.createElement(route.ErrorBoundary)
      )
    : undefined;

  return {
    clientAction: route.clientAction,
    clientLoader: route.clientLoader,
    handle: route.handle,
    hasAction: !!route.action,
    hasComponent: !!route.Component,
    hasErrorBoundary: !!route.ErrorBoundary,
    errorElement,
    hasLoader: !!route.loader,
    id: route.id,
    parentId: route.parentId,
    path: route.path,
    index: "index" in route ? route.index : undefined,
    links: route.links,
    meta: route.meta,
  };
}

async function explodeLazyRoute(route: RSCRouteConfigEntry) {
  if ("lazy" in route && route.lazy) {
    let {
      default: lazyDefaultExport,
      Component: lazyComponentExport,
      ...lazyProperties
    } = (await route.lazy()) as any;
    let Component = lazyComponentExport || lazyDefaultExport;
    if (Component && !route.Component) {
      route.Component = Component;
    }
    for (let [k, v] of Object.entries(lazyProperties)) {
      if (
        k !== "id" &&
        k !== "path" &&
        k !== "index" &&
        k !== "children" &&
        route[k as keyof RSCRouteConfigEntry] == null
      ) {
        route[k as keyof RSCRouteConfigEntry] = v;
      }
    }
    route.lazy = undefined;
  }
}

async function getAdditionalRoutePatches(
  pathnames: string[],
  routes: RSCRouteConfigEntry[],
  basename: string | undefined,
  matchedRouteIds: string[]
): Promise<RSCRouteManifest[]> {
  let patchRouteMatches = new Map<
    string,
    RSCRouteConfigEntry & { parentId: string | undefined }
  >();
  let matchedPaths = new Set<string>();

  for (const pathname of pathnames) {
    let segments = pathname.split("/").filter(Boolean);
    let paths: string[] = ["/"];

    // We've already matched to the last segment
    segments.pop();

    // Traverse each path for our parents and match in case they have pathless/index
    // children we need to include in the initial manifest
    while (segments.length > 0) {
      paths.push(`/${segments.join("/")}`);
      segments.pop();
    }

    paths.forEach((path) => {
      if (matchedPaths.has(path)) {
        return;
      }
      matchedPaths.add(path);
      let matches = matchRoutes(routes, path, basename) || [];
      matches.forEach((m, i) => {
        if (patchRouteMatches.get(m.route.id)) {
          return;
        }
        patchRouteMatches.set(m.route.id, {
          ...m.route,
          parentId: matches[i - 1]?.route.id,
        });
      });
    });
  }

  let patches = await Promise.all(
    [...patchRouteMatches.values()]
      .filter((route) => !matchedRouteIds.some((id) => id === route.id))
      .map((route) => getManifestRoute(route))
  );
  return patches;
}

export function isReactServerRequest(url: URL) {
  return url.pathname.endsWith(".rsc");
}

export function isManifestRequest(url: URL) {
  return url.pathname.endsWith(".manifest");
}

function canDecodeWithFormData(contentType: string | null) {
  if (!contentType) return false;
  return (
    contentType.match(/\bapplication\/x-www-form-urlencoded\b/) ||
    contentType.match(/\bmultipart\/form-data\b/)
  );
}<|MERGE_RESOLUTION|>--- conflicted
+++ resolved
@@ -586,12 +586,8 @@
       : null;
 
   // Create the handler here with exploded routes
-<<<<<<< HEAD
   const staticHandler = createStaticHandler(routes, {
-=======
-  const handler = createStaticHandler(routes, {
     basename,
->>>>>>> 00d4509b
     mapRouteProperties: (r) => ({
       hasErrorBoundary: (r as RouteObject).ErrorBoundary != null,
     }),
