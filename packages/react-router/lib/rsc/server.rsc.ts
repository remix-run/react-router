// eslint-disable-next-line import/no-nodejs-modules
import { AsyncLocalStorage } from "node:async_hooks";
import * as React from "react";

import type {
  ClientActionFunction,
  ClientLoaderFunction,
  HeadersFunction,
  LinksFunction,
  MetaFunction,
} from "../dom/ssr/routeModules";
import { type Location } from "../router/history";
import {
  createStaticHandler,
  isAbsoluteUrl,
  isMutationMethod,
  isResponse,
  isRedirectResponse,
  type StaticHandlerContext,
} from "../router/router";
import {
  type ActionFunction,
  type AgnosticDataRouteMatch,
  type LoaderFunction,
  type Params,
  type ShouldRevalidateFunction,
  type RouterContextProvider,
  isRouteErrorResponse,
  matchRoutes,
  prependBasename,
  convertRouteMatchToUiMatch,
  redirect as baseRedirect,
  redirectDocument as baseRedirectDocument,
  replace as baseReplace,
  stripBasename,
} from "../router/utils";
import { getDocumentHeadersImpl } from "../server-runtime/headers";
import { SINGLE_FETCH_REDIRECT_STATUS } from "../dom/ssr/single-fetch";
import type { RouteMatch, RouteObject } from "../context";
import invariant from "../server-runtime/invariant";

import {
  Outlet as UNTYPED_Outlet,
  UNSAFE_WithComponentProps,
  UNSAFE_WithHydrateFallbackProps,
  UNSAFE_WithErrorBoundaryProps,
  // @ts-ignore There are no types before the tsup build when used internally, so
  // we need to cast. If we add an alias for 'internal/react-server-client' to our
  // TSConfig, it breaks the Parcel build within this repo.
} from "react-router/internal/react-server-client";
import type {
  Outlet as OutletType,
  WithComponentProps as WithComponentPropsType,
  WithErrorBoundaryProps as WithErrorBoundaryPropsType,
  WithHydrateFallbackProps as WithHydrateFallbackPropsType,
  RouteComponentProps,
  ErrorBoundaryProps,
  HydrateFallbackProps,
} from "../components";
const Outlet: typeof OutletType = UNTYPED_Outlet;
const WithComponentProps: typeof WithComponentPropsType =
  UNSAFE_WithComponentProps;
const WithErrorBoundaryProps: typeof WithErrorBoundaryPropsType =
  UNSAFE_WithErrorBoundaryProps;
const WithHydrateFallbackProps: typeof WithHydrateFallbackPropsType =
  UNSAFE_WithHydrateFallbackProps;

type ServerContext = {
  redirect?: Response;
  runningAction: boolean;
};

const globalVar = (typeof globalThis !== "undefined" ? globalThis : global) as {
  ___reactRouterServerStorage___?: AsyncLocalStorage<ServerContext>;
};

const ServerStorage = (globalVar.___reactRouterServerStorage___ ??=
  new AsyncLocalStorage<ServerContext>());

export const redirect: typeof baseRedirect = (...args) => {
  const response = baseRedirect(...args);

  const ctx = ServerStorage.getStore();
  if (ctx && ctx.runningAction) {
    ctx.redirect = response;
  }

  return response;
};

export const redirectDocument: typeof baseRedirectDocument = (...args) => {
  const response = baseRedirectDocument(...args);

  const ctx = ServerStorage.getStore();
  if (ctx && ctx.runningAction) {
    ctx.redirect = response;
  }

  return response;
};

export const replace: typeof baseReplace = (...args) => {
  const response = baseReplace(...args);

  const ctx = ServerStorage.getStore();
  if (ctx && ctx.runningAction) {
    ctx.redirect = response;
  }

  return response;
};

type RSCRouteConfigEntryBase = {
  action?: ActionFunction;
  clientAction?: ClientActionFunction;
  clientLoader?: ClientLoaderFunction;
  ErrorBoundary?: React.ComponentType<any>;
  handle?: any;
  headers?: HeadersFunction;
  HydrateFallback?: React.ComponentType<any>;
  Layout?: React.ComponentType<any>;
  links?: LinksFunction;
  loader?: LoaderFunction;
  meta?: MetaFunction;
  shouldRevalidate?: ShouldRevalidateFunction;
};

export type RSCRouteConfigEntry = RSCRouteConfigEntryBase & {
  id: string;
  path?: string;
  Component?: React.ComponentType<any>;
  lazy?: () => Promise<
    RSCRouteConfigEntryBase &
      (
        | {
            default?: React.ComponentType<any>;
            Component?: never;
          }
        | {
            default?: never;
            Component?: React.ComponentType<any>;
          }
      )
  >;
} & (
    | {
        index: true;
      }
    | {
        children?: RSCRouteConfigEntry[];
      }
  );

export type RSCRouteConfig = Array<RSCRouteConfigEntry>;

export type RSCRouteManifest = {
  clientAction?: ClientActionFunction;
  clientLoader?: ClientLoaderFunction;
  element?: React.ReactElement | false;
  errorElement?: React.ReactElement;
  handle?: any;
  hasAction: boolean;
  hasComponent: boolean;
  hasErrorBoundary: boolean;
  hasLoader: boolean;
  hydrateFallbackElement?: React.ReactElement;
  id: string;
  index?: boolean;
  links?: LinksFunction;
  meta?: MetaFunction;
  parentId?: string;
  path?: string;
  shouldRevalidate?: ShouldRevalidateFunction;
};

export type RSCRouteMatch = RSCRouteManifest & {
  params: Params;
  pathname: string;
  pathnameBase: string;
};

export type RSCRenderPayload = {
  type: "render";
  actionData: Record<string, any> | null;
  basename: string | undefined;
  errors: Record<string, any> | null;
  loaderData: Record<string, any>;
  location: Location;
  matches: RSCRouteMatch[];
  // Additional routes we should patch into the router for subsequent navigations.
  // Mostly a collection of pathless/index routes that may be needed for complete
  // matching on upward navigations.  Only needed on the initial document request,
  // for SPA navigations the manifest call will handle these patches.
  patches?: RSCRouteManifest[];
  nonce?: string;
  formState?: unknown;
};

export type RSCManifestPayload = {
  type: "manifest";
  // Routes we should patch into the router for subsequent navigations.
  patches: RSCRouteManifest[];
};

export type RSCActionPayload = {
  type: "action";
  actionResult: Promise<unknown>;
  rerender?: Promise<RSCRenderPayload | RSCRedirectPayload>;
};

export type RSCRedirectPayload = {
  type: "redirect";
  status: number;
  location: string;
  replace: boolean;
  reload: boolean;
  actionResult?: Promise<unknown>;
};

export type RSCPayload =
  | RSCRenderPayload
  | RSCManifestPayload
  | RSCActionPayload
  | RSCRedirectPayload;

export type RSCMatch = {
  statusCode: number;
  headers: Headers;
  payload: RSCPayload;
};

export type DecodeActionFunction = (
  formData: FormData,
) => Promise<() => Promise<unknown>>;

export type DecodeFormStateFunction = (
  result: unknown,
  formData: FormData,
) => unknown;

export type DecodeReplyFunction = (
  reply: FormData | string,
  { temporaryReferences }: { temporaryReferences: unknown },
) => Promise<unknown[]>;

export type LoadServerActionFunction = (id: string) => Promise<Function>;

/**
 * Matches the given routes to a [`Request`](https://developer.mozilla.org/en-US/docs/Web/API/Request)
 * and returns an [RSC](https://react.dev/reference/rsc/server-components)
 * [`Response`](https://developer.mozilla.org/en-US/docs/Web/API/Response)
 * encoding an {@link unstable_RSCPayload} for consumption by an [RSC](https://react.dev/reference/rsc/server-components)
 * enabled client router.
 *
 * @example
 * import {
 *   createTemporaryReferenceSet,
 *   decodeAction,
 *   decodeReply,
 *   loadServerAction,
 *   renderToReadableStream,
 * } from "@vitejs/plugin-rsc/rsc";
 * import { unstable_matchRSCServerRequest as matchRSCServerRequest } from "react-router";
 *
 * matchRSCServerRequest({
 *   createTemporaryReferenceSet,
 *   decodeAction,
 *   decodeFormState,
 *   decodeReply,
 *   loadServerAction,
 *   request,
 *   routes: routes(),
 *   generateResponse(match) {
 *     return new Response(
 *       renderToReadableStream(match.payload),
 *       {
 *         status: match.statusCode,
 *         headers: match.headers,
 *       }
 *     );
 *   },
 * });
 *
 * @name unstable_matchRSCServerRequest
 * @public
 * @category RSC
 * @mode data
 * @param opts Options
 * @param opts.basename The basename to use when matching the request.
 * @param opts.createTemporaryReferenceSet A function that returns a temporary
 * reference set for the request, used to track temporary references in the [RSC](https://react.dev/reference/rsc/server-components)
 * stream.
 * @param opts.decodeAction Your `react-server-dom-xyz/server`'s `decodeAction`
 * function, responsible for loading a server action.
 * @param opts.decodeFormState A function responsible for decoding form state for
 * progressively enhanceable forms with React's [`useActionState`](https://react.dev/reference/react/useActionState)
 * using your `react-server-dom-xyz/server`'s `decodeFormState`.
 * @param opts.decodeReply Your `react-server-dom-xyz/server`'s `decodeReply`
 * function, used to decode the server function's arguments and bind them to the
 * implementation for invocation by the router.
 * @param opts.generateResponse A function responsible for using your
 * `renderToReadableStream` to generate a [`Response`](https://developer.mozilla.org/en-US/docs/Web/API/Response)
 * encoding the {@link unstable_RSCPayload}.
 * @param opts.loadServerAction Your `react-server-dom-xyz/server`'s
 * `loadServerAction` function, used to load a server action by ID.
 * @param opts.onError An optional error handler that will be called with any
 * errors that occur during the request processing.
 * @param opts.request The [`Request`](https://developer.mozilla.org/en-US/docs/Web/API/Request)
 * to match against.
 * @param opts.requestContext An instance of {@link RouterContextProvider}
 * that should be created per request, to be passed to [`action`](../../start/data/route-object#action)s,
 * [`loader`](../../start/data/route-object#loader)s and [middleware](../../how-to/middleware).
 * @param opts.routes Your {@link unstable_RSCRouteConfigEntry | route definitions}.
 * @returns A [`Response`](https://developer.mozilla.org/en-US/docs/Web/API/Response)
 * that contains the [RSC](https://react.dev/reference/rsc/server-components)
 * data for hydration.
 */
export async function matchRSCServerRequest({
  createTemporaryReferenceSet,
  basename,
  decodeReply,
  requestContext,
  loadServerAction,
  decodeAction,
  decodeFormState,
  onError,
  request,
  routes,
  generateResponse,
}: {
  createTemporaryReferenceSet: () => unknown;
  basename?: string;
  decodeReply?: DecodeReplyFunction;
  decodeAction?: DecodeActionFunction;
  decodeFormState?: DecodeFormStateFunction;
  requestContext?: RouterContextProvider;
  loadServerAction?: LoadServerActionFunction;
  onError?: (error: unknown) => void;
  request: Request;
  routes: RSCRouteConfigEntry[];
  generateResponse: (
    match: RSCMatch,
    {
      temporaryReferences,
    }: {
      temporaryReferences: unknown;
    },
  ) => Response;
}): Promise<Response> {
  let requestUrl = new URL(request.url);

  const temporaryReferences = createTemporaryReferenceSet();

  if (isManifestRequest(requestUrl)) {
    let response = await generateManifestResponse(
      routes,
      basename,
      request,
      generateResponse,
      temporaryReferences,
    );
    return response;
  }

  let isDataRequest = isReactServerRequest(requestUrl);

  const url = new URL(request.url);
  let routerRequest = request;
  if (isDataRequest) {
    url.pathname = url.pathname.replace(/(_root)?\.rsc$/, "");
    routerRequest = new Request(url.toString(), {
      method: request.method,
      headers: request.headers,
      body: request.body,
      signal: request.signal,
      duplex: request.body ? "half" : undefined,
    } as RequestInit);
  }

  // Explode lazy functions out the routes so we can use middleware
  // TODO: This isn't ideal but we can't do it through `lazy()` in the router,
  // and if we move to `lazy: {}` then we lose all the other things from the
  // `RSCRouteConfigEntry` like `Layout` etc.
  let matches = matchRoutes(routes, url.pathname, basename);
  if (matches) {
    await Promise.all(matches.map((m) => explodeLazyRoute(m.route)));
  }

  const leafMatch = matches?.[matches.length - 1];
  if (
    !isDataRequest &&
    leafMatch &&
    !leafMatch.route.Component &&
    !leafMatch.route.ErrorBoundary
  ) {
    return generateResourceResponse(
      routerRequest,
      routes,
      basename,
      leafMatch.route.id,
      requestContext,
      onError,
    );
  }

  let response = await generateRenderResponse(
    routerRequest,
    routes,
    basename,
    isDataRequest,
    decodeReply,
    requestContext,
    loadServerAction,
    decodeAction,
    decodeFormState,
    onError,
    generateResponse,
    temporaryReferences,
  );
  // The front end uses this to know whether a 404 status came from app code
  // or 404'd and never reached the origin server
  response.headers.set("X-Remix-Response", "yes");
  return response;
}

async function generateManifestResponse(
  routes: RSCRouteConfigEntry[],
  basename: string | undefined,
  request: Request,
  generateResponse: (
    match: RSCMatch,
    { temporaryReferences }: { temporaryReferences: unknown },
  ) => Response,
  temporaryReferences: unknown,
) {
  let url = new URL(request.url);
  let pathnameParams = url.searchParams.getAll("p");
  let pathnames = pathnameParams.length
    ? pathnameParams
    : [url.pathname.replace(/\.manifest$/, "")];
  let routeIds = new Set<string>();
  let matchedRoutes = pathnames
    .flatMap((pathname) => {
      let pathnameMatches = matchRoutes(routes, pathname, basename);
      return (
        pathnameMatches?.map((m, i) => ({
          ...m.route,
          parentId: pathnameMatches[i - 1]?.route.id,
        })) ?? []
      );
    })
    .filter((route) => {
      if (!routeIds.has(route.id)) {
        routeIds.add(route.id);
        return true;
      }
      return false;
    });
  let payload: RSCManifestPayload = {
    type: "manifest",
    patches: (
      await Promise.all([
        ...matchedRoutes.map((route) => getManifestRoute(route)),
        getAdditionalRoutePatches(
          pathnames,
          routes,
          basename,
          Array.from(routeIds),
        ),
      ])
    ).flat(1),
  };

  return generateResponse(
    {
      statusCode: 200,
      headers: new Headers({
        "Content-Type": "text/x-component",
        Vary: "Content-Type",
      }),
      payload,
    },
    { temporaryReferences },
  );
}

function prependBasenameToRedirectResponse(
  response: Response,
  basename: string | undefined = "/",
): Response {
  if (basename === "/") {
    return response;
  }

  let redirect = response.headers.get("Location");
  if (!redirect || isAbsoluteUrl(redirect)) {
    return response;
  }

  response.headers.set(
    "Location",
    prependBasename({ basename, pathname: redirect }),
  );
  return response;
}

async function processServerAction(
  request: Request,
  basename: string | undefined,
  decodeReply: DecodeReplyFunction | undefined,
  loadServerAction: LoadServerActionFunction | undefined,
  decodeAction: DecodeActionFunction | undefined,
  decodeFormState: DecodeFormStateFunction | undefined,
  onError: ((error: unknown) => void) | undefined,
  temporaryReferences: unknown,
): Promise<
  | {
      skipRevalidation: boolean;
      revalidationRequest: Request;
      actionResult?: Promise<unknown>;
      formState?: unknown;
    }
  | Response
  | undefined
> {
  const getRevalidationRequest = () =>
    new Request(request.url, {
      method: "GET",
      headers: request.headers,
      signal: request.signal,
    });

  const isFormRequest = canDecodeWithFormData(
    request.headers.get("Content-Type"),
  );
  const actionId = request.headers.get("rsc-action-id");
  if (actionId) {
    if (!decodeReply || !loadServerAction) {
      throw new Error(
        "Cannot handle enhanced server action without decodeReply and loadServerAction functions",
      );
    }

    const reply = isFormRequest
      ? await request.formData()
      : await request.text();

    const actionArgs = await decodeReply(reply, { temporaryReferences });
    const action = await loadServerAction(actionId);
    const serverAction = action.bind(null, ...actionArgs);

    let actionResult = Promise.resolve(serverAction());
    try {
      // Wait for actions to finish regardless of state
      await actionResult;
    } catch (error) {
      if (isResponse(error)) {
        return error;
      }
      // The error is propagated to the client through the result promise in the stream
      onError?.(error);
    }

    let maybeFormData = actionArgs.length === 1 ? actionArgs[0] : actionArgs[1];
    let formData =
      maybeFormData &&
      typeof maybeFormData === "object" &&
      maybeFormData instanceof FormData
        ? maybeFormData
        : null;

    let skipRevalidation = formData?.has("$SKIP_REVALIDATION") ?? false;

    return {
      actionResult,
      revalidationRequest: getRevalidationRequest(),
      skipRevalidation,
    };
  } else if (isFormRequest) {
    const formData = await request.clone().formData();
    if (Array.from(formData.keys()).some((k) => k.startsWith("$ACTION_"))) {
      if (!decodeAction) {
        throw new Error(
          "Cannot handle form actions without a decodeAction function",
        );
      }
      const action = await decodeAction(formData);
      let formState = undefined;
      try {
        let result = await action();
        if (isRedirectResponse(result)) {
          result = prependBasenameToRedirectResponse(result, basename);
        }
        formState = decodeFormState?.(result, formData);
      } catch (error) {
        if (isRedirectResponse(error)) {
          return prependBasenameToRedirectResponse(error, basename);
        }
        if (isResponse(error)) {
          return error;
        }
        onError?.(error);
      }
      return {
        formState,
        revalidationRequest: getRevalidationRequest(),
        skipRevalidation: false,
      };
    }
  }
}

async function generateResourceResponse(
  request: Request,
  routes: RSCRouteConfigEntry[],
  basename: string | undefined,
  routeId: string,
  requestContext: RouterContextProvider | undefined,
  onError: ((error: unknown) => void) | undefined,
) {
  try {
    const staticHandler = createStaticHandler(routes, {
      basename,
    });

    let response = await staticHandler.queryRoute(request, {
      routeId,
      requestContext,
      async generateMiddlewareResponse(queryRoute) {
        try {
          let response = await queryRoute(request);
          return generateResourceResponse(response);
        } catch (error) {
          return generateErrorResponse(error);
        }
      },
    });
    return response;
  } catch (error) {
    return generateErrorResponse(error);
  }

  function generateErrorResponse(error: unknown) {
    let response: Response;
    if (isResponse(error)) {
      response = error;
    } else if (isRouteErrorResponse(error)) {
      onError?.(error);
      const errorMessage =
        typeof error.data === "string" ? error.data : error.statusText;
      response = new Response(errorMessage, {
        status: error.status,
        statusText: error.statusText,
      });
    } else {
      onError?.(error);
      response = new Response("Internal Server Error", { status: 500 });
    }

    return generateResourceResponse(response);
  }

  function generateResourceResponse(response: Response) {
    const headers = new Headers(response.headers);
    headers.set("React-Router-Resource", "true");
    return new Response(response.body, {
      status: response.status,
      statusText: response.statusText,
      headers,
    });
  }
}

async function generateRenderResponse(
  request: Request,
  routes: RSCRouteConfigEntry[],
  basename: string | undefined,
  isDataRequest: boolean,
  decodeReply: DecodeReplyFunction | undefined,
  requestContext: RouterContextProvider | undefined,
  loadServerAction: LoadServerActionFunction | undefined,
  decodeAction: DecodeActionFunction | undefined,
  decodeFormState: DecodeFormStateFunction | undefined,
  onError: ((error: unknown) => void) | undefined,
  generateResponse: (
    match: RSCMatch,
    { temporaryReferences }: { temporaryReferences: unknown },
  ) => Response,
  temporaryReferences: unknown,
): Promise<Response> {
  // If this is a RR submission, we just want the `actionData` but don't want
  // to call any loaders or render any components back in the response - that
  // will happen in the subsequent revalidation request
  let statusCode = 200;
  let url = new URL(request.url);
  // TODO: Can this be done with a pathname extension instead of a header?
  // If not, make sure we strip this at the SSR server and it can only be set
  // by us to avoid cache-poisoning attempts

  let isSubmission = isMutationMethod(request.method);
  let routeIdsToLoad =
    !isSubmission && url.searchParams.has("_routes")
      ? url.searchParams.get("_routes")!.split(",")
      : null;

  // Create the handler here with exploded routes
  const staticHandler = createStaticHandler(routes, {
    basename,
    mapRouteProperties: (r) => ({
      hasErrorBoundary: (r as RouteObject).ErrorBoundary != null,
    }),
  });

  let actionResult: Promise<unknown> | undefined;
  const ctx: ServerContext = {
    runningAction: false,
  };

  const result = await ServerStorage.run(ctx, () =>
    staticHandler.query(request, {
      requestContext,
      skipLoaderErrorBubbling: isDataRequest,
      skipRevalidation: isSubmission,
      ...(routeIdsToLoad
<<<<<<< HEAD
        ? { filterMatchesToLoad: (m) => routeIdsToLoad!.includes(m.route.id) }
        : null),
      async generateMiddlewareResponse(query) {
=======
        ? {
            filterMatchesToLoad: (m: AgnosticDataRouteMatch) =>
              routeIdsToLoad!.includes(m.route.id),
          }
        : {}),
      async unstable_generateMiddlewareResponse(query) {
>>>>>>> 796cdffb
        // If this is an RSC server action, process that and then call query as a
        // revalidation.  If this is a RR Form/Fetcher submission,
        // `processServerAction` will fall through as a no-op and we'll pass the
        // POST `request` to `query` and process our action there.
        let formState: unknown;
        let skipRevalidation = false;
        if (request.method === "POST") {
          ctx.runningAction = true;
          let result = await processServerAction(
            request,
            basename,
            decodeReply,
            loadServerAction,
            decodeAction,
            decodeFormState,
            onError,
            temporaryReferences,
          );
          ctx.runningAction = false;

          if (isResponse(result)) {
            return generateRedirectResponse(
              result,
              actionResult,
              basename,
              isDataRequest,
              generateResponse,
              temporaryReferences,
              (ctx.redirect as unknown as Response)?.headers,
            );
          }

          skipRevalidation = result?.skipRevalidation ?? false;
          actionResult = result?.actionResult;
          formState = result?.formState;
          request = result?.revalidationRequest ?? request;

          if (ctx.redirect) {
            return generateRedirectResponse(
              ctx.redirect,
              actionResult,
              basename,
              isDataRequest,
              generateResponse,
              temporaryReferences,
              undefined,
            );
          }
        }

        let staticContext = await query(
          request,
          skipRevalidation
            ? {
                filterMatchesToLoad: () => false,
              }
            : undefined,
        );

        if (isResponse(staticContext)) {
          return generateRedirectResponse(
            staticContext,
            actionResult,
            basename,
            isDataRequest,
            generateResponse,
            temporaryReferences,
            ctx.redirect?.headers,
          );
        }

        return generateStaticContextResponse(
          routes,
          basename,
          generateResponse,
          statusCode,
          routeIdsToLoad,
          isDataRequest,
          isSubmission,
          actionResult,
          formState,
          staticContext,
          temporaryReferences,
          skipRevalidation,
          ctx.redirect?.headers,
        );
      },
    }),
  );

  if (isRedirectResponse(result)) {
    return generateRedirectResponse(
      result,
      actionResult,
      basename,
      isDataRequest,
      generateResponse,
      temporaryReferences,
      ctx.redirect?.headers,
    );
  }

  invariant(isResponse(result), "Expected a response from query");
  return result;
}

function generateRedirectResponse(
  response: Response,
  actionResult: Promise<unknown> | undefined,
  basename: string | undefined,
  isDataRequest: boolean,
  generateResponse: (
    match: RSCMatch,
    { temporaryReferences }: { temporaryReferences: unknown },
  ) => Response,
  temporaryReferences: unknown,
  sideEffectRedirectHeaders: Headers | undefined,
) {
  let redirect = response.headers.get("Location")!;

  if (isDataRequest && basename) {
    redirect = stripBasename(redirect, basename) || redirect;
  }

  let payload: RSCRedirectPayload = {
    type: "redirect",
    location: redirect,
    reload: response.headers.get("X-Remix-Reload-Document") === "true",
    replace: response.headers.get("X-Remix-Replace") === "true",
    status: response.status,
    actionResult,
  };

  // Preserve non-internal headers on the user-created redirect and merge in
  // any side-effect redirect headers
  let headers = new Headers(sideEffectRedirectHeaders);
  for (const [key, value] of response.headers.entries()) {
    headers.append(key, value);
  }
  headers.delete("Location");
  headers.delete("X-Remix-Reload-Document");
  headers.delete("X-Remix-Replace");
  // Remove Content-Length because node:http will truncate the response body
  // to match the Content-Length header, which can result in incomplete data
  // if the actual encoded body is longer.
  // https://nodejs.org/api/http.html#class-httpclientrequest
  headers.delete("Content-Length");
  headers.set("Content-Type", "text/x-component");
  headers.set("Vary", "Content-Type");

  return generateResponse(
    {
      statusCode: SINGLE_FETCH_REDIRECT_STATUS,
      headers,
      payload,
    },
    { temporaryReferences },
  );
}

async function generateStaticContextResponse(
  routes: RSCRouteConfigEntry[],
  basename: string | undefined,
  generateResponse: (
    match: RSCMatch,
    { temporaryReferences }: { temporaryReferences: unknown },
  ) => Response,
  statusCode: number,
  routeIdsToLoad: string[] | null,
  isDataRequest: boolean,
  isSubmission: boolean,
  actionResult: Promise<unknown> | undefined,
  formState: unknown | undefined,
  staticContext: StaticHandlerContext,
  temporaryReferences: unknown,
  skipRevalidation: boolean,
  sideEffectRedirectHeaders: Headers | undefined,
): Promise<Response> {
  statusCode = staticContext.statusCode ?? statusCode;

  if (staticContext.errors) {
    staticContext.errors = Object.fromEntries(
      Object.entries(staticContext.errors).map(([key, error]) => [
        key,
        isRouteErrorResponse(error)
          ? Object.fromEntries(Object.entries(error))
          : error,
      ]),
    );
  }

  // In the RSC world we set `hasLoader:true` eve if a route doesn't have a
  // loader so that we always make the single fetch call to get the rendered
  // `element`.  We add a `null` value for any of the routes that don't
  // actually have a loader so the single fetch logic can find a result for
  // the route.  This is a bit of a hack but allows us to re-use all the
  // existing logic.  This can go away if we ever fork off and re-implement a
  // standalone RSC `dataStrategy`. We also need to ensure that we don't set
  // `loaderData` to `null` for routes that have an error, otherwise they won't
  // be forced to revalidate on navigation.
  staticContext.matches.forEach((m) => {
    const routeHasNoLoaderData =
      staticContext.loaderData[m.route.id] === undefined;
    const routeHasError = Boolean(
      staticContext.errors && m.route.id in staticContext.errors,
    );
    if (routeHasNoLoaderData && !routeHasError) {
      staticContext.loaderData[m.route.id] = null;
    }
  });

  let headers = getDocumentHeadersImpl(
    staticContext,
    (match) => (match as RouteMatch<string, RSCRouteConfigEntry>).route.headers,
    sideEffectRedirectHeaders,
  );

  // Remove Content-Length because node:http will truncate the response body
  // to match the Content-Length header, which can result in incomplete data
  // if the actual encoded body is longer.
  // https://nodejs.org/api/http.html#class-httpclientrequest
  headers.delete("Content-Length");

  const baseRenderPayload: Omit<RSCRenderPayload, "matches" | "patches"> = {
    type: "render",
    basename,
    actionData: staticContext.actionData,
    errors: staticContext.errors,
    loaderData: staticContext.loaderData,
    location: staticContext.location,
    formState,
  };

  const renderPayloadPromise = () =>
    getRenderPayload(
      baseRenderPayload,
      routes,
      basename,
      routeIdsToLoad,
      isDataRequest,
      staticContext,
    );

  let payload: RSCRenderPayload | RSCActionPayload;

  if (actionResult) {
    // Don't await the payload so we can stream down the actionResult immediately
    payload = {
      type: "action",
      actionResult,
      rerender: skipRevalidation ? undefined : renderPayloadPromise(),
    };
  } else if (isSubmission && isDataRequest) {
    // Short circuit without matches on non server-action submissions since
    // we'll revalidate in a separate request
    payload = {
      ...baseRenderPayload,
      matches: [],
      patches: [],
    };
  } else {
    // Await the full RSC render on all normal requests
    payload = await renderPayloadPromise();
  }

  return generateResponse(
    {
      statusCode,
      headers,
      payload,
    },
    { temporaryReferences },
  );
}

async function getRenderPayload(
  baseRenderPayload: Omit<RSCRenderPayload, "matches" | "patches">,
  routes: RSCRouteConfigEntry[],
  basename: string | undefined,
  routeIdsToLoad: string[] | null,
  isDataRequest: boolean,
  staticContext: StaticHandlerContext,
) {
  // Figure out how deep we want to render server components based on any
  // triggered error boundaries and/or `routeIdsToLoad`
  let deepestRenderedRouteIdx = staticContext.matches.length - 1;
  // Capture parentIds for assignment on the RSCRouteMatch later
  let parentIds: Record<string, string | undefined> = {};

  staticContext.matches.forEach((m, i) => {
    if (i > 0) {
      parentIds[m.route.id] = staticContext.matches[i - 1].route.id;
    }
    if (
      staticContext.errors &&
      m.route.id in staticContext.errors &&
      deepestRenderedRouteIdx > i
    ) {
      deepestRenderedRouteIdx = i;
    }
  });

  let matchesPromise = Promise.all(
    staticContext.matches.map((match, i) => {
      let isBelowErrorBoundary = i > deepestRenderedRouteIdx;
      let parentId = parentIds[match.route.id];
      return getRSCRouteMatch({
        staticContext,
        match,
        routeIdsToLoad,
        isBelowErrorBoundary,
        parentId,
      });
    }),
  );

  let patchesPromise = getAdditionalRoutePatches(
    [staticContext.location.pathname],
    routes,
    basename,
    staticContext.matches.map((m) => m.route.id),
  );

  let [matches, patches] = await Promise.all([matchesPromise, patchesPromise]);

  return {
    ...baseRenderPayload,
    matches,
    patches,
  };
}

async function getRSCRouteMatch({
  staticContext,
  match,
  isBelowErrorBoundary,
  routeIdsToLoad,
  parentId,
}: {
  staticContext: StaticHandlerContext;
  match: AgnosticDataRouteMatch;
  isBelowErrorBoundary: boolean;
  routeIdsToLoad: string[] | null;
  parentId: string | undefined;
}) {
  // @ts-expect-error - FIXME: Fix the types here
  await explodeLazyRoute(match.route);
  const Layout = (match.route as any).Layout || React.Fragment;
  const Component = (match.route as any).Component;
  const ErrorBoundary = (match.route as any).ErrorBoundary;
  const HydrateFallback = (match.route as any).HydrateFallback;
  const loaderData = staticContext.loaderData[match.route.id];
  const actionData = staticContext.actionData?.[match.route.id];
  const params = match.params;
  // TODO: DRY this up once it's fully fleshed out
  let element: React.ReactElement | undefined = undefined;
  let shouldLoadRoute =
    !routeIdsToLoad || routeIdsToLoad.includes(match.route.id);
  // Only bother rendering Server Components for routes that we're surfacing,
  // so nothing at/below an error boundary and prune routes if included in
  // `routeIdsToLoad`.  This is specifically important when a middleware
  // or loader throws and we don't have any `loaderData` to pass through as
  // props leading to render-time errors of the server component
  if (Component && shouldLoadRoute) {
    element = !isBelowErrorBoundary
      ? React.createElement(
          Layout,
          null,
          isClientReference(Component)
            ? React.createElement(WithComponentProps, {
                children: React.createElement(Component),
              })
            : React.createElement(Component, {
                loaderData,
                actionData,
                params,
                matches: staticContext.matches.map((match) =>
                  convertRouteMatchToUiMatch(match, staticContext.loaderData),
                ),
              } satisfies RouteComponentProps),
        )
      : React.createElement(Outlet);
  }
  let error: unknown = undefined;

  if (ErrorBoundary && staticContext.errors) {
    error = staticContext.errors[match.route.id];
  }
  const errorElement = ErrorBoundary
    ? React.createElement(
        Layout,
        null,
        isClientReference(ErrorBoundary)
          ? React.createElement(WithErrorBoundaryProps, {
              children: React.createElement(ErrorBoundary),
            })
          : React.createElement(ErrorBoundary, {
              loaderData,
              actionData,
              params,
              error,
            } satisfies ErrorBoundaryProps),
      )
    : undefined;
  const hydrateFallbackElement = HydrateFallback
    ? React.createElement(
        Layout,
        null,
        isClientReference(HydrateFallback)
          ? React.createElement(WithHydrateFallbackProps, {
              children: React.createElement(HydrateFallback),
            })
          : React.createElement(HydrateFallback, {
              loaderData,
              actionData,
              params,
            } satisfies HydrateFallbackProps),
      )
    : undefined;

  return {
    clientAction: (match.route as any).clientAction,
    clientLoader: (match.route as any).clientLoader,
    element,
    errorElement,
    handle: (match.route as any).handle,
    hasAction: !!match.route.action,
    hasComponent: !!Component,
    hasErrorBoundary: !!ErrorBoundary,
    hasLoader: !!match.route.loader,
    hydrateFallbackElement,
    id: match.route.id,
    index: match.route.index,
    links: (match.route as any).links,
    meta: (match.route as any).meta,
    params,
    parentId,
    path: match.route.path,
    pathname: match.pathname,
    pathnameBase: match.pathnameBase,
    shouldRevalidate: (match.route as any).shouldRevalidate,
    // Add an unused client-only export (if present) so HMR can support
    // switching between server-first and client-only routes during development
    ...((match.route as any).__ensureClientRouteModuleForHMR
      ? {
          __ensureClientRouteModuleForHMR: (match.route as any)
            .__ensureClientRouteModuleForHMR,
        }
      : {}),
  };
}

async function getManifestRoute(
  route: RSCRouteConfigEntry & { parentId: string | undefined },
): Promise<RSCRouteManifest> {
  await explodeLazyRoute(route);

  const Layout = (route as any).Layout || React.Fragment;
  // We send errorElement early in the manifest so we have it client
  // side for any client-side errors thrown during dataStrategy
  const errorElement = route.ErrorBoundary
    ? React.createElement(
        Layout,
        null,
        React.createElement(route.ErrorBoundary),
      )
    : undefined;

  return {
    clientAction: route.clientAction,
    clientLoader: route.clientLoader,
    handle: route.handle,
    hasAction: !!route.action,
    hasComponent: !!route.Component,
    hasErrorBoundary: !!route.ErrorBoundary,
    errorElement,
    hasLoader: !!route.loader,
    id: route.id,
    parentId: route.parentId,
    path: route.path,
    index: "index" in route ? route.index : undefined,
    links: route.links,
    meta: route.meta,
  };
}

async function explodeLazyRoute(route: RSCRouteConfigEntry) {
  if ("lazy" in route && route.lazy) {
    let {
      default: lazyDefaultExport,
      Component: lazyComponentExport,
      ...lazyProperties
    } = (await route.lazy()) as any;
    let Component = lazyComponentExport || lazyDefaultExport;
    if (Component && !route.Component) {
      route.Component = Component;
    }
    for (let [k, v] of Object.entries(lazyProperties)) {
      if (
        k !== "id" &&
        k !== "path" &&
        k !== "index" &&
        k !== "children" &&
        route[k as keyof RSCRouteConfigEntry] == null
      ) {
        route[k as keyof RSCRouteConfigEntry] = v;
      }
    }
    route.lazy = undefined;
  }
}

async function getAdditionalRoutePatches(
  pathnames: string[],
  routes: RSCRouteConfigEntry[],
  basename: string | undefined,
  matchedRouteIds: string[],
): Promise<RSCRouteManifest[]> {
  let patchRouteMatches = new Map<
    string,
    RSCRouteConfigEntry & { parentId: string | undefined }
  >();
  let matchedPaths = new Set<string>();

  for (const pathname of pathnames) {
    let segments = pathname.split("/").filter(Boolean);
    let paths: string[] = ["/"];

    // We've already matched to the last segment
    segments.pop();

    // Traverse each path for our parents and match in case they have pathless/index
    // children we need to include in the initial manifest
    while (segments.length > 0) {
      paths.push(`/${segments.join("/")}`);
      segments.pop();
    }

    paths.forEach((path) => {
      if (matchedPaths.has(path)) {
        return;
      }
      matchedPaths.add(path);
      let matches = matchRoutes(routes, path, basename) || [];
      matches.forEach((m, i) => {
        if (patchRouteMatches.get(m.route.id)) {
          return;
        }
        patchRouteMatches.set(m.route.id, {
          ...m.route,
          parentId: matches[i - 1]?.route.id,
        });
      });
    });
  }

  let patches = await Promise.all(
    [...patchRouteMatches.values()]
      .filter((route) => !matchedRouteIds.some((id) => id === route.id))
      .map((route) => getManifestRoute(route)),
  );
  return patches;
}

export function isReactServerRequest(url: URL) {
  return url.pathname.endsWith(".rsc");
}

export function isManifestRequest(url: URL) {
  return url.pathname.endsWith(".manifest");
}

function isClientReference(x: any) {
  try {
    return x.$$typeof === Symbol.for("react.client.reference");
  } catch {
    return false;
  }
}

function canDecodeWithFormData(contentType: string | null) {
  if (!contentType) return false;
  return (
    contentType.match(/\bapplication\/x-www-form-urlencoded\b/) ||
    contentType.match(/\bmultipart\/form-data\b/)
  );
}<|MERGE_RESOLUTION|>--- conflicted
+++ resolved
@@ -722,18 +722,9 @@
       skipLoaderErrorBubbling: isDataRequest,
       skipRevalidation: isSubmission,
       ...(routeIdsToLoad
-<<<<<<< HEAD
         ? { filterMatchesToLoad: (m) => routeIdsToLoad!.includes(m.route.id) }
-        : null),
+        : {}),
       async generateMiddlewareResponse(query) {
-=======
-        ? {
-            filterMatchesToLoad: (m: AgnosticDataRouteMatch) =>
-              routeIdsToLoad!.includes(m.route.id),
-          }
-        : {}),
-      async unstable_generateMiddlewareResponse(query) {
->>>>>>> 796cdffb
         // If this is an RSC server action, process that and then call query as a
         // revalidation.  If this is a RR Form/Fetcher submission,
         // `processServerAction` will fall through as a no-op and we'll pass the
