// eslint-disable-next-line import/no-nodejs-modules
import { AsyncLocalStorage } from "node:async_hooks";
import * as React from "react";

import type {
  ClientActionFunction,
  ClientLoaderFunction,
  HeadersFunction,
  LinksFunction,
  MetaFunction,
} from "../dom/ssr/routeModules";
import { type Location } from "../router/history";
import {
  createStaticHandler,
  isMutationMethod,
  isResponse,
  isRedirectResponse,
  type StaticHandlerContext,
} from "../router/router";
import {
  type ActionFunction,
  type AgnosticDataRouteMatch,
  type LoaderFunction,
  type Params,
  type ShouldRevalidateFunction,
  isRouteErrorResponse,
  matchRoutes,
  convertRouteMatchToUiMatch,
  redirect as baseRedirect,
  redirectDocument as baseRedirectDocument,
  replace as baseReplace,
} from "../router/utils";
import { getDocumentHeadersImpl } from "../server-runtime/headers";
import { SINGLE_FETCH_REDIRECT_STATUS } from "../dom/ssr/single-fetch";
import type { RouteMatch, RouteObject } from "../context";
import invariant from "../server-runtime/invariant";

type ServerContext = {
  redirect?: Response;
};

declare global {
  var ___reactRouterServerStorage___:
    | AsyncLocalStorage<ServerContext>
    | undefined;
}

const ServerStorage = (global.___reactRouterServerStorage___ ??=
  new AsyncLocalStorage<ServerContext>());

export const redirect: typeof baseRedirect = (...args) => {
  const response = baseRedirect(...args);

  const ctx = ServerStorage.getStore();
  if (ctx) {
    ctx.redirect = response;
  }

  return response;
};

export const redirectDocument: typeof baseRedirectDocument = (...args) => {
  const response = baseRedirectDocument(...args);

  const ctx = ServerStorage.getStore();
  if (ctx) {
    ctx.redirect = response;
  }

  return response;
};

export const replace: typeof baseReplace = (...args) => {
  const response = baseReplace(...args);

  const ctx = ServerStorage.getStore();
  if (ctx) {
    ctx.redirect = response;
  }

  return response;
};

type ServerRouteObjectBase = {
  action?: ActionFunction;
  clientAction?: ClientActionFunction;
  clientLoader?: ClientLoaderFunction;
  ErrorBoundary?: React.ComponentType<any>;
  handle?: any;
  headers?: HeadersFunction;
  HydrateFallback?: React.ComponentType<any>;
  Layout?: React.ComponentType<any>;
  links?: LinksFunction;
  loader?: LoaderFunction;
  meta?: MetaFunction;
  shouldRevalidate?: ShouldRevalidateFunction;
};

export type ServerRouteObject = ServerRouteObjectBase & {
  id: string;
  path?: string;
  Component?: React.ComponentType<any>;
  lazy?: () => Promise<
    ServerRouteObjectBase &
      (
        | {
            default?: React.ComponentType<any>;
            Component?: never;
          }
        | {
            default?: never;
            Component?: React.ComponentType<any>;
          }
      )
  >;
} & (
    | {
        index: true;
      }
    | {
        children?: ServerRouteObject[];
      }
  );

export type RenderedRoute = {
  clientAction?: ClientActionFunction;
  clientLoader?: ClientLoaderFunction;
  element?: React.ReactElement | false;
  errorElement?: React.ReactElement;
  handle?: any;
  hasAction: boolean;
  hasComponent: boolean;
  hasErrorBoundary: boolean;
  hasLoader: boolean;
  hydrateFallbackElement?: React.ReactElement;
  id: string;
  index?: boolean;
  links?: LinksFunction;
  meta?: MetaFunction;
  parentId?: string;
  path?: string;
  shouldRevalidate?: ShouldRevalidateFunction;
};

export type ServerRouteMatch = RenderedRoute & {
  params: Params;
  pathname: string;
  pathnameBase: string;
};

export type ServerRenderPayload = {
  type: "render";
  actionData: Record<string, any> | null;
  basename?: string;
  errors: Record<string, any> | null;
  loaderData: Record<string, any>;
  location: Location;
  matches: ServerRouteMatch[];
  // Additional routes we should patch into the router for subsequent navigations.
  // Mostly a collection of pathless/index routes that may be needed for complete
  // matching on upward navigations.  Only needed on the initial document request,
  // for SPA navigations the manifest call will handle these patches.
  patches?: RenderedRoute[];
  nonce?: string;
  formState?: unknown;
};

export type ServerManifestPayload = {
  type: "manifest";
  // Routes we should patch into the router for subsequent navigations.
  patches: RenderedRoute[];
};

export type ServerActionPayload = {
  type: "action";
  actionResult: Promise<unknown>;
  rerender?: Promise<ServerRenderPayload | ServerRedirectPayload>;
};

export type ServerRedirectPayload = {
  type: "redirect";
  status: number;
  location: string;
  replace: boolean;
  reload: boolean;
  actionResult?: Promise<unknown>;
};

export type ServerPayload =
  | ServerRenderPayload
  | ServerManifestPayload
  | ServerActionPayload
  | ServerRedirectPayload;

export type ServerMatch = {
  statusCode: number;
  headers: Headers;
  payload: ServerPayload;
};

export type DecodeCallServerFunction = (
  id: string,
  reply: FormData | string
) => Promise<() => Promise<unknown>>;

export type DecodeFormActionFunction = (
  formData: FormData
) => Promise<() => Promise<void>>;

export type DecodeFormStateFunction = (
  result: unknown,
  formData: FormData
) => unknown;

export async function matchRSCServerRequest({
  decodeCallServer,
  decodeFormAction,
  decodeFormState,
  onError,
  request,
  routes,
  generateResponse,
}: {
  decodeCallServer?: DecodeCallServerFunction;
  decodeFormAction?: DecodeFormActionFunction;
  decodeFormState?: DecodeFormStateFunction;
  onError?: (error: unknown) => void;
  request: Request;
  routes: ServerRouteObject[];
  generateResponse: (match: ServerMatch) => Response;
}): Promise<Response> {
  let requestUrl = new URL(request.url);

  if (isManifestRequest(requestUrl)) {
    let response = await generateManifestResponse(
      routes,
      request,
      generateResponse
    );
    return response;
  }

  let isDataRequest = isReactServerRequest(requestUrl);

  const url = new URL(request.url);
  let routerRequest = request;
  if (isDataRequest) {
    url.pathname = url.pathname.replace(/(_root)?\.rsc$/, "");
    routerRequest = new Request(url.toString(), {
      method: request.method,
      headers: request.headers,
      body: request.body,
      signal: request.signal,
      duplex: request.body ? "half" : undefined,
    } as RequestInit);
  }

  // Explode lazy functions out the routes so we can use middleware
  // TODO: This isn't ideal but we can't do it through `lazy()` in the router,
  // and if we move to `lazy: {}` then we lose all the other things from the
  // `ServerRouteObject` like `Layout` etc.
  let matches = matchRoutes(routes, url.pathname);
  if (matches) {
    await Promise.all(matches.map((m) => explodeLazyRoute(m.route)));
  }

  const leafMatch = matches?.[matches.length - 1];
  if (
    !isDataRequest &&
    leafMatch &&
    !leafMatch.route.Component &&
    !leafMatch.route.ErrorBoundary
  ) {
    return generateResourceResponse(
      routerRequest,
      routes,
      leafMatch.route.id,
      onError
    );
  }

  let response = await generateRenderResponse(
    routerRequest,
    routes,
    isDataRequest,
    decodeCallServer,
    decodeFormAction,
    decodeFormState,
    onError,
    generateResponse
  );
  // The front end uses this to know whether a 404 status came from app code
  // or 404'd and never reached the origin server
  response.headers.set("X-Remix-Response", "yes");
  return response;
}

async function generateManifestResponse(
  routes: ServerRouteObject[],
  request: Request,
  generateResponse: (match: ServerMatch) => Response
) {
  let url = new URL(request.url);
  let pathnameParams = url.searchParams.getAll("p");
  let pathnames = pathnameParams.length
    ? pathnameParams
    : [url.pathname.replace(/\.manifest$/, "")];
  let routeIds = new Set<string>();
  let matchedRoutes = pathnames
    .flatMap((pathname) => {
      let pathnameMatches = matchRoutes(routes, pathname);
      return (
        pathnameMatches?.map((m, i) => ({
          ...m.route,
          parentId: pathnameMatches[i - 1]?.route.id,
        })) ?? []
      );
    })
    .filter((route) => {
      if (!routeIds.has(route.id)) {
        routeIds.add(route.id);
        return true;
      }
      return false;
    });
  let payload: ServerManifestPayload = {
    type: "manifest",
    patches: (
      await Promise.all([
        ...matchedRoutes.map((route) => getManifestRoute(route)),
        getAdditionalRoutePatches(pathnames, routes, Array.from(routeIds)),
      ])
    ).flat(1),
  };

  return generateResponse({
    statusCode: 200,
    headers: new Headers({
      "Content-Type": "text/x-component",
      Vary: "Content-Type",
    }),
    payload,
  });
}

async function processServerAction(
  request: Request,
  decodeCallServer: DecodeCallServerFunction | undefined,
  decodeFormAction: DecodeFormActionFunction | undefined,
  decodeFormState: DecodeFormStateFunction | undefined,
  onError: ((error: unknown) => void) | undefined
): Promise<
  | {
      revalidationRequest: Request;
      actionResult?: Promise<unknown>;
      formState?: unknown;
    }
  | Response
  | undefined
> {
  const getRevalidationRequest = () =>
    new Request(request.url, {
      method: "GET",
      headers: request.headers,
      signal: request.signal,
    });

  const isFormRequest = canDecodeWithFormData(
    request.headers.get("Content-Type")
  );
  const actionId = request.headers.get("rsc-action-id");
  if (actionId) {
    if (!decodeCallServer) {
      throw new Error(
        "Cannot handle enhanced server action without a decodeCallServer function"
      );
    }

    const reply = isFormRequest
      ? await request.formData()
      : await request.text();
    const serverAction = await decodeCallServer(actionId, reply);

    let actionResult = Promise.resolve(serverAction());
    try {
      // Wait for actions to finish regardless of state
      await actionResult;
    } catch (error) {
      if (isResponse(error)) {
        return error;
      }
      // The error is propagated to the client through the result promise in the stream
      onError?.(error);
    }
    return {
      actionResult,
      revalidationRequest: getRevalidationRequest(),
    };
  } else if (isFormRequest) {
    const formData = await request.clone().formData();
    if (Array.from(formData.keys()).some((k) => k.startsWith("$ACTION_"))) {
      if (!decodeFormAction) {
        throw new Error(
          "Cannot handle form actions without a decodeFormAction function"
        );
      }
      const action = await decodeFormAction(formData);
      let formState = undefined;
      try {
        const result = await action();
        formState = decodeFormState?.(result, formData);
      } catch (error) {
        if (isResponse(error)) {
          return error;
        }
        onError?.(error);
      }
      return {
        formState,
        revalidationRequest: getRevalidationRequest(),
      };
    }
  }
}

async function generateResourceResponse(
  request: Request,
  routes: ServerRouteObject[],
  routeId: string,
  onError: ((error: unknown) => void) | undefined
) {
  let result: Response;
  try {
    const staticHandler = createStaticHandler(routes, {
      // TODO: Support basename
      // basename
    });

    let response = await staticHandler.queryRoute(request, {
      routeId,
      // TODO: Support loadContext
      // requestContext: loadContext,
      unstable_respond: (ctx) => ctx,
    });

    if (isResponse(response)) {
      result = response;
    } else {
      if (typeof response === "string") {
        result = new Response(response);
      } else {
        result = Response.json(response);
      }
    }
  } catch (error) {
    if (isResponse(error)) {
      result = error;
    } else {
      // TODO: Do we need to handle ErrorResponse?
      onError?.(error);

      result = new Response("Internal Server Error", {
        status: 500,
      });
    }
  }

  const headers = new Headers(result.headers);
  headers.set("React-Router-Resource", "true");
  return new Response(result.body, {
    status: result.status,
    statusText: result.statusText,
    headers,
  });
}

async function generateRenderResponse(
  request: Request,
  routes: ServerRouteObject[],
  isDataRequest: boolean,
  decodeCallServer: DecodeCallServerFunction | undefined,
  decodeFormAction: DecodeFormActionFunction | undefined,
  decodeFormState: DecodeFormStateFunction | undefined,
  onError: ((error: unknown) => void) | undefined,
  generateResponse: (match: ServerMatch) => Response
): Promise<Response> {
  // If this is a RR submission, we just want the `actionData` but don't want
  // to call any loaders or render any components back in the response - that
  // will happen in the subsequent revalidation request
  let statusCode = 200;
  let url = new URL(request.url);
  // TODO: Can this be done with a pathname extension instead of a header?
  // If not, make sure we strip this at the SSR server and it can only be set
  // by us to avoid cache-poisoning attempts

  let isSubmission = isMutationMethod(request.method);
  let routeIdsToLoad =
    !isSubmission && url.searchParams.has("_routes")
      ? url.searchParams.get("_routes")!.split(",")
      : null;

  // Create the handler here with exploded routes
  const handler = createStaticHandler(routes, {
    mapRouteProperties: (r) => ({
      hasErrorBoundary: (r as RouteObject).ErrorBoundary != null,
    }),
  });

<<<<<<< HEAD
  const result = await handler.query(request, {
    skipLoaderErrorBubbling: isDataRequest,
    skipRevalidation: isSubmission,
    ...(routeIdsToLoad
      ? { filterMatchesToLoad: (m) => routeIdsToLoad!.includes(m.route.id) }
      : null),
    async unstable_stream(_, query) {
      // If this is an RSC server action, process that and then call query as a
      // revalidation.  If this is a RR Form/Fetcher submission,
      // `processServerAction` will fall through as a no-op and we'll pass the
      // POST `request` to `query` and process our action there.
      let actionResult: Promise<unknown> | undefined;
      let formState: unknown;
      if (request.method === "POST") {
        let result = await processServerAction(
          request,
          decodeCallServer,
          decodeFormAction,
          decodeFormState,
          onError
        );
        if (isResponse(result)) {
          return generateRedirectResponse(result, generateResponse);
=======
  let actionResult: Promise<unknown> | undefined;
  const ctx: ServerContext = {};
  const result = await ServerStorage.run(ctx, () =>
    handler.query(request, {
      skipLoaderErrorBubbling: isDataRequest,
      skipRevalidation: isSubmission,
      ...(routeIdsToLoad
        ? { filterMatchesToLoad: (m) => routeIdsToLoad!.includes(m.route.id) }
        : null),
      async unstable_stream(_, query) {
        // If this is an RSC server action, process that and then call query as a
        // revalidation.  If this is a RR Form/Fetcher submission,
        // `processServerAction` will fall through as a no-op and we'll pass the
        // POST `request` to `query` and process our action there.
        let formState: unknown;
        if (request.method === "POST") {
          let result = await processServerAction(
            request,
            decodeCallServer,
            decodeFormAction,
            decodeFormState,
            onError
          );
          if (isResponse(result)) {
            return generateRedirectResponse(
              statusCode,
              result,
              actionResult,
              generateResponse
            );
          }
          actionResult = result?.actionResult;
          formState = result?.formState;
          request = result?.revalidationRequest ?? request;
>>>>>>> 7b627fff
        }

        if (ctx.redirect) {
          return generateRedirectResponse(
            statusCode,
            ctx.redirect,
            actionResult,
            generateResponse
          );
        }

<<<<<<< HEAD
      if (isResponse(staticContext)) {
        return generateRedirectResponse(staticContext, generateResponse);
      }

      return generateStaticContextResponse(
        routes,
        generateResponse,
        statusCode,
        routeIdsToLoad,
        isDataRequest,
        isSubmission,
        actionResult,
        formState,
        staticContext
      );
    },
  });

  if (isRedirectResponse(result)) {
    return generateRedirectResponse(result, generateResponse);
=======
        let staticContext = await query(request);

        if (isResponse(staticContext)) {
          return generateRedirectResponse(
            statusCode,
            staticContext,
            actionResult,
            generateResponse
          );
        }

        return generateStaticContextResponse(
          routes,
          generateResponse,
          statusCode,
          routeIdsToLoad,
          isDataRequest,
          isSubmission,
          actionResult,
          formState,
          staticContext
        );
      },
    })
  );

  if (isRedirectResponse(result)) {
    return generateRedirectResponse(
      statusCode,
      result,
      actionResult,
      generateResponse
    );
>>>>>>> 7b627fff
  }

  invariant(isResponse(result), "Expected a response from query");
  return result;
}

function generateRedirectResponse(
  response: Response,
  actionResult: Promise<unknown> | undefined,
  generateResponse: (match: ServerMatch) => Response
) {
  let payload: ServerRedirectPayload = {
    type: "redirect",
    location: response.headers.get("Location") || "",
    reload: response.headers.get("X-Remix-Reload-Document") === "true",
    replace: response.headers.get("X-Remix-Replace") === "true",
    status: response.status,
    actionResult,
  };
  return generateResponse({
    statusCode: SINGLE_FETCH_REDIRECT_STATUS,
    headers: new Headers({
      "Content-Type": "text/x-component",
      Vary: "Content-Type",
    }),
    payload,
  });
}

async function generateStaticContextResponse(
  routes: ServerRouteObject[],
  generateResponse: (match: ServerMatch) => Response,
  statusCode: number,
  routeIdsToLoad: string[] | null,
  isDataRequest: boolean,
  isSubmission: boolean,
  actionResult: Promise<unknown> | undefined,
  formState: unknown | undefined,
  staticContext: StaticHandlerContext
): Promise<Response> {
  statusCode = staticContext.statusCode ?? statusCode;

  if (staticContext.errors) {
    staticContext.errors = Object.fromEntries(
      Object.entries(staticContext.errors).map(([key, error]) => [
        key,
        isRouteErrorResponse(error)
          ? Object.fromEntries(Object.entries(error))
          : error,
      ])
    );
  }

  // In the RSC world we set `hasLoader:true` eve if a route doesn't have a
  // loader so that we always make the single fetch call to get the rendered
  // `element`.  We add a `null` value for any of the routes that don't
  // actually have a loader so the single fetch logic can find a result for
  // the route.  This is a bit of a hack but allows us to re-use all the
  // existing logic.  This can go away if we ever fork off and re-implement a
  // standalone RSC `dataStrategy`
  staticContext.matches.forEach((m) => {
    if (staticContext.loaderData[m.route.id] === undefined) {
      staticContext.loaderData[m.route.id] = null;
    }
  });

  let headers = getDocumentHeadersImpl(
    staticContext,
    (match) => (match as RouteMatch<string, ServerRouteObject>).route.headers
  );

  const baseRenderPayload: Omit<ServerRenderPayload, "matches" | "patches"> = {
    type: "render",
    actionData: staticContext.actionData,
    errors: staticContext.errors,
    loaderData: staticContext.loaderData,
    location: staticContext.location,
    formState,
  };

  const renderPayloadPromise = () =>
    getRenderPayload(
      baseRenderPayload,
      routes,
      routeIdsToLoad,
      isDataRequest,
      staticContext
    );

  let payload: ServerRenderPayload | ServerActionPayload;

  if (actionResult) {
    // Don't await the payload so we can stream down the actionResult immediately
    payload = {
      type: "action",
      actionResult,
      rerender: renderPayloadPromise(),
    };
  } else if (isSubmission && isDataRequest) {
    // Short circuit without matches on non server-action submissions since
    // we'll revalidate in a separate request
    payload = {
      ...baseRenderPayload,
      matches: [],
      patches: [],
    };
  } else {
    // Await the full RSC render on all normal requests
    payload = await renderPayloadPromise();
  }

  return generateResponse({
    statusCode,
    headers,
    payload,
  });
}

async function getRenderPayload(
  baseRenderPayload: Omit<ServerRenderPayload, "matches" | "patches">,
  routes: ServerRouteObject[],
  routeIdsToLoad: string[] | null,
  isDataRequest: boolean,
  staticContext: StaticHandlerContext
) {
  // Figure out how deep we want to render server components based on any
  // triggered error boundaries and/or `routeIdsToLoad`
  let deepestRenderedRouteIdx = staticContext.matches.length - 1;
  // Capture parentIds for assignment on the ServerRouteMatch later
  let parentIds: Record<string, string | undefined> = {};

  staticContext.matches.forEach((m, i) => {
    if (i > 0) {
      parentIds[m.route.id] = staticContext.matches[i - 1].route.id;
    }
    if (
      staticContext.errors &&
      m.route.id in staticContext.errors &&
      deepestRenderedRouteIdx > i
    ) {
      deepestRenderedRouteIdx = i;
    }
  });

  let matchesPromise = Promise.all(
    staticContext.matches.map((match, i) => {
      // Only bother rendering Server Components for routes that we're surfacing,
      // so nothing at/below an error boundary and prune routes if included in
      // `routeIdsToLoad`.  This is specifically important when a middleware
      // or loader throws and we don't have any `loaderData` to pass through as
      // props leading to render-time errors of the server component
      let shouldRenderComponent =
        i <= deepestRenderedRouteIdx &&
        (!routeIdsToLoad || routeIdsToLoad.includes(match.route.id)) &&
        (!staticContext.errors || !(match.route.id in staticContext.errors));

      return getServerRouteMatch(
        staticContext,
        match,
        shouldRenderComponent,
        parentIds[match.route.id]
      );
    })
  );

  let patchesPromise = !isDataRequest
    ? getAdditionalRoutePatches(
        [staticContext.location.pathname],
        routes,
        staticContext.matches.map((m) => m.route.id)
      )
    : undefined;

  let [matches, patches] = await Promise.all([matchesPromise, patchesPromise]);

  return {
    ...baseRenderPayload,
    matches,
    patches,
  };
}

async function getServerRouteMatch(
  staticContext: StaticHandlerContext,
  match: AgnosticDataRouteMatch,
  shouldRenderComponent: boolean,
  parentId: string | undefined
) {
  // @ts-expect-error - FIXME: Fix the types here
  await explodeLazyRoute(match.route);
  const Layout = (match.route as any).Layout || React.Fragment;
  const Component = (match.route as any).Component;
  const ErrorBoundary = (match.route as any).ErrorBoundary;
  const HydrateFallback = (match.route as any).HydrateFallback;
  const loaderData = staticContext.loaderData[match.route.id];
  const actionData = staticContext.actionData?.[match.route.id];
  const params = match.params;
  // TODO: DRY this up once it's fully fleshed out
  const element =
    Component && shouldRenderComponent
      ? React.createElement(
          Layout,
          null,
          React.createElement(Component, {
            loaderData,
            actionData,
            params,
            matches: staticContext.matches.map((match) =>
              convertRouteMatchToUiMatch(match, staticContext.loaderData)
            ),
          })
        )
      : // TODO: Render outet instead?
        undefined;
  let error: unknown = undefined;

  // FIXME: Is this logic right?  We don't want to take any error - only the
  // error pegged to our route because the staticHandler should have done the
  // bubbling for us (on document requests at least)?
  if (ErrorBoundary && staticContext.errors) {
    for (const match of [...staticContext.matches].reverse()) {
      if (match.route.id in staticContext.errors) {
        error = staticContext.errors[match.route.id];
        break;
      }
    }
  }
  const errorElement = ErrorBoundary
    ? React.createElement(
        Layout,
        null,
        React.createElement(ErrorBoundary, {
          loaderData,
          actionData,
          params,
          error,
        })
      )
    : undefined;
  const hydrateFallbackElement = HydrateFallback
    ? React.createElement(
        Layout,
        null,
        React.createElement(HydrateFallback, {
          loaderData,
          actionData,
          params,
        })
      )
    : match.route.id === "root"
    ? // FIXME: This should use the `RemixRootDefaultErrorBoundary` but that
      // currently uses a hook internally so it fails during RSC.  Restructure
      // so it can be used safely in an RSC render pass.
      React.createElement("p", null, "Loading!")
    : undefined;

  return {
    clientAction: (match.route as any).clientAction,
    clientLoader: (match.route as any).clientLoader,
    element,
    errorElement,
    handle: (match.route as any).handle,
    hasAction: !!match.route.action,
    hasComponent: !!Component,
    hasErrorBoundary: !!ErrorBoundary,
    hasLoader: !!match.route.loader,
    hydrateFallbackElement,
    id: match.route.id,
    index: match.route.index,
    links: (match.route as any).links,
    meta: (match.route as any).meta,
    params,
    parentId,
    path: match.route.path,
    pathname: match.pathname,
    pathnameBase: match.pathnameBase,
    shouldRevalidate: (match.route as any).shouldRevalidate,
  };
}

async function getManifestRoute(
  route: ServerRouteObject & { parentId: string | undefined }
): Promise<RenderedRoute> {
  await explodeLazyRoute(route);

  const Layout = (route as any).Layout || React.Fragment;
  // We send errorElement early in the manifest so we have it client
  // side for any client-side errors thrown during dataStrategy
  const errorElement = route.ErrorBoundary
    ? React.createElement(
        Layout,
        null,
        React.createElement(route.ErrorBoundary)
      )
    : undefined;

  return {
    clientAction: route.clientAction,
    clientLoader: route.clientLoader,
    handle: route.handle,
    hasAction: !!route.action,
    hasComponent: !!route.Component,
    hasErrorBoundary: !!route.ErrorBoundary,
    errorElement,
    hasLoader: !!route.loader,
    id: route.id,
    parentId: route.parentId,
    path: route.path,
    index: "index" in route ? route.index : undefined,
    links: route.links,
    meta: route.meta,
  };
}

async function explodeLazyRoute(route: ServerRouteObject) {
  if ("lazy" in route && route.lazy) {
    let {
      default: lazyDefaultExport,
      Component: lazyComponentExport,
      ...lazyProperties
    } = (await route.lazy()) as any;
    let Component = lazyComponentExport || lazyDefaultExport;
    if (Component && !route.Component) {
      route.Component = Component;
    }
    for (let [k, v] of Object.entries(lazyProperties)) {
      if (
        k !== "id" &&
        k !== "path" &&
        k !== "index" &&
        k !== "children" &&
        route[k as keyof ServerRouteObject] == null
      ) {
        route[k as keyof ServerRouteObject] = v;
      }
    }
    route.lazy = undefined;
  }
}

async function getAdditionalRoutePatches(
  pathnames: string[],
  routes: ServerRouteObject[],
  matchedRouteIds: string[]
): Promise<RenderedRoute[]> {
  let patchRouteMatches = new Map<
    string,
    ServerRouteObject & { parentId: string | undefined }
  >();
  let matchedPaths = new Set<string>();

  for (const pathname of pathnames) {
    let segments = pathname.split("/").filter(Boolean);
    let paths: string[] = ["/"];

    // We've already matched to the last segment
    segments.pop();

    // Traverse each path for our parents and match in case they have pathless/index
    // children we need to include in the initial manifest
    while (segments.length > 0) {
      paths.push(`/${segments.join("/")}`);
      segments.pop();
    }

    paths.forEach((path) => {
      if (matchedPaths.has(path)) {
        return;
      }
      matchedPaths.add(path);
      let matches = matchRoutes(routes, path) || [];
      matches.forEach((m, i) => {
        if (patchRouteMatches.get(m.route.id)) {
          return;
        }
        patchRouteMatches.set(m.route.id, {
          ...m.route,
          parentId: matches[i - 1]?.route.id,
        });
      });
    });
  }

  let patches = await Promise.all(
    [...patchRouteMatches.values()]
      .filter((route) => !matchedRouteIds.some((id) => id === route.id))
      .map((route) => getManifestRoute(route))
  );
  return patches;
}

export function isReactServerRequest(url: URL) {
  return url.pathname.endsWith(".rsc");
}

export function isManifestRequest(url: URL) {
  return url.pathname.endsWith(".manifest");
}

function canDecodeWithFormData(contentType: string | null) {
  if (!contentType) return false;
  return (
    contentType.match(/\bapplication\/x-www-form-urlencoded\b/) ||
    contentType.match(/\bmultipart\/form-data\b/)
  );
}<|MERGE_RESOLUTION|>--- conflicted
+++ resolved
@@ -506,31 +506,6 @@
     }),
   });
 
-<<<<<<< HEAD
-  const result = await handler.query(request, {
-    skipLoaderErrorBubbling: isDataRequest,
-    skipRevalidation: isSubmission,
-    ...(routeIdsToLoad
-      ? { filterMatchesToLoad: (m) => routeIdsToLoad!.includes(m.route.id) }
-      : null),
-    async unstable_stream(_, query) {
-      // If this is an RSC server action, process that and then call query as a
-      // revalidation.  If this is a RR Form/Fetcher submission,
-      // `processServerAction` will fall through as a no-op and we'll pass the
-      // POST `request` to `query` and process our action there.
-      let actionResult: Promise<unknown> | undefined;
-      let formState: unknown;
-      if (request.method === "POST") {
-        let result = await processServerAction(
-          request,
-          decodeCallServer,
-          decodeFormAction,
-          decodeFormState,
-          onError
-        );
-        if (isResponse(result)) {
-          return generateRedirectResponse(result, generateResponse);
-=======
   let actionResult: Promise<unknown> | undefined;
   const ctx: ServerContext = {};
   const result = await ServerStorage.run(ctx, () =>
@@ -556,7 +531,6 @@
           );
           if (isResponse(result)) {
             return generateRedirectResponse(
-              statusCode,
               result,
               actionResult,
               generateResponse
@@ -565,45 +539,20 @@
           actionResult = result?.actionResult;
           formState = result?.formState;
           request = result?.revalidationRequest ?? request;
->>>>>>> 7b627fff
         }
 
         if (ctx.redirect) {
           return generateRedirectResponse(
-            statusCode,
             ctx.redirect,
             actionResult,
             generateResponse
           );
         }
 
-<<<<<<< HEAD
-      if (isResponse(staticContext)) {
-        return generateRedirectResponse(staticContext, generateResponse);
-      }
-
-      return generateStaticContextResponse(
-        routes,
-        generateResponse,
-        statusCode,
-        routeIdsToLoad,
-        isDataRequest,
-        isSubmission,
-        actionResult,
-        formState,
-        staticContext
-      );
-    },
-  });
-
-  if (isRedirectResponse(result)) {
-    return generateRedirectResponse(result, generateResponse);
-=======
         let staticContext = await query(request);
 
         if (isResponse(staticContext)) {
           return generateRedirectResponse(
-            statusCode,
             staticContext,
             actionResult,
             generateResponse
@@ -626,13 +575,7 @@
   );
 
   if (isRedirectResponse(result)) {
-    return generateRedirectResponse(
-      statusCode,
-      result,
-      actionResult,
-      generateResponse
-    );
->>>>>>> 7b627fff
+    return generateRedirectResponse(result, actionResult, generateResponse);
   }
 
   invariant(isResponse(result), "Expected a response from query");
