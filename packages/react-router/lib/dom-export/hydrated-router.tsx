import * as React from "react";

import type {
  UNSAFE_AssetsManifest as AssetsManifest,
  UNSAFE_RouteModules as RouteModules,
  DataRouter,
  HydrationState,
  unstable_RouterContext,
} from "react-router";
import {
  UNSAFE_invariant as invariant,
  UNSAFE_FrameworkContext as FrameworkContext,
  UNSAFE_decodeViaTurboStream as decodeViaTurboStream,
  UNSAFE_RemixErrorBoundary as RemixErrorBoundary,
  UNSAFE_createBrowserHistory as createBrowserHistory,
  UNSAFE_createClientRoutes as createClientRoutes,
  UNSAFE_createRouter as createRouter,
  UNSAFE_deserializeErrors as deserializeErrors,
  UNSAFE_getSingleFetchDataStrategy as getSingleFetchDataStrategy,
  UNSAFE_getPatchRoutesOnNavigationFunction as getPatchRoutesOnNavigationFunction,
  UNSAFE_shouldHydrateRouteLoader as shouldHydrateRouteLoader,
  UNSAFE_useFogOFWarDiscovery as useFogOFWarDiscovery,
  UNSAFE_mapRouteProperties as mapRouteProperties,
  UNSAFE_createClientRoutesWithHMRRevalidationOptOut as createClientRoutesWithHMRRevalidationOptOut,
  matchRoutes,
} from "react-router";
import { RouterProvider } from "./dom-router-provider";

type SSRInfo = {
  context: NonNullable<(typeof window)["__reactRouterContext"]>;
  routeModules: RouteModules;
  manifest: AssetsManifest;
  stateDecodingPromise:
    | (Promise<void> & {
        value?: unknown;
        error?: unknown;
      })
    | undefined;
  router: DataRouter | undefined;
  routerInitialized: boolean;
};

let ssrInfo: SSRInfo | null = null;
let router: DataRouter | null = null;

function initSsrInfo(): void {
  if (
    !ssrInfo &&
    window.__reactRouterContext &&
    window.__reactRouterManifest &&
    window.__reactRouterRouteModules
  ) {
    ssrInfo = {
      context: window.__reactRouterContext,
      manifest: window.__reactRouterManifest,
      routeModules: window.__reactRouterRouteModules,
      stateDecodingPromise: undefined,
      router: undefined,
      routerInitialized: false,
    };
  }
}

function createHydratedRouter({
  unstable_context,
}: {
  unstable_context?: unstable_RouterContext;
}): DataRouter {
  initSsrInfo();

  if (!ssrInfo) {
    throw new Error(
      "You must be using the SSR features of React Router in order to skip " +
        "passing a `router` prop to `<RouterProvider>`"
    );
  }

  // We need to suspend until the initial state snapshot is decoded into
  // window.__reactRouterContext.state

  let localSsrInfo = ssrInfo;
  // Note: `stateDecodingPromise` is not coupled to `router` - we'll reach this
  // code potentially many times waiting for our state to arrive, but we'll
  // then only get past here and create the `router` one time
  if (!ssrInfo.stateDecodingPromise) {
    let stream = ssrInfo.context.stream;
    invariant(stream, "No stream found for single fetch decoding");
    ssrInfo.context.stream = undefined;
    ssrInfo.stateDecodingPromise = decodeViaTurboStream(stream, window)
      .then((value) => {
        ssrInfo!.context.state =
          value.value as typeof localSsrInfo.context.state;
        localSsrInfo.stateDecodingPromise!.value = true;
      })
      .catch((e) => {
        localSsrInfo.stateDecodingPromise!.error = e;
      });
  }
  if (ssrInfo.stateDecodingPromise.error) {
    throw ssrInfo.stateDecodingPromise.error;
  }
  if (!ssrInfo.stateDecodingPromise.value) {
    throw ssrInfo.stateDecodingPromise;
  }

  let routes = createClientRoutes(
    ssrInfo.manifest.routes,
    ssrInfo.routeModules,
    ssrInfo.context.state,
    ssrInfo.context.ssr,
    ssrInfo.context.isSpaMode
  );

  let hydrationData: HydrationState | undefined = undefined;
  let loaderData = ssrInfo.context.state.loaderData;
  if (ssrInfo.context.isSpaMode) {
    // In SPA mode we hydrate in any build-time loader data which should be
    // limited to the root route
    hydrationData = { loaderData };
  } else {
    // Create a shallow clone of `loaderData` we can mutate for partial hydration.
    // When a route exports a `clientLoader` and a `HydrateFallback`, the SSR will
    // render the fallback so we need the client to do the same for hydration.
    // The server loader data has already been exposed to these route `clientLoader`'s
    // in `createClientRoutes` above, so we need to clear out the version we pass to
    // `createBrowserRouter` so it initializes and runs the client loaders.
    hydrationData = {
      ...ssrInfo.context.state,
      loaderData: { ...loaderData },
    };
    let initialMatches = matchRoutes(
      routes,
      window.location,
      window.__reactRouterContext?.basename
    );
    if (initialMatches) {
      for (let match of initialMatches) {
        let routeId = match.route.id;
        let route = ssrInfo.routeModules[routeId];
        let manifestRoute = ssrInfo.manifest.routes[routeId];
        // Clear out the loaderData to avoid rendering the route component when the
        // route opted into clientLoader hydration and either:
        // * gave us a HydrateFallback
        // * or doesn't have a server loader and we have no data to render
        if (
          route &&
          manifestRoute &&
          shouldHydrateRouteLoader(
            manifestRoute,
            route,
            ssrInfo.context.isSpaMode
          ) &&
          (route.HydrateFallback || !manifestRoute.hasLoader)
        ) {
          delete hydrationData.loaderData![routeId];
        } else if (manifestRoute && !manifestRoute.hasLoader) {
          // Since every Remix route gets a `loader` on the client side to load
          // the route JS module, we need to add a `null` value to `loaderData`
          // for any routes that don't have server loaders so our partial
          // hydration logic doesn't kick off the route module loaders during
          // hydration
          hydrationData.loaderData![routeId] = null;
        }
      }
    }

    if (hydrationData && hydrationData.errors) {
      // TODO: De-dup this or remove entirely in v7 where single fetch is the
      // only approach and we have already serialized or deserialized on the server
      hydrationData.errors = deserializeErrors(hydrationData.errors);
    }
  }

  // We don't use createBrowserRouter here because we need fine-grained control
  // over initialization to support synchronous `clientLoader` flows.
  let router = createRouter({
    routes,
    history: createBrowserHistory(),
    basename: ssrInfo.context.basename,
    unstable_context,
    hydrationData,
    mapRouteProperties,
<<<<<<< HEAD
    future: {
      unstable_middleware: ssrInfo.context.future.unstable_middleware,
    },
    dataStrategy: ssrInfo.context.isSpaMode
      ? undefined
      : getSingleFetchDataStrategy(
          ssrInfo.manifest,
          ssrInfo.routeModules,
          () => router
        ),
=======
    dataStrategy: getSingleFetchDataStrategy(
      ssrInfo.manifest,
      ssrInfo.routeModules,
      ssrInfo.context.ssr,
      ssrInfo.context.basename,
      () => router
    ),
>>>>>>> 21aff332
    patchRoutesOnNavigation: getPatchRoutesOnNavigationFunction(
      ssrInfo.manifest,
      ssrInfo.routeModules,
      ssrInfo.context.ssr,
      ssrInfo.context.isSpaMode,
      ssrInfo.context.basename
    ),
  });
  ssrInfo.router = router;

  // We can call initialize() immediately if the router doesn't have any
  // loaders to run on hydration
  if (router.state.initialized) {
    ssrInfo.routerInitialized = true;
    router.initialize();
  }

  // @ts-ignore
  router.createRoutesForHMR =
    /* spacer so ts-ignore does not affect the right hand of the assignment */
    createClientRoutesWithHMRRevalidationOptOut;
  window.__reactRouterDataRouter = router;

  return router;
}

interface HydratedRouterProps {
  /**
   * Context object to passed through to `createBrowserRouter` and made available
   * to `clientLoader`/`clientActon` functions
   */
  unstable_context?: unstable_RouterContext;
}

/**
 * Framework-mode router component to be used in `entry.client.tsx` to hydrate a
 * router from a `ServerRouter`
 *
 * @category Component Routers
 */
export function HydratedRouter(props: HydratedRouterProps) {
  if (!router) {
    router = createHydratedRouter({ unstable_context: props.unstable_context });
  }

  // Critical CSS can become stale after code changes, e.g. styles might be
  // removed from a component, but the styles will still be present in the
  // server HTML. This allows our HMR logic to clear the critical CSS state.
  let [criticalCss, setCriticalCss] = React.useState(
    process.env.NODE_ENV === "development"
      ? ssrInfo?.context.criticalCss
      : undefined
  );
  if (process.env.NODE_ENV === "development") {
    if (ssrInfo) {
      window.__reactRouterClearCriticalCss = () => setCriticalCss(undefined);
    }
  }

  let [location, setLocation] = React.useState(router.state.location);

  React.useLayoutEffect(() => {
    // If we had to run clientLoaders on hydration, we delay initialization until
    // after we've hydrated to avoid hydration issues from synchronous client loaders
    if (ssrInfo && ssrInfo.router && !ssrInfo.routerInitialized) {
      ssrInfo.routerInitialized = true;
      ssrInfo.router.initialize();
    }
  }, []);

  React.useLayoutEffect(() => {
    if (ssrInfo && ssrInfo.router) {
      return ssrInfo.router.subscribe((newState) => {
        if (newState.location !== location) {
          setLocation(newState.location);
        }
      });
    }
  }, [location]);

  invariant(ssrInfo, "ssrInfo unavailable for HydratedRouter");

  useFogOFWarDiscovery(
    router,
    ssrInfo.manifest,
    ssrInfo.routeModules,
    ssrInfo.context.ssr,
    ssrInfo.context.isSpaMode
  );

  // We need to include a wrapper RemixErrorBoundary here in case the root error
  // boundary also throws and we need to bubble up outside of the router entirely.
  // Then we need a stateful location here so the user can back-button navigate
  // out of there
  return (
    // This fragment is important to ensure we match the <ServerRouter> JSX
    // structure so that useId values hydrate correctly
    <>
      <FrameworkContext.Provider
        value={{
          manifest: ssrInfo.manifest,
          routeModules: ssrInfo.routeModules,
          future: ssrInfo.context.future,
          criticalCss,
          ssr: ssrInfo.context.ssr,
          isSpaMode: ssrInfo.context.isSpaMode,
        }}
      >
        <RemixErrorBoundary location={location}>
          <RouterProvider router={router} />
        </RemixErrorBoundary>
      </FrameworkContext.Provider>
      {/*
          This fragment is important to ensure we match the <ServerRouter> JSX
          structure so that useId values hydrate correctly
        */}
      <></>
    </>
  );
}<|MERGE_RESOLUTION|>--- conflicted
+++ resolved
@@ -180,18 +180,9 @@
     unstable_context,
     hydrationData,
     mapRouteProperties,
-<<<<<<< HEAD
     future: {
       unstable_middleware: ssrInfo.context.future.unstable_middleware,
     },
-    dataStrategy: ssrInfo.context.isSpaMode
-      ? undefined
-      : getSingleFetchDataStrategy(
-          ssrInfo.manifest,
-          ssrInfo.routeModules,
-          () => router
-        ),
-=======
     dataStrategy: getSingleFetchDataStrategy(
       ssrInfo.manifest,
       ssrInfo.routeModules,
@@ -199,7 +190,6 @@
       ssrInfo.context.basename,
       () => router
     ),
->>>>>>> 21aff332
     patchRoutesOnNavigation: getPatchRoutesOnNavigationFunction(
       ssrInfo.manifest,
       ssrInfo.routeModules,
