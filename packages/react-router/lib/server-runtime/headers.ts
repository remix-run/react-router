import { splitCookiesString } from "set-cookie-parser";

<<<<<<< HEAD
import type { StaticHandlerContext } from "../router/router";
import type { DataRouteMatch } from "../context";
import type { ServerRouteModule } from "../dom/ssr/routeModules";
=======
import type { DataRouteMatch } from "../context";
import type { StaticHandlerContext } from "../router/router";
import type { ServerRouteModule } from "../dom/ssr/routeModules";
import type { ServerBuild } from "./build";
import invariant from "./invariant";
>>>>>>> 85959f36

// Version used by v7 framework mode
export function getDocumentHeaders(
  context: StaticHandlerContext,
  getRouteHeadersFn: (match: DataRouteMatch) => ServerRouteModule["headers"]
): Headers {
  return getDocumentHeadersImpl(context, (m) => {
    let route = build.routes[m.route.id];
    invariant(route, `Route with id "${m.route.id}" not found in build`);
    return route.module.headers;
  });
}

function getDocumentHeadersImpl(
  context: StaticHandlerContext,
  getRouteHeadersFn: (match: DataRouteMatch) => ServerRouteModule["headers"]
): Headers {
  let boundaryIdx = context.errors
    ? context.matches.findIndex((m) => context.errors![m.route.id])
    : -1;
  let matches =
    boundaryIdx >= 0
      ? context.matches.slice(0, boundaryIdx + 1)
      : context.matches;

  let errorHeaders: Headers | undefined;

  if (boundaryIdx >= 0) {
    // Look for any errorHeaders from the boundary route down, which can be
    // identified by the presence of headers but no data
    let { actionHeaders, actionData, loaderHeaders, loaderData } = context;
    context.matches.slice(boundaryIdx).some((match) => {
      let id = match.route.id;
      if (
        actionHeaders[id] &&
        (!actionData || !actionData.hasOwnProperty(id))
      ) {
        errorHeaders = actionHeaders[id];
      } else if (loaderHeaders[id] && !loaderData.hasOwnProperty(id)) {
        errorHeaders = loaderHeaders[id];
      }
      return errorHeaders != null;
    });
  }

  return matches.reduce((parentHeaders, match, idx) => {
    let { id } = match.route;
    let loaderHeaders = context.loaderHeaders[id] || new Headers();
    let actionHeaders = context.actionHeaders[id] || new Headers();

    // Only expose errorHeaders to the leaf headers() function to
    // avoid duplication via parentHeaders
    let includeErrorHeaders =
      errorHeaders != null && idx === matches.length - 1;
    // Only prepend cookies from errorHeaders at the leaf renderable route
    // when it's not the same as loaderHeaders/actionHeaders to avoid
    // duplicate cookies
    let includeErrorCookies =
      includeErrorHeaders &&
      errorHeaders !== loaderHeaders &&
      errorHeaders !== actionHeaders;

    let headersFn = getRouteHeadersFn(match);

    // Use the parent headers for any route without a `headers` export
    if (headersFn == null) {
      let headers = new Headers(parentHeaders);
      if (includeErrorCookies) {
        prependCookies(errorHeaders!, headers);
      }
      prependCookies(actionHeaders, headers);
      prependCookies(loaderHeaders, headers);
      return headers;
    }

    let headers = new Headers(
      typeof headersFn === "function"
        ? headersFn({
            loaderHeaders,
            parentHeaders,
            actionHeaders,
            errorHeaders: includeErrorHeaders ? errorHeaders : undefined,
          })
        : headersFn
    );

    // Automatically preserve Set-Cookie headers from bubbled responses,
    // loaders, errors, and parent routes
    if (includeErrorCookies) {
      prependCookies(errorHeaders!, headers);
    }
    prependCookies(actionHeaders, headers);
    prependCookies(loaderHeaders, headers);
    prependCookies(parentHeaders, headers);

    return headers;
  }, new Headers());
}

function prependCookies(parentHeaders: Headers, childHeaders: Headers): void {
  let parentSetCookieString = parentHeaders.get("Set-Cookie");

  if (parentSetCookieString) {
    let cookies = splitCookiesString(parentSetCookieString);
    let childCookies = new Set(childHeaders.getSetCookie());
    cookies.forEach((cookie) => {
      if (!childCookies.has(cookie)) {
        childHeaders.append("Set-Cookie", cookie);
      }
    });
  }
}<|MERGE_RESOLUTION|>--- conflicted
+++ resolved
@@ -1,21 +1,15 @@
 import { splitCookiesString } from "set-cookie-parser";
 
-<<<<<<< HEAD
-import type { StaticHandlerContext } from "../router/router";
-import type { DataRouteMatch } from "../context";
-import type { ServerRouteModule } from "../dom/ssr/routeModules";
-=======
 import type { DataRouteMatch } from "../context";
 import type { StaticHandlerContext } from "../router/router";
 import type { ServerRouteModule } from "../dom/ssr/routeModules";
 import type { ServerBuild } from "./build";
 import invariant from "./invariant";
->>>>>>> 85959f36
 
 // Version used by v7 framework mode
 export function getDocumentHeaders(
   context: StaticHandlerContext,
-  getRouteHeadersFn: (match: DataRouteMatch) => ServerRouteModule["headers"]
+  build: ServerBuild
 ): Headers {
   return getDocumentHeadersImpl(context, (m) => {
     let route = build.routes[m.route.id];
