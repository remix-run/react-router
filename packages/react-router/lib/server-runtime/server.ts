import type { StaticHandler, StaticHandlerContext } from "../router/router";
import type { ErrorResponse } from "../router/utils";
import {
  isRouteErrorResponse,
  ErrorResponseImpl,
  stripBasename,
} from "../router/utils";
import {
  getStaticContextFromError,
  createStaticHandler,
  isRedirectResponse,
  isResponse,
} from "../router/router";
import type { AppLoadContext } from "./data";
import type { HandleErrorFunction, ServerBuild } from "./build";
import type { EntryContext } from "../dom/ssr/entry";
import { createEntryRouteModules } from "./entry";
import { sanitizeErrors, serializeError, serializeErrors } from "./errors";
import { ServerMode, isServerMode } from "./mode";
import type { RouteMatch } from "./routeMatching";
import { matchServerRoutes } from "./routeMatching";
import type { ServerRoute } from "./routes";
import { createStaticHandlerDataRoutes, createRoutes } from "./routes";
import { createServerHandoffString } from "./serverHandoff";
import { getDevServerHooks } from "./dev";
import type { SingleFetchResult, SingleFetchResults } from "./single-fetch";
import {
  encodeViaTurboStream,
  getSingleFetchRedirect,
  singleFetchAction,
  singleFetchLoaders,
  SingleFetchRedirectSymbol,
  SINGLE_FETCH_REDIRECT_STATUS,
  NO_BODY_STATUS_CODES,
} from "./single-fetch";
import { getDocumentHeaders } from "./headers";
import type { EntryRoute } from "../dom/ssr/routes";

export type RequestHandler = (
  request: Request,
  loadContext?: AppLoadContext
) => Promise<Response>;

export type CreateRequestHandlerFunction = (
  build: ServerBuild | (() => ServerBuild | Promise<ServerBuild>),
  mode?: string
) => RequestHandler;

function derive(build: ServerBuild, mode?: string) {
  let routes = createRoutes(build.routes);
  let dataRoutes = createStaticHandlerDataRoutes(build.routes, build.future);
  let serverMode = isServerMode(mode) ? mode : ServerMode.Production;
  let staticHandler = createStaticHandler(dataRoutes, {
    basename: build.basename,
  });

  let errorHandler =
    build.entry.module.handleError ||
    ((error, { request }) => {
      if (serverMode !== ServerMode.Test && !request.signal.aborted) {
        console.error(
          // @ts-expect-error This is "private" from users but intended for internal use
          isRouteErrorResponse(error) && error.error ? error.error : error
        );
      }
    });
  return {
    routes,
    dataRoutes,
    serverMode,
    staticHandler,
    errorHandler,
  };
}

export const createRequestHandler: CreateRequestHandlerFunction = (
  build,
  mode
) => {
  let _build: ServerBuild;
  let routes: ServerRoute[];
  let serverMode: ServerMode;
  let staticHandler: StaticHandler;
  let errorHandler: HandleErrorFunction;

  return async function requestHandler(request, loadContext = {}) {
    _build = typeof build === "function" ? await build() : build;
    if (typeof build === "function") {
      let derived = derive(_build, mode);
      routes = derived.routes;
      serverMode = derived.serverMode;
      staticHandler = derived.staticHandler;
      errorHandler = derived.errorHandler;
    } else if (!routes || !serverMode || !staticHandler || !errorHandler) {
      let derived = derive(_build, mode);
      routes = derived.routes;
      serverMode = derived.serverMode;
      staticHandler = derived.staticHandler;
      errorHandler = derived.errorHandler;
    }

    let url = new URL(request.url);

    let normalizedBasename = _build.basename || "/";
    let normalizedPath = url.pathname;
    if (stripBasename(normalizedPath, normalizedBasename) === "/_root.data") {
      normalizedPath = normalizedBasename;
    } else if (normalizedPath.endsWith(".data")) {
      normalizedPath = normalizedPath.replace(/\.data$/, "");
    }

    if (
      stripBasename(normalizedPath, normalizedBasename) !== "/" &&
      normalizedPath.endsWith("/")
    ) {
      normalizedPath = normalizedPath.slice(0, -1);
    }

    let params: RouteMatch<ServerRoute>["params"] = {};
    let handleError = (error: unknown) => {
      if (mode === ServerMode.Development) {
        getDevServerHooks()?.processRequestError?.(error);
      }

      errorHandler(error, {
        context: loadContext,
        params,
        request,
      });
    };

    // When runtime SSR is disabled, make our dev server behave like the deployed
    // pre-rendered site would
    if (!_build.ssr) {
      if (_build.prerender.length === 0) {
        // Add the header if we're in SPA mode
        request.headers.set("X-React-Router-SPA-Mode", "yes");
      } else if (
        !_build.prerender.includes(normalizedPath) &&
        !_build.prerender.includes(normalizedPath + "/")
      ) {
        if (url.pathname.endsWith(".data")) {
          // 404 on non-pre-rendered `.data` requests
          errorHandler(
            new ErrorResponseImpl(
              404,
              "Not Found",
              `Refusing to SSR the path \`${normalizedPath}\` because \`ssr:false\` is set and the path is not included in the \`prerender\` config, so in production the path will be a 404.`
            ),
            {
              context: loadContext,
              params,
              request,
            }
          );
          return new Response("Not Found", {
            status: 404,
            statusText: "Not Found",
          });
        } else {
          // Serve a SPA fallback for non-pre-rendered document requests
          request.headers.set("X-React-Router-SPA-Mode", "yes");
        }
      }
    }

    // Manifest request for fog of war
    let manifestUrl = `${normalizedBasename}/__manifest`.replace(/\/+/g, "/");
    if (url.pathname === manifestUrl) {
      try {
        let res = await handleManifestRequest(_build, routes, url);
        return res;
      } catch (e) {
        handleError(e);
        return new Response("Unknown Server Error", { status: 500 });
      }
    }

    let matches = matchServerRoutes(routes, url.pathname, _build.basename);
    if (matches && matches.length > 0) {
      Object.assign(params, matches[0].params);
    }

    let response: Response;
    if (url.pathname.endsWith(".data")) {
      let handlerUrl = new URL(request.url);
      handlerUrl.pathname = normalizedPath;

      let singleFetchMatches = matchServerRoutes(
        routes,
        handlerUrl.pathname,
        _build.basename
      );

      response = await handleSingleFetchRequest(
        serverMode,
        _build,
        staticHandler,
        request,
        handlerUrl,
        loadContext,
        handleError
      );

      if (_build.entry.module.handleDataRequest) {
        response = await _build.entry.module.handleDataRequest(response, {
          context: loadContext,
          params: singleFetchMatches ? singleFetchMatches[0].params : {},
          request,
        });

        if (isRedirectResponse(response)) {
          let result: SingleFetchResult | SingleFetchResults =
            getSingleFetchRedirect(
              response.status,
              response.headers,
              _build.basename
            );

          if (request.method === "GET") {
            result = {
              [SingleFetchRedirectSymbol]: result,
            };
          }
          let headers = new Headers(response.headers);
          headers.set("Content-Type", "text/x-script");

          return new Response(
            encodeViaTurboStream(
              result,
              request.signal,
              _build.entry.module.streamTimeout,
              serverMode
            ),
            {
              status: SINGLE_FETCH_REDIRECT_STATUS,
              headers,
            }
          );
        }
      }
    } else if (
      matches &&
      matches[matches.length - 1].route.module.default == null &&
      matches[matches.length - 1].route.module.ErrorBoundary == null
    ) {
      response = await handleResourceRequest(
        serverMode,
        _build,
        staticHandler,
        matches.slice(-1)[0].route.id,
        request,
        loadContext,
        handleError
      );
    } else {
      let criticalCss =
        mode === ServerMode.Development
          ? await getDevServerHooks()?.getCriticalCss?.(_build, url.pathname)
          : undefined;

      response = await handleDocumentRequest(
        serverMode,
        _build,
        staticHandler,
        request,
        loadContext,
        handleError,
        criticalCss
      );
    }

    if (request.method === "HEAD") {
      return new Response(null, {
        headers: response.headers,
        status: response.status,
        statusText: response.statusText,
      });
    }

    return response;
  };
};

async function handleManifestRequest(
  build: ServerBuild,
  routes: ServerRoute[],
  url: URL
) {
  let patches: Record<string, EntryRoute> = {};

  if (url.searchParams.has("p")) {
    for (let path of url.searchParams.getAll("p")) {
      let matches = matchServerRoutes(routes, path, build.basename);
      if (matches) {
        for (let match of matches) {
          let routeId = match.route.id;
          let route = build.assets.routes[routeId];
          if (route) {
            patches[routeId] = route;
          }
        }
      }
    }

    return Response.json(patches, {
      headers: {
        "Cache-Control": "public, max-age=31536000, immutable",
      },
    });
  }

  return new Response("Invalid Request", { status: 400 });
}

async function handleSingleFetchRequest(
  serverMode: ServerMode,
  build: ServerBuild,
  staticHandler: StaticHandler,
  request: Request,
  handlerUrl: URL,
  loadContext: AppLoadContext,
  handleError: (err: unknown) => void
): Promise<Response> {
  let response =
    request.method !== "GET"
      ? await singleFetchAction(
          build,
          serverMode,
          staticHandler,
          request,
          handlerUrl,
          loadContext,
          handleError
        )
      : await singleFetchLoaders(
          build,
          serverMode,
          staticHandler,
          request,
          handlerUrl,
          loadContext,
          handleError
        );

  return response;
}

async function handleDocumentRequest(
  serverMode: ServerMode,
  build: ServerBuild,
  staticHandler: StaticHandler,
  request: Request,
  loadContext: AppLoadContext,
  handleError: (err: unknown) => void,
  criticalCss?: string
) {
<<<<<<< HEAD
=======
  let isSpaMode = request.headers.has("X-React-Router-SPA-Mode");
  let context: Awaited<ReturnType<typeof staticHandler.query>>;
>>>>>>> 21aff332
  try {
    let response = await staticHandler.query(request, {
      requestContext: loadContext,
      unstable_respond: build.future.unstable_middleware
        ? renderHtml
        : undefined,
    });
    // while middleware is still unstable, we don't run the middleware pipeline
    // if no routes have middleware, so we still might need to convert context
    // to a response here
    return isResponse(response) ? response : renderHtml(response);
  } catch (error: unknown) {
    handleError(error);
    return new Response(null, { status: 500 });
  }

<<<<<<< HEAD
  async function renderHtml(context: StaticHandlerContext) {
    if (isResponse(context)) {
      return context;
    }
=======
  if (isResponse(context)) {
    return context;
  }

  let headers = getDocumentHeaders(build, context);

  // Skip response body for unsupported status codes
  if (NO_BODY_STATUS_CODES.has(context.statusCode)) {
    return new Response(null, { status: context.statusCode, headers });
  }

  // Sanitize errors outside of development environments
  if (context.errors) {
    Object.values(context.errors).forEach((err) => {
      // @ts-expect-error This is "private" from users but intended for internal use
      if (!isRouteErrorResponse(err) || err.error) {
        handleError(err);
      }
    });
    context.errors = sanitizeErrors(context.errors, serverMode);
  }

  // Server UI state to send to the client.
  // - When single fetch is enabled, this is streamed down via `serverHandoffStream`
  // - Otherwise it's stringified into `serverHandoffString`
  let state = {
    loaderData: context.loaderData,
    actionData: context.actionData,
    errors: serializeErrors(context.errors, serverMode),
  };
  let entryContext: EntryContext = {
    manifest: build.assets,
    routeModules: createEntryRouteModules(build.routes),
    staticHandlerContext: context,
    criticalCss,
    serverHandoffString: createServerHandoffString({
      basename: build.basename,
      criticalCss,
      future: build.future,
      ssr: build.ssr,
      isSpaMode,
    }),
    serverHandoffStream: encodeViaTurboStream(
      state,
      request.signal,
      build.entry.module.streamTimeout,
      serverMode
    ),
    renderMeta: {},
    future: build.future,
    ssr: build.ssr,
    isSpaMode,
    serializeError: (err) => serializeError(err, serverMode),
  };

  let handleDocumentRequestFunction = build.entry.module.default;
  try {
    return await handleDocumentRequestFunction(
      request,
      context.statusCode,
      headers,
      entryContext,
      loadContext
    );
  } catch (error: unknown) {
    handleError(error);
>>>>>>> 21aff332

    let headers = getDocumentHeaders(build, context);

    // Skip response body for unsupported status codes
    if (NO_BODY_STATUS_CODES.has(context.statusCode)) {
      return new Response(null, { status: context.statusCode, headers });
    }

    // Sanitize errors outside of development environments
    if (context.errors) {
      Object.values(context.errors).forEach((err) => {
        // @ts-expect-error This is "private" from users but intended for internal use
        if (!isRouteErrorResponse(err) || err.error) {
          handleError(err);
        }
      });
      context.errors = sanitizeErrors(context.errors, serverMode);
    }

    // Server UI state to send to the client.
    // - When single fetch is enabled, this is streamed down via `serverHandoffStream`
    // - Otherwise it's stringified into `serverHandoffString`
    let state = {
      loaderData: context.loaderData,
      actionData: context.actionData,
      errors: serializeErrors(context.errors, serverMode),
    };
    let entryContext: EntryContext = {
      manifest: build.assets,
      routeModules: createEntryRouteModules(build.routes),
      staticHandlerContext: context,
      criticalCss,
      serverHandoffString: createServerHandoffString({
        basename: build.basename,
        criticalCss,
        future: build.future,
        ssr: build.ssr,
        isSpaMode,
      }),
      serverHandoffStream: encodeViaTurboStream(
        state,
        request.signal,
        build.entry.module.streamTimeout,
        serverMode
      ),
      renderMeta: {},
      future: build.future,
      ssr: build.ssr,
      isSpaMode: build.isSpaMode,
      serializeError: (err) => serializeError(err, serverMode),
    };

    let handleDocumentRequestFunction = build.entry.module.default;
    try {
      return await handleDocumentRequestFunction(
        request,
        context.statusCode,
        headers,
        entryContext,
        loadContext
      );
    } catch (error: unknown) {
      handleError(error);

      let errorForSecondRender = error;

      // If they threw a response, unwrap it into an ErrorResponse like we would
      // have for a loader/action
      if (isResponse(error)) {
        try {
          let data = await unwrapResponse(error);
          errorForSecondRender = new ErrorResponseImpl(
            error.status,
            error.statusText,
            data
          );
        } catch (e) {
          // If we can't unwrap the response - just leave it as-is
        }
      }

      // Get a new StaticHandlerContext that contains the error at the right boundary
      context = getStaticContextFromError(
        staticHandler.dataRoutes,
        context,
        errorForSecondRender
      );

      // Sanitize errors outside of development environments
      if (context.errors) {
        context.errors = sanitizeErrors(context.errors, serverMode);
      }

      // Get a new entryContext for the second render pass
      // Server UI state to send to the client.
      // - When single fetch is enabled, this is streamed down via `serverHandoffStream`
      // - Otherwise it's stringified into `serverHandoffString`
      let state = {
        loaderData: context.loaderData,
        actionData: context.actionData,
        errors: serializeErrors(context.errors, serverMode),
      };
      entryContext = {
        ...entryContext,
        staticHandlerContext: context,
        serverHandoffString: createServerHandoffString({
          basename: build.basename,
          future: build.future,
          ssr: build.ssr,
          isSpaMode: build.isSpaMode,
        }),
        serverHandoffStream: encodeViaTurboStream(
          state,
          request.signal,
          build.entry.module.streamTimeout,
          serverMode
        ),
        renderMeta: {},
      };

      try {
        return await handleDocumentRequestFunction(
          request,
          context.statusCode,
          headers,
          entryContext,
          loadContext
        );
      } catch (error: any) {
        handleError(error);
        return returnLastResortErrorResponse(error, serverMode);
      }
    }
  }
}

async function handleResourceRequest(
  serverMode: ServerMode,
  build: ServerBuild,
  staticHandler: StaticHandler,
  routeId: string,
  request: Request,
  loadContext: AppLoadContext,
  handleError: (err: unknown) => void
) {
  try {
    // Note we keep the routeId here to align with the Remix handling of
    // resource routes which doesn't take ?index into account and just takes
    // the leaf match
    let response = await staticHandler.queryRoute(request, {
      routeId,
      requestContext: loadContext,
      unstable_respond: build.future.unstable_middleware
        ? (ctx) => ctx
        : undefined,
    });

    if (isResponse(response)) {
      return response;
    }

    if (typeof response === "string") {
      return new Response(response);
    }

    return Response.json(response);
  } catch (error: unknown) {
    if (isResponse(error)) {
      // Note: Not functionally required but ensures that our response headers
      // match identically to what Remix returns
      error.headers.set("X-Remix-Catch", "yes");
      return error;
    }

    if (isRouteErrorResponse(error)) {
      if (error) {
        handleError(error);
      }
      return errorResponseToJson(error, serverMode);
    }

    if (
      error instanceof Error &&
      error.message === "Expected a response from queryRoute"
    ) {
      let newError = new Error(
        "Expected a Response to be returned from resource route handler"
      );
      handleError(newError);
      return returnLastResortErrorResponse(newError, serverMode);
    }

    handleError(error);
    return returnLastResortErrorResponse(error, serverMode);
  }
}

function errorResponseToJson(
  errorResponse: ErrorResponse,
  serverMode: ServerMode
): Response {
  return Response.json(
    serializeError(
      // @ts-expect-error This is "private" from users but intended for internal use
      errorResponse.error || new Error("Unexpected Server Error"),
      serverMode
    ),
    {
      status: errorResponse.status,
      statusText: errorResponse.statusText,
      headers: {
        "X-Remix-Error": "yes",
      },
    }
  );
}

function returnLastResortErrorResponse(error: any, serverMode?: ServerMode) {
  let message = "Unexpected Server Error";

  if (serverMode !== ServerMode.Production) {
    message += `\n\n${String(error)}`;
  }

  // Good grief folks, get your act together 😂!
  return new Response(message, {
    status: 500,
    headers: {
      "Content-Type": "text/plain",
    },
  });
}

function unwrapResponse(response: Response) {
  let contentType = response.headers.get("Content-Type");
  // Check between word boundaries instead of startsWith() due to the last
  // paragraph of https://httpwg.org/specs/rfc9110.html#field.content-type
  return contentType && /\bapplication\/json\b/.test(contentType)
    ? response.body == null
      ? null
      : response.json()
    : response.text();
}<|MERGE_RESOLUTION|>--- conflicted
+++ resolved
@@ -355,100 +355,27 @@
   handleError: (err: unknown) => void,
   criticalCss?: string
 ) {
-<<<<<<< HEAD
-=======
   let isSpaMode = request.headers.has("X-React-Router-SPA-Mode");
-  let context: Awaited<ReturnType<typeof staticHandler.query>>;
->>>>>>> 21aff332
   try {
     let response = await staticHandler.query(request, {
       requestContext: loadContext,
       unstable_respond: build.future.unstable_middleware
-        ? renderHtml
+        ? (ctx) => renderHtml(ctx, isSpaMode)
         : undefined,
     });
     // while middleware is still unstable, we don't run the middleware pipeline
     // if no routes have middleware, so we still might need to convert context
     // to a response here
-    return isResponse(response) ? response : renderHtml(response);
+    return isResponse(response) ? response : renderHtml(response, isSpaMode);
   } catch (error: unknown) {
     handleError(error);
     return new Response(null, { status: 500 });
   }
 
-<<<<<<< HEAD
-  async function renderHtml(context: StaticHandlerContext) {
+  async function renderHtml(context: StaticHandlerContext, isSpaMode: boolean) {
     if (isResponse(context)) {
       return context;
     }
-=======
-  if (isResponse(context)) {
-    return context;
-  }
-
-  let headers = getDocumentHeaders(build, context);
-
-  // Skip response body for unsupported status codes
-  if (NO_BODY_STATUS_CODES.has(context.statusCode)) {
-    return new Response(null, { status: context.statusCode, headers });
-  }
-
-  // Sanitize errors outside of development environments
-  if (context.errors) {
-    Object.values(context.errors).forEach((err) => {
-      // @ts-expect-error This is "private" from users but intended for internal use
-      if (!isRouteErrorResponse(err) || err.error) {
-        handleError(err);
-      }
-    });
-    context.errors = sanitizeErrors(context.errors, serverMode);
-  }
-
-  // Server UI state to send to the client.
-  // - When single fetch is enabled, this is streamed down via `serverHandoffStream`
-  // - Otherwise it's stringified into `serverHandoffString`
-  let state = {
-    loaderData: context.loaderData,
-    actionData: context.actionData,
-    errors: serializeErrors(context.errors, serverMode),
-  };
-  let entryContext: EntryContext = {
-    manifest: build.assets,
-    routeModules: createEntryRouteModules(build.routes),
-    staticHandlerContext: context,
-    criticalCss,
-    serverHandoffString: createServerHandoffString({
-      basename: build.basename,
-      criticalCss,
-      future: build.future,
-      ssr: build.ssr,
-      isSpaMode,
-    }),
-    serverHandoffStream: encodeViaTurboStream(
-      state,
-      request.signal,
-      build.entry.module.streamTimeout,
-      serverMode
-    ),
-    renderMeta: {},
-    future: build.future,
-    ssr: build.ssr,
-    isSpaMode,
-    serializeError: (err) => serializeError(err, serverMode),
-  };
-
-  let handleDocumentRequestFunction = build.entry.module.default;
-  try {
-    return await handleDocumentRequestFunction(
-      request,
-      context.statusCode,
-      headers,
-      entryContext,
-      loadContext
-    );
-  } catch (error: unknown) {
-    handleError(error);
->>>>>>> 21aff332
 
     let headers = getDocumentHeaders(build, context);
 
@@ -497,7 +424,7 @@
       renderMeta: {},
       future: build.future,
       ssr: build.ssr,
-      isSpaMode: build.isSpaMode,
+      isSpaMode,
       serializeError: (err) => serializeError(err, serverMode),
     };
 
@@ -558,7 +485,7 @@
           basename: build.basename,
           future: build.future,
           ssr: build.ssr,
-          isSpaMode: build.isSpaMode,
+          isSpaMode,
         }),
         serverHandoffStream: encodeViaTurboStream(
           state,
