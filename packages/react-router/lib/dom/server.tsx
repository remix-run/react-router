--- conflicted
+++ resolved
@@ -13,239 +13,10 @@
   createStaticHandler as routerCreateStaticHandler,
 } from "../router/router";
 import type { RouteManifest } from "../router/utils";
-<<<<<<< HEAD
 import { convertRoutesToDataRoutes } from "../router/utils";
 import { mapRouteProperties } from "./shared";
 import type { RouteObject } from "../context";
 import { createHref, encodeLocation } from "./shared";
-=======
-import {
-  convertRoutesToDataRoutes,
-  isRouteErrorResponse,
-} from "../router/utils";
-import { Router, mapRouteProperties } from "../components";
-import type { DataRouteObject, RouteObject } from "../context";
-import {
-  DataRouterContext,
-  DataRouterStateContext,
-  FetchersContext,
-  ViewTransitionContext,
-} from "../context";
-import { useRoutesImpl } from "../hooks";
-
-export interface StaticRouterProps {
-  basename?: string;
-  children?: React.ReactNode;
-  location: Partial<Location> | string;
-}
-
-/**
- * A `<Router>` that may not navigate to any other location. This is useful
- * on the server where there is no stateful UI.
- *
- * @category Component Routers
- */
-export function StaticRouter({
-  basename,
-  children,
-  location: locationProp = "/",
-}: StaticRouterProps) {
-  if (typeof locationProp === "string") {
-    locationProp = parsePath(locationProp);
-  }
-
-  let action = NavigationType.Pop;
-  let location: Location = {
-    pathname: locationProp.pathname || "/",
-    search: locationProp.search || "",
-    hash: locationProp.hash || "",
-    state: locationProp.state != null ? locationProp.state : null,
-    key: locationProp.key || "default",
-  };
-
-  let staticNavigator = getStatelessNavigator();
-  return (
-    <Router
-      basename={basename}
-      children={children}
-      location={location}
-      navigationType={action}
-      navigator={staticNavigator}
-      static={true}
-    />
-  );
-}
-
-export interface StaticRouterProviderProps {
-  context: StaticHandlerContext;
-  router: DataRouter;
-  hydrate?: boolean;
-  nonce?: string;
-}
-
-/**
- * A Data Router that may not navigate to any other location. This is useful
- * on the server where there is no stateful UI.
- *
- * @category Component Routers
- */
-export function StaticRouterProvider({
-  context,
-  router,
-  hydrate = true,
-  nonce,
-}: StaticRouterProviderProps) {
-  invariant(
-    router && context,
-    "You must provide `router` and `context` to <StaticRouterProvider>"
-  );
-
-  let dataRouterContext = {
-    router,
-    navigator: getStatelessNavigator(),
-    static: true,
-    staticContext: context,
-    basename: context.basename || "/",
-  };
-
-  let fetchersContext = new Map();
-
-  let hydrateScript = "";
-
-  if (hydrate !== false) {
-    let data = {
-      loaderData: context.loaderData,
-      actionData: context.actionData,
-      errors: serializeErrors(context.errors),
-    };
-    // Use JSON.parse here instead of embedding a raw JS object here to speed
-    // up parsing on the client.  Dual-stringify is needed to ensure all quotes
-    // are properly escaped in the resulting string.  See:
-    //   https://v8.dev/blog/cost-of-javascript-2019#json
-    let json = htmlEscape(JSON.stringify(JSON.stringify(data)));
-    hydrateScript = `window.__staticRouterHydrationData = JSON.parse(${json});`;
-  }
-
-  let { state } = dataRouterContext.router;
-
-  return (
-    <>
-      <DataRouterContext.Provider value={dataRouterContext}>
-        <DataRouterStateContext.Provider value={state}>
-          <FetchersContext.Provider value={fetchersContext}>
-            <ViewTransitionContext.Provider value={{ isTransitioning: false }}>
-              <Router
-                basename={dataRouterContext.basename}
-                location={state.location}
-                navigationType={state.historyAction}
-                navigator={dataRouterContext.navigator}
-                static={dataRouterContext.static}
-              >
-                <DataRoutes
-                  routes={router.routes}
-                  future={router.future}
-                  state={state}
-                />
-              </Router>
-            </ViewTransitionContext.Provider>
-          </FetchersContext.Provider>
-        </DataRouterStateContext.Provider>
-      </DataRouterContext.Provider>
-      {hydrateScript ? (
-        <script
-          suppressHydrationWarning
-          nonce={nonce}
-          dangerouslySetInnerHTML={{ __html: hydrateScript }}
-        />
-      ) : null}
-    </>
-  );
-}
-
-function DataRoutes({
-  routes,
-  future,
-  state,
-}: {
-  routes: DataRouteObject[];
-  future: DataRouter["future"];
-  state: RouterState;
-}): React.ReactElement | null {
-  return useRoutesImpl(routes, undefined, state, future);
-}
-
-function serializeErrors(
-  errors: StaticHandlerContext["errors"]
-): StaticHandlerContext["errors"] {
-  if (!errors) return null;
-  let entries = Object.entries(errors);
-  let serialized: StaticHandlerContext["errors"] = {};
-  for (let [key, val] of entries) {
-    // Hey you!  If you change this, please change the corresponding logic in
-    // deserializeErrors in react-router-dom/index.tsx :)
-    if (isRouteErrorResponse(val)) {
-      serialized[key] = { ...val, __type: "RouteErrorResponse" };
-    } else if (val instanceof Error) {
-      // Do not serialize stack traces from SSR for security reasons
-      serialized[key] = {
-        message: val.message,
-        __type: "Error",
-        // If this is a subclass (i.e., ReferenceError), send up the type so we
-        // can re-create the same type during hydration.
-        ...(val.name !== "Error"
-          ? {
-              __subType: val.name,
-            }
-          : {}),
-      };
-    } else {
-      serialized[key] = val;
-    }
-  }
-  return serialized;
-}
-
-function getStatelessNavigator() {
-  return {
-    createHref,
-    encodeLocation,
-    push(to: To) {
-      throw new Error(
-        `You cannot use navigator.push() on the server because it is a stateless ` +
-          `environment. This error was probably triggered when you did a ` +
-          `\`navigate(${JSON.stringify(to)})\` somewhere in your app.`
-      );
-    },
-    replace(to: To) {
-      throw new Error(
-        `You cannot use navigator.replace() on the server because it is a stateless ` +
-          `environment. This error was probably triggered when you did a ` +
-          `\`navigate(${JSON.stringify(to)}, { replace: true })\` somewhere ` +
-          `in your app.`
-      );
-    },
-    go(delta: number) {
-      throw new Error(
-        `You cannot use navigator.go() on the server because it is a stateless ` +
-          `environment. This error was probably triggered when you did a ` +
-          `\`navigate(${delta})\` somewhere in your app.`
-      );
-    },
-    back() {
-      throw new Error(
-        `You cannot use navigator.back() on the server because it is a stateless ` +
-          `environment.`
-      );
-    },
-    forward() {
-      throw new Error(
-        `You cannot use navigator.forward() on the server because it is a stateless ` +
-          `environment.`
-      );
-    },
-  };
-}
->>>>>>> b045242e
 
 type CreateStaticHandlerOptions = Omit<
   RouterCreateStaticHandlerOptions,
