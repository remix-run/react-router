import * as React from "react";

import type {
  BrowserHistory,
  HashHistory,
  History,
  Action as NavigationType,
  Location,
  To,
} from "../router/history";
import {
  createBrowserHistory,
  createHashHistory,
  createPath,
  invariant,
  warning,
} from "../router/history";
import type {
  BlockerFunction,
  Fetcher,
  FutureConfig,
  GetScrollRestorationKeyFunction,
  HydrationState,
  RelativeRoutingType,
  Router as DataRouter,
  RouterInit,
} from "../router/router";
import { IDLE_FETCHER, createRouter } from "../router/router";
import type {
  DataStrategyFunction,
  FormEncType,
  HTMLFormMethod,
  UIMatch,
} from "../router/utils";
import {
  ErrorResponseImpl,
  joinPaths,
  matchPath,
  stripBasename,
} from "../router/utils";

// eslint-disable-next-line @typescript-eslint/no-unused-vars
import type * as _ from "./global";
import type {
  SubmitOptions,
  URLSearchParamsInit,
  SubmitTarget,
  FetcherSubmitOptions,
} from "./dom";
import {
  createSearchParams,
  defaultMethod,
  getFormSubmissionInfo,
  getSearchParamsForLocation,
  shouldProcessLinkClick,
} from "./dom";

import type {
  DiscoverBehavior,
  PrefetchBehavior,
  ScriptsProps,
} from "./ssr/components";
import {
  PrefetchPageLinks,
  FrameworkContext,
  mergeRefs,
  usePrefetchBehavior,
} from "./ssr/components";
import {
  Router,
  mapRouteProperties,
  hydrationRouteProperties,
} from "../components";
import type {
  RouteObject,
  NavigateOptions,
  PatchRoutesOnNavigationFunction,
} from "../context";
import {
  DataRouterContext,
  DataRouterStateContext,
  FetchersContext,
  NavigationContext,
  RouteContext,
  ViewTransitionContext,
} from "../context";
import {
  useBlocker,
  useHref,
  useLocation,
  useMatches,
  useNavigate,
  useNavigation,
  useResolvedPath,
  useRouteId,
} from "../hooks";
import type { SerializeFrom } from "../types/route-data";
import type { unstable_ClientInstrumentation } from "../router/instrumentation";

////////////////////////////////////////////////////////////////////////////////
//#region Global Stuff
////////////////////////////////////////////////////////////////////////////////

const isBrowser =
  typeof window !== "undefined" &&
  typeof window.document !== "undefined" &&
  typeof window.document.createElement !== "undefined";

// HEY YOU! DON'T TOUCH THIS VARIABLE!
//
// It is replaced with the proper version at build time via a babel plugin in
// the rollup config.
//
// Export a global property onto the window for React Router detection by the
// Core Web Vitals Technology Report.  This way they can configure the `wappalyzer`
// to detect and properly classify live websites as being built with React Router:
// https://github.com/HTTPArchive/wappalyzer/blob/main/src/technologies/r.json
try {
  if (isBrowser) {
    window.__reactRouterVersion =
      // @ts-expect-error
      REACT_ROUTER_VERSION;
  }
} catch (e) {
  // no-op
}
//#endregion

////////////////////////////////////////////////////////////////////////////////
//#region Routers
////////////////////////////////////////////////////////////////////////////////

/**
 * @category Data Routers
 */
export interface DOMRouterOpts {
  /**
   * Basename path for the application.
   */
  basename?: string;
  /**
   * A function that returns an {@link RouterContextProvider} instance
   * which is provided as the `context` argument to client [`action`](../../start/data/route-object#action)s,
   * [`loader`](../../start/data/route-object#loader)s and [middleware](../../how-to/middleware).
   * This function is called to generate a fresh `context` instance on each
   * navigation or fetcher call.
   *
   * ```tsx
   * import {
   *   createContext,
   *   RouterContextProvider,
   * } from "react-router";
   *
   * const apiClientContext = createContext<APIClient>();
   *
   * function createBrowserRouter(routes, {
   *   getContext() {
   *     let context = new RouterContextProvider();
   *     context.set(apiClientContext, getApiClient());
   *     return context;
   *   }
   * })
   * ```
   */
  getContext?: RouterInit["getContext"];
  /**
   * Future flags to enable for the router.
   */
  future?: Partial<FutureConfig>;
  /**
   * When Server-Rendering and opting-out of automatic hydration, the
   * `hydrationData` option allows you to pass in hydration data from your
   * server-render. This will almost always be a subset of data from the
   * {@link StaticHandlerContext} value you get back from the {@link StaticHandler}'s
   * `query` method:
   *
   * ```tsx
   * const router = createBrowserRouter(routes, {
   *   hydrationData: {
   *     loaderData: {
   *       // [routeId]: serverLoaderData
   *     },
   *     // may also include `errors` and/or `actionData`
   *   },
   * });
   * ```
   *
   * **Partial Hydration Data**
   *
   * You will almost always include a complete set of `loaderData` to hydrate a
   * server-rendered app. But in advanced use-cases (such as Framework Mode's
   * [`clientLoader`](../../start/framework/route-module#clientLoader)), you may
   * want to include `loaderData` for only some routes that were loaded/rendered
   * on the server. This allows you to hydrate _some_ of the routes (such as the
   * app layout/shell) while showing a `HydrateFallback` component and running
   * the [`loader`](../../start/data/route-object#loader)s for other routes
   * during hydration.
   *
   * A route [`loader`](../../start/data/route-object#loader) will run during
   * hydration in two scenarios:
   *
   *  1. No hydration data is provided
   *     In these cases the `HydrateFallback` component will render on initial
   *     hydration
   *  2. The `loader.hydrate` property is set to `true`
   *     This allows you to run the [`loader`](../../start/data/route-object#loader)
   *     even if you did not render a fallback on initial hydration (i.e., to
   *     prime a cache with hydration data)
   *
   * ```tsx
   * const router = createBrowserRouter(
   *   [
   *     {
   *       id: "root",
   *       loader: rootLoader,
   *       Component: Root,
   *       children: [
   *         {
   *           id: "index",
   *           loader: indexLoader,
   *           HydrateFallback: IndexSkeleton,
   *           Component: Index,
   *         },
   *       ],
   *     },
   *   ],
   *   {
   *     hydrationData: {
   *       loaderData: {
   *         root: "ROOT DATA",
   *         // No index data provided
   *       },
   *     },
   *   }
   * );
   * ```
   */
  hydrationData?: HydrationState;
  /**
   * Array of instrumentation objects allowing you to instrument the router and
   * individual routes prior to router initialization (and on any subsequently
   * added routes via `route.lazy` or `patchRoutesOnNavigation`).  This is
   * mostly useful for observability such as wrapping navigations, fetches,
   * as well as route loaders/actions/middlewares with logging and/or performance
   * tracing.
   *
   * ```tsx
   * let router = createBrowserRouter(routes, {
   *   unstable_instrumentations: [logging]
   * });
   *
   *
   * let logging = {
   *   router({ instrument }) {
   *     instrument({
   *       navigate: (impl, info) => logExecution(`navigate ${info.to}`, impl),
   *       fetch: (impl, info) => logExecution(`fetch ${info.to}`, impl)
   *     });
   *   },
   *   route({ instrument, id }) {
   *     instrument({
   *       middleware: (impl, info) => logExecution(
   *         `middleware ${info.request.url} (route ${id})`,
   *         impl
   *       ),
   *       loader: (impl, info) => logExecution(
   *         `loader ${info.request.url} (route ${id})`,
   *         impl
   *       ),
   *       action: (impl, info) => logExecution(
   *         `action ${info.request.url} (route ${id})`,
   *         impl
   *       ),
   *     })
   *   }
   * };
   *
   * async function logExecution(label: string, impl: () => Promise<void>) {
   *   let start = performance.now();
   *   console.log(`start ${label}`);
   *   await impl();
   *   let duration = Math.round(performance.now() - start);
   *   console.log(`end ${label} (${duration}ms)`);
   * }
   * ```
   */
  unstable_instrumentations?: unstable_ClientInstrumentation[];
  /**
   * Override the default data strategy of running loaders in parallel.
   * See {@link DataStrategyFunction}.
   *
   * <docs-warning>This is a low-level API intended for advanced use-cases. This
   * overrides React Router's internal handling of
   * [`action`](../../start/data/route-object#action)/[`loader`](../../start/data/route-object#loader)
   * execution, and if done incorrectly will break your app code. Please use
   * with caution and perform the appropriate testing.</docs-warning>
   *
   * By default, React Router is opinionated about how your data is loaded/submitted -
   * and most notably, executes all of your [`loader`](../../start/data/route-object#loader)s
   * in parallel for optimal data fetching. While we think this is the right
   * behavior for most use-cases, we realize that there is no "one size fits all"
   * solution when it comes to data fetching for the wide landscape of
   * application requirements.
   *
   * The `dataStrategy` option gives you full control over how your [`action`](../../start/data/route-object#action)s
   * and [`loader`](../../start/data/route-object#loader)s are executed and lays
   * the foundation to build in more advanced APIs such as middleware, context,
   * and caching layers. Over time, we expect that we'll leverage this API
   * internally to bring more first class APIs to React Router, but until then
   * (and beyond), this is your way to add more advanced functionality for your
   * application's data needs.
   *
   * The `dataStrategy` function should return a key/value-object of
   * `routeId` -> {@link DataStrategyResult} and should include entries for any
   * routes where a handler was executed. A `DataStrategyResult` indicates if
   * the handler was successful or not based on the `DataStrategyResult.type`
   * field. If the returned `DataStrategyResult.result` is a [`Response`](https://developer.mozilla.org/en-US/docs/Web/API/Response),
   * React Router will unwrap it for you (via [`res.json`](https://developer.mozilla.org/en-US/docs/Web/API/Response/json)
   * or [`res.text`](https://developer.mozilla.org/en-US/docs/Web/API/Response/text)).
   * If you need to do custom decoding of a [`Response`](https://developer.mozilla.org/en-US/docs/Web/API/Response)
   * but want to preserve the status code, you can use the `data` utility to
   * return your decoded data along with a `ResponseInit`.
   *
   * <details>
   * <summary><b>Example <code>dataStrategy</code> Use Cases</b></summary>
   *
   * **Adding logging**
   *
   * In the simplest case, let's look at hooking into this API to add some logging
   * for when our route [`action`](../../start/data/route-object#action)s/[`loader`](../../start/data/route-object#loader)s
   * execute:
   *
   * ```tsx
   * let router = createBrowserRouter(routes, {
   *   async dataStrategy({ matches, request }) {
   *     const matchesToLoad = matches.filter((m) => m.shouldLoad);
   *     const results: Record<string, DataStrategyResult> = {};
   *     await Promise.all(
   *       matchesToLoad.map(async (match) => {
   *         console.log(`Processing ${match.route.id}`);
   *         results[match.route.id] = await match.resolve();;
   *       })
   *     );
   *     return results;
   *   },
   * });
   * ```
   *
   * **Middleware**
   *
   * Let's define a middleware on each route via [`handle`](../../start/data/route-object#handle)
   * and call middleware sequentially first, then call all
   * [`loader`](../../start/data/route-object#loader)s in parallel - providing
   * any data made available via the middleware:
   *
   * ```ts
   * const routes = [
   *   {
   *     id: "parent",
   *     path: "/parent",
   *     loader({ request }, context) {
   *        // ...
   *     },
   *     handle: {
   *       async middleware({ request }, context) {
   *         context.parent = "PARENT MIDDLEWARE";
   *       },
   *     },
   *     children: [
   *       {
   *         id: "child",
   *         path: "child",
   *         loader({ request }, context) {
   *           // ...
   *         },
   *         handle: {
   *           async middleware({ request }, context) {
   *             context.child = "CHILD MIDDLEWARE";
   *           },
   *         },
   *       },
   *     ],
   *   },
   * ];
   *
   * let router = createBrowserRouter(routes, {
   *   async dataStrategy({ matches, params, request }) {
   *     // Run middleware sequentially and let them add data to `context`
   *     let context = {};
   *     for (const match of matches) {
   *       if (match.route.handle?.middleware) {
   *         await match.route.handle.middleware(
   *           { request, params },
   *           context
   *         );
   *       }
   *     }
   *
   *     // Run loaders in parallel with the `context` value
   *     let matchesToLoad = matches.filter((m) => m.shouldLoad);
   *     let results = await Promise.all(
   *       matchesToLoad.map((match, i) =>
   *         match.resolve((handler) => {
   *           // Whatever you pass to `handler` will be passed as the 2nd parameter
   *           // to your loader/action
   *           return handler(context);
   *         })
   *       )
   *     );
   *     return results.reduce(
   *       (acc, result, i) =>
   *         Object.assign(acc, {
   *           [matchesToLoad[i].route.id]: result,
   *         }),
   *       {}
   *     );
   *   },
   * });
   * ```
   *
   * **Custom Handler**
   *
   * It's also possible you don't even want to define a [`loader`](../../start/data/route-object#loader)
   * implementation at the route level. Maybe you want to just determine the
   * routes and issue a single GraphQL request for all of your data? You can do
   * that by setting your `route.loader=true` so it qualifies as "having a
   * loader", and then store GQL fragments on `route.handle`:
   *
   * ```ts
   * const routes = [
   *   {
   *     id: "parent",
   *     path: "/parent",
   *     loader: true,
   *     handle: {
   *       gql: gql`
   *         fragment Parent on Whatever {
   *           parentField
   *         }
   *       `,
   *     },
   *     children: [
   *       {
   *         id: "child",
   *         path: "child",
   *         loader: true,
   *         handle: {
   *           gql: gql`
   *             fragment Child on Whatever {
   *               childField
   *             }
   *           `,
   *         },
   *       },
   *     ],
   *   },
   * ];
   *
   * let router = createBrowserRouter(routes, {
   *   async dataStrategy({ matches, params, request }) {
   *     // Compose route fragments into a single GQL payload
   *     let gql = getFragmentsFromRouteHandles(matches);
   *     let data = await fetchGql(gql);
   *     // Parse results back out into individual route level `DataStrategyResult`'s
   *     // keyed by `routeId`
   *     let results = parseResultsFromGql(data);
   *     return results;
   *   },
   * });
   * ```
   *</details>
   */
  dataStrategy?: DataStrategyFunction;
  /**
   * Lazily define portions of the route tree on navigations.
   * See {@link PatchRoutesOnNavigationFunction}.
   *
   * By default, React Router wants you to provide a full route tree up front via
   * `createBrowserRouter(routes)`. This allows React Router to perform synchronous
   * route matching, execute loaders, and then render route components in the most
   * optimistic manner without introducing waterfalls. The tradeoff is that your
   * initial JS bundle is larger by definition — which may slow down application
   * start-up times as your application grows.
   *
   * To combat this, we introduced [`route.lazy`](../../start/data/route-object#lazy)
   * in [v6.9.0](https://github.com/remix-run/react-router/blob/main/CHANGELOG.md#v690)
   * which lets you lazily load the route _implementation_ ([`loader`](../../start/data/route-object#loader),
   * [`Component`](../../start/data/route-object#Component), etc.) while still
   * providing the route _definition_ aspects up front (`path`, `index`, etc.).
   * This is a good middle ground. React Router still knows about your route
   * definitions (the lightweight part) up front and can perform synchronous
   * route matching, but then delay loading any of the route implementation
   * aspects (the heavier part) until the route is actually navigated to.
   *
   * In some cases, even this doesn't go far enough. For huge applications,
   * providing all route definitions up front can be prohibitively expensive.
   * Additionally, it might not even be possible to provide all route definitions
   * up front in certain Micro-Frontend or Module-Federation architectures.
   *
   * This is where `patchRoutesOnNavigation` comes in ([RFC](https://github.com/remix-run/react-router/discussions/11113)).
   * This API is for advanced use-cases where you are unable to provide the full
   * route tree up-front and need a way to lazily "discover" portions of the route
   * tree at runtime. This feature is often referred to as ["Fog of War"](https://en.wikipedia.org/wiki/Fog_of_war),
   * because similar to how video games expand the "world" as you move around -
   * the router would be expanding its routing tree as the user navigated around
   * the app - but would only ever end up loading portions of the tree that the
   * user visited.
   *
   * `patchRoutesOnNavigation` will be called anytime React Router is unable to
   * match a `path`. The arguments include the `path`, any partial `matches`,
   * and a `patch` function you can call to patch new routes into the tree at a
   * specific location. This method is executed during the `loading` portion of
   * the navigation for `GET` requests and during the `submitting` portion of
   * the navigation for non-`GET` requests.
   *
   * <details>
   *   <summary><b>Example <code>patchRoutesOnNavigation</code> Use Cases</b></summary>
   *
   *   **Patching children into an existing route**
   *
   *   ```tsx
   *   const router = createBrowserRouter(
   *     [
   *       {
   *         id: "root",
   *         path: "/",
   *         Component: RootComponent,
   *       },
   *     ],
   *     {
   *       async patchRoutesOnNavigation({ patch, path }) {
   *         if (path === "/a") {
   *           // Load/patch the `a` route as a child of the route with id `root`
   *           let route = await getARoute();
   *           //  ^ { path: 'a', Component: A }
   *           patch("root", [route]);
   *         }
   *       },
   *     }
   *   );
   *   ```
   *
   *   In the above example, if the user clicks a link to `/a`, React Router
   *   won't match any routes initially and will call `patchRoutesOnNavigation`
   *   with a `path = "/a"` and a `matches` array containing the root route
   *   match. By calling `patch('root', [route])`, the new route will be added
   *   to the route tree as a child of the `root` route and React Router will
   *   perform matching on the updated routes. This time it will successfully
   *   match the `/a` path and the navigation will complete successfully.
   *
   *   **Patching new root-level routes**
   *
   *   If you need to patch a new route to the top of the tree (i.e., it doesn't
   *   have a parent), you can pass `null` as the `routeId`:
   *
   *   ```tsx
   *   const router = createBrowserRouter(
   *     [
   *       {
   *         id: "root",
   *         path: "/",
   *         Component: RootComponent,
   *       },
   *     ],
   *     {
   *       async patchRoutesOnNavigation({ patch, path }) {
   *         if (path === "/root-sibling") {
   *           // Load/patch the `/root-sibling` route as a sibling of the root route
   *           let route = await getRootSiblingRoute();
   *           //  ^ { path: '/root-sibling', Component: RootSibling }
   *           patch(null, [route]);
   *         }
   *       },
   *     }
   *   );
   *   ```
   *
   *   **Patching subtrees asynchronously**
   *
   *   You can also perform asynchronous matching to lazily fetch entire sections
   *   of your application:
   *
   *   ```tsx
   *   let router = createBrowserRouter(
   *     [
   *       {
   *         path: "/",
   *         Component: Home,
   *       },
   *     ],
   *     {
   *       async patchRoutesOnNavigation({ patch, path }) {
   *         if (path.startsWith("/dashboard")) {
   *           let children = await import("./dashboard");
   *           patch(null, children);
   *         }
   *         if (path.startsWith("/account")) {
   *           let children = await import("./account");
   *           patch(null, children);
   *         }
   *       },
   *     }
   *   );
   *   ```
   *
   *   <docs-info>If in-progress execution of `patchRoutesOnNavigation` is
   *   interrupted by a later navigation, then any remaining `patch` calls in
   *   the interrupted execution will not update the route tree because the
   *   operation was cancelled.</docs-info>
   *
   *   **Co-locating route discovery with route definition**
   *
   *   If you don't wish to perform your own pseudo-matching, you can leverage
   *   the partial `matches` array and the [`handle`](../../start/data/route-object#handle)
   *   field on a route to keep the children definitions co-located:
   *
   *   ```tsx
   *   let router = createBrowserRouter(
   *     [
   *       {
   *         path: "/",
   *         Component: Home,
   *       },
   *       {
   *         path: "/dashboard",
   *         children: [
   *           {
   *             // If we want to include /dashboard in the critical routes, we need to
   *             // also include it's index route since patchRoutesOnNavigation will not be
   *             // called on a navigation to `/dashboard` because it will have successfully
   *             // matched the `/dashboard` parent route
   *             index: true,
   *             // ...
   *           },
   *         ],
   *         handle: {
   *           lazyChildren: () => import("./dashboard"),
   *         },
   *       },
   *       {
   *         path: "/account",
   *         children: [
   *           {
   *             index: true,
   *             // ...
   *           },
   *         ],
   *         handle: {
   *           lazyChildren: () => import("./account"),
   *         },
   *       },
   *     ],
   *     {
   *       async patchRoutesOnNavigation({ matches, patch }) {
   *         let leafRoute = matches[matches.length - 1]?.route;
   *         if (leafRoute?.handle?.lazyChildren) {
   *           let children =
   *             await leafRoute.handle.lazyChildren();
   *           patch(leafRoute.id, children);
   *         }
   *       },
   *     }
   *   );
   *   ```
   *
   *   **A note on routes with parameters**
   *
   *   Because React Router uses ranked routes to find the best match for a
   *   given path, there is an interesting ambiguity introduced when only a
   *   partial route tree is known at any given point in time. If we match a
   *   fully static route such as `path: "/about/contact-us"` then we know we've
   *   found the right match since it's composed entirely of static URL segments.
   *   Thus, we do not need to bother asking for any other potentially
   *   higher-scoring routes.
   *
   *   However, routes with parameters (dynamic or splat) can't make this
   *   assumption because there might be a not-yet-discovered route that scores
   *   higher. Consider a full route tree such as:
   *
   *   ```tsx
   *   // Assume this is the full route tree for your app
   *   const routes = [
   *     {
   *       path: "/",
   *       Component: Home,
   *     },
   *     {
   *       id: "blog",
   *       path: "/blog",
   *       Component: BlogLayout,
   *       children: [
   *         { path: "new", Component: NewPost },
   *         { path: ":slug", Component: BlogPost },
   *       ],
   *     },
   *   ];
   *   ```
   *
   *   And then assume we want to use `patchRoutesOnNavigation` to fill this in
   *   as the user navigates around:
   *
   *   ```tsx
   *   // Start with only the index route
   *   const router = createBrowserRouter(
   *     [
   *       {
   *         path: "/",
   *         Component: Home,
   *       },
   *     ],
   *     {
   *       async patchRoutesOnNavigation({ patch, path }) {
   *         if (path === "/blog/new") {
   *           patch("blog", [
   *             {
   *               path: "new",
   *               Component: NewPost,
   *             },
   *           ]);
   *         } else if (path.startsWith("/blog")) {
   *           patch("blog", [
   *             {
   *               path: ":slug",
   *               Component: BlogPost,
   *             },
   *           ]);
   *         }
   *       },
   *     }
   *   );
   *   ```
   *
   *   If the user were to a blog post first (i.e., `/blog/my-post`) we would
   *   patch in the `:slug` route. Then, if the user navigated to `/blog/new` to
   *   write a new post, we'd match `/blog/:slug` but it wouldn't be the _right_
   *   match! We need to call `patchRoutesOnNavigation` just in case there
   *   exists a higher-scoring route we've not yet discovered, which in this
   *   case there is.
   *
   *   So, anytime React Router matches a path that contains at least one param,
   *   it will call `patchRoutesOnNavigation` and match routes again just to
   *   confirm it has found the best match.
   *
   *   If your `patchRoutesOnNavigation` implementation is expensive or making
   *   side effect [`fetch`](https://developer.mozilla.org/en-US/docs/Web/API/fetch)
   *   calls to a backend server, you may want to consider tracking previously
   *   seen routes to avoid over-fetching in cases where you know the proper
   *   route has already been found. This can usually be as simple as
   *   maintaining a small cache of prior `path` values for which you've already
   *   patched in the right routes:
   *
   *   ```tsx
   *   let discoveredRoutes = new Set();
   *
   *   const router = createBrowserRouter(routes, {
   *     async patchRoutesOnNavigation({ patch, path }) {
   *       if (discoveredRoutes.has(path)) {
   *         // We've seen this before so nothing to patch in and we can let the router
   *         // use the routes it already knows about
   *         return;
   *       }
   *
   *       discoveredRoutes.add(path);
   *
   *       // ... patch routes in accordingly
   *     },
   *   });
   *   ```
   * </details>
   */
  patchRoutesOnNavigation?: PatchRoutesOnNavigationFunction;
  /**
   * [`Window`](https://developer.mozilla.org/en-US/docs/Web/API/Window) object
   * override. Defaults to the global `window` instance.
   */
  window?: Window;
}

/**
 * Create a new {@link DataRouter| data router} that manages the application
 * path via [`history.pushState`](https://developer.mozilla.org/en-US/docs/Web/API/History/pushState)
 * and [`history.replaceState`](https://developer.mozilla.org/en-US/docs/Web/API/History/replaceState).
 *
 * @public
 * @category Data Routers
 * @mode data
 * @param routes Application routes
 * @param opts Options
 * @param {DOMRouterOpts.basename} opts.basename n/a
 * @param {DOMRouterOpts.dataStrategy} opts.dataStrategy n/a
 * @param {DOMRouterOpts.future} opts.future n/a
 * @param {DOMRouterOpts.getContext} opts.getContext n/a
 * @param {DOMRouterOpts.hydrationData} opts.hydrationData n/a
 * @param {DOMRouterOpts.unstable_instrumentations} opts.unstable_instrumentations n/a
 * @param {DOMRouterOpts.patchRoutesOnNavigation} opts.patchRoutesOnNavigation n/a
 * @param {DOMRouterOpts.window} opts.window n/a
 * @returns An initialized {@link DataRouter| data router} to pass to {@link RouterProvider | `<RouterProvider>`}
 */
export function createBrowserRouter(
  routes: RouteObject[],
  opts?: DOMRouterOpts,
): DataRouter {
  return createRouter({
    basename: opts?.basename,
    getContext: opts?.getContext,
    future: opts?.future,
    history: createBrowserHistory({ window: opts?.window }),
    hydrationData: opts?.hydrationData || parseHydrationData(),
    routes,
    mapRouteProperties,
    hydrationRouteProperties,
    dataStrategy: opts?.dataStrategy,
    patchRoutesOnNavigation: opts?.patchRoutesOnNavigation,
    window: opts?.window,
    unstable_instrumentations: opts?.unstable_instrumentations,
  }).initialize();
}

/**
 * Create a new {@link DataRouter| data router} that manages the application
 * path via the URL [`hash`](https://developer.mozilla.org/en-US/docs/Web/API/URL/hash).
 *
 * @public
 * @category Data Routers
 * @mode data
 * @param routes Application routes
 * @param opts Options
 * @param {DOMRouterOpts.basename} opts.basename n/a
 * @param {DOMRouterOpts.future} opts.future n/a
 * @param {DOMRouterOpts.getContext} opts.getContext n/a
 * @param {DOMRouterOpts.hydrationData} opts.hydrationData n/a
 * @param {DOMRouterOpts.unstable_instrumentations} opts.unstable_instrumentations n/a
 * @param {DOMRouterOpts.dataStrategy} opts.dataStrategy n/a
 * @param {DOMRouterOpts.patchRoutesOnNavigation} opts.patchRoutesOnNavigation n/a
 * @param {DOMRouterOpts.window} opts.window n/a
 * @returns An initialized {@link DataRouter| data router} to pass to {@link RouterProvider | `<RouterProvider>`}
 */
export function createHashRouter(
  routes: RouteObject[],
  opts?: DOMRouterOpts,
): DataRouter {
  return createRouter({
    basename: opts?.basename,
    getContext: opts?.getContext,
    future: opts?.future,
    history: createHashHistory({ window: opts?.window }),
    hydrationData: opts?.hydrationData || parseHydrationData(),
    routes,
    mapRouteProperties,
    hydrationRouteProperties,
    dataStrategy: opts?.dataStrategy,
    patchRoutesOnNavigation: opts?.patchRoutesOnNavigation,
    window: opts?.window,
    unstable_instrumentations: opts?.unstable_instrumentations,
  }).initialize();
}

function parseHydrationData(): HydrationState | undefined {
  let state = window?.__staticRouterHydrationData;
  if (state && state.errors) {
    state = {
      ...state,
      errors: deserializeErrors(state.errors),
    };
  }
  return state;
}

function deserializeErrors(
  errors: DataRouter["state"]["errors"],
): DataRouter["state"]["errors"] {
  if (!errors) return null;
  let entries = Object.entries(errors);
  let serialized: DataRouter["state"]["errors"] = {};
  for (let [key, val] of entries) {
    // Hey you!  If you change this, please change the corresponding logic in
    // serializeErrors in react-router-dom/server.tsx :)
    if (val && val.__type === "RouteErrorResponse") {
      serialized[key] = new ErrorResponseImpl(
        val.status,
        val.statusText,
        val.data,
        val.internal === true,
      );
    } else if (val && val.__type === "Error") {
      // Attempt to reconstruct the right type of Error (i.e., ReferenceError)
      if (val.__subType) {
        let ErrorConstructor = window[val.__subType];
        if (typeof ErrorConstructor === "function") {
          try {
            // @ts-expect-error
            let error = new ErrorConstructor(val.message);
            // Wipe away the client-side stack trace.  Nothing to fill it in with
            // because we don't serialize SSR stack traces for security reasons
            error.stack = "";
            serialized[key] = error;
          } catch (e) {
            // no-op - fall through and create a normal Error
          }
        }
      }

      if (serialized[key] == null) {
        let error = new Error(val.message);
        // Wipe away the client-side stack trace.  Nothing to fill it in with
        // because we don't serialize SSR stack traces for security reasons
        error.stack = "";
        serialized[key] = error;
      }
    } else {
      serialized[key] = val;
    }
  }
  return serialized;
}

//#endregion

////////////////////////////////////////////////////////////////////////////////
//#region Components
////////////////////////////////////////////////////////////////////////////////

/**
 * @category Types
 */
export interface BrowserRouterProps {
  /**
   * Application basename
   */
  basename?: string;
  /**
   * {@link Route | `<Route>`} components describing your route configuration
   */
  children?: React.ReactNode;
  /**
   * Control whether router state updates are internally wrapped in
   * [`React.startTransition`](https://react.dev/reference/react/startTransition).
   *
   * - When left `undefined`, all router state updates are wrapped in
   *   `React.startTransition`
   * - When set to `true`, {@link Link} and {@link Form} navigations will be wrapped
   *   in `React.startTransition` and all router state updates are wrapped in
   *   `React.startTransition`
   * - When set to `false`, the router will not leverage `React.startTransition`
   *   on any navigations or state changes.
   *
   * For more information, please see the [docs](https://reactrouter.com/explanation/react-transitions).
   */
  unstable_useTransitions?: boolean;
  /**
   * [`Window`](https://developer.mozilla.org/en-US/docs/Web/API/Window) object
   * override. Defaults to the global `window` instance
   */
  window?: Window;
}

/**
 * A declarative {@link Router | `<Router>`} using the browser [`History`](https://developer.mozilla.org/en-US/docs/Web/API/History)
 * API for client-side routing.
 *
 * @public
 * @category Declarative Routers
 * @mode declarative
 * @param props Props
 * @param {BrowserRouterProps.basename} props.basename n/a
 * @param {BrowserRouterProps.children} props.children n/a
 * @param {BrowserRouterProps.unstable_useTransitions} props.unstable_useTransitions n/a
 * @param {BrowserRouterProps.window} props.window n/a
 * @returns A declarative {@link Router | `<Router>`} using the browser [`History`](https://developer.mozilla.org/en-US/docs/Web/API/History)
 * API for client-side routing.
 */
export function BrowserRouter({
  basename,
  children,
  unstable_useTransitions,
  window,
}: BrowserRouterProps) {
  let historyRef = React.useRef<BrowserHistory>();
  if (historyRef.current == null) {
    historyRef.current = createBrowserHistory({ window, v5Compat: true });
  }

  let history = historyRef.current;
  let [state, setStateImpl] = React.useState({
    action: history.action,
    location: history.location,
  });
  let setState = React.useCallback(
    (newState: { action: NavigationType; location: Location }) => {
      if (unstable_useTransitions === false) {
        setStateImpl(newState);
      } else {
        React.startTransition(() => setStateImpl(newState));
      }
    },
    [unstable_useTransitions],
  );

  React.useLayoutEffect(() => history.listen(setState), [history, setState]);

  return (
    <Router
      basename={basename}
      children={children}
      location={state.location}
      navigationType={state.action}
      navigator={history}
      unstable_useTransitions={unstable_useTransitions === true}
    />
  );
}

/**
 * @category Types
 */
export interface HashRouterProps {
  /**
   * Application basename
   */
  basename?: string;
  /**
   * {@link Route | `<Route>`} components describing your route configuration
   */
  children?: React.ReactNode;
  /**
   * Control whether router state updates are internally wrapped in
   * [`React.startTransition`](https://react.dev/reference/react/startTransition).
   *
   * - When left `undefined`, all router state updates are wrapped in
   *   `React.startTransition`
   * - When set to `true`, {@link Link} and {@link Form} navigations will be wrapped
   *   in `React.startTransition` and all router state updates are wrapped in
   *   `React.startTransition`
   * - When set to `false`, the router will not leverage `React.startTransition`
   *   on any navigations or state changes.
   *
   * For more information, please see the [docs](https://reactrouter.com/explanation/react-transitions).
   */
  unstable_useTransitions?: boolean;
  /**
   * [`Window`](https://developer.mozilla.org/en-US/docs/Web/API/Window) object
   * override. Defaults to the global `window` instance
   */
  window?: Window;
}

/**
 * A declarative {@link Router | `<Router>`} that stores the location in the
 * [`hash`](https://developer.mozilla.org/en-US/docs/Web/API/URL/hash) portion
 * of the URL so it is not sent to the server.
 *
 * @public
 * @category Declarative Routers
 * @mode declarative
 * @param props Props
 * @param {HashRouterProps.basename} props.basename n/a
 * @param {HashRouterProps.children} props.children n/a
 * @param {HashRouterProps.unstable_useTransitions} props.unstable_useTransitions n/a
 * @param {HashRouterProps.window} props.window n/a
 * @returns A declarative {@link Router | `<Router>`} using the URL [`hash`](https://developer.mozilla.org/en-US/docs/Web/API/URL/hash)
 * for client-side routing.
 */
export function HashRouter({
  basename,
  children,
  unstable_useTransitions,
  window,
}: HashRouterProps) {
  let historyRef = React.useRef<HashHistory>();
  if (historyRef.current == null) {
    historyRef.current = createHashHistory({ window, v5Compat: true });
  }

  let history = historyRef.current;
  let [state, setStateImpl] = React.useState({
    action: history.action,
    location: history.location,
  });
  let setState = React.useCallback(
    (newState: { action: NavigationType; location: Location }) => {
      if (unstable_useTransitions === false) {
        setStateImpl(newState);
      } else {
        React.startTransition(() => setStateImpl(newState));
      }
    },
    [unstable_useTransitions],
  );

  React.useLayoutEffect(() => history.listen(setState), [history, setState]);

  return (
    <Router
      basename={basename}
      children={children}
      location={state.location}
      navigationType={state.action}
      navigator={history}
      unstable_useTransitions={unstable_useTransitions === true}
    />
  );
}

/**
 * @category Types
 */
export interface HistoryRouterProps {
  /**
   * Application basename
   */
  basename?: string;
  /**
   * {@link Route | `<Route>`} components describing your route configuration
   */
  children?: React.ReactNode;
  /**
   *  A {@link History} implementation for use by the router
   */
  history: History;
  /**
   * Control whether router state updates are internally wrapped in
   * [`React.startTransition`](https://react.dev/reference/react/startTransition).
   *
   * - When left `undefined`, all router state updates are wrapped in
   *   `React.startTransition`
   * - When set to `true`, {@link Link} and {@link Form} navigations will be wrapped
   *   in `React.startTransition` and all router state updates are wrapped in
   *   `React.startTransition`
   * - When set to `false`, the router will not leverage `React.startTransition`
   *   on any navigations or state changes.
   *
   * For more information, please see the [docs](https://reactrouter.com/explanation/react-transitions).
   */
  unstable_useTransitions?: boolean;
}

/**
 * A declarative {@link Router | `<Router>`} that accepts a pre-instantiated
 * `history` object.
 * It's important to note that using your own `history` object is highly discouraged
 * and may add two versions of the `history` library to your bundles unless you use
 * the same version of the `history` library that React Router uses internally.
 *
 * @name unstable_HistoryRouter
 * @public
 * @category Declarative Routers
 * @mode declarative
 * @param props Props
 * @param {HistoryRouterProps.basename} props.basename n/a
 * @param {HistoryRouterProps.children} props.children n/a
 * @param {HistoryRouterProps.history} props.history n/a
 * @param {HistoryRouterProps.unstable_useTransitions} props.unstable_useTransitions n/a
 * @returns A declarative {@link Router | `<Router>`} using the provided history
 * implementation for client-side routing.
 */
export function HistoryRouter({
  basename,
  children,
  history,
  unstable_useTransitions,
}: HistoryRouterProps) {
  let [state, setStateImpl] = React.useState({
    action: history.action,
    location: history.location,
  });
  let setState = React.useCallback(
    (newState: { action: NavigationType; location: Location }) => {
      if (unstable_useTransitions === false) {
        setStateImpl(newState);
      } else {
        React.startTransition(() => setStateImpl(newState));
      }
    },
    [unstable_useTransitions],
  );

  React.useLayoutEffect(() => history.listen(setState), [history, setState]);

  return (
    <Router
      basename={basename}
      children={children}
      location={state.location}
      navigationType={state.action}
      navigator={history}
      unstable_useTransitions={unstable_useTransitions === true}
    />
  );
}
HistoryRouter.displayName = "unstable_HistoryRouter";

/**
 * @category Types
 */
export interface LinkProps
  extends Omit<React.AnchorHTMLAttributes<HTMLAnchorElement>, "href"> {
  /**
   * Defines the link discovery behavior
   *
   * ```tsx
   * <Link /> // default ("render")
   * <Link discover="render" />
   * <Link discover="none" />
   * ```
   *
   * - **render** — default, discover the route when the link renders
   * - **none** — don't eagerly discover, only discover if the link is clicked
   */
  discover?: DiscoverBehavior;

  /**
   * Defines the data and module prefetching behavior for the link.
   *
   * ```tsx
   * <Link /> // default
   * <Link prefetch="none" />
   * <Link prefetch="intent" />
   * <Link prefetch="render" />
   * <Link prefetch="viewport" />
   * ```
   *
   * - **none** — default, no prefetching
   * - **intent** — prefetches when the user hovers or focuses the link
   * - **render** — prefetches when the link renders
   * - **viewport** — prefetches when the link is in the viewport, very useful for mobile
   *
   * Prefetching is done with HTML [`<link rel="prefetch">`](https://developer.mozilla.org/en-US/docs/Web/HTML/Element/link)
   * tags. They are inserted after the link.
   *
   * ```tsx
   * <a href="..." />
   * <a href="..." />
   * <link rel="prefetch" /> // might conditionally render
   * ```
   *
   * Because of this, if you are using `nav :last-child` you will need to use
   * `nav :last-of-type` so the styles don't conditionally fall off your last link
   * (and any other similar selectors).
   */
  prefetch?: PrefetchBehavior;

  /**
   * Will use document navigation instead of client side routing when the link is
   * clicked: the browser will handle the transition normally (as if it were an
   * [`<a href>`](https://developer.mozilla.org/en-US/docs/Web/HTML/Element/a)).
   *
   * ```tsx
   * <Link to="/logout" reloadDocument />
   * ```
   */
  reloadDocument?: boolean;

  /**
   * Replaces the current entry in the [`History`](https://developer.mozilla.org/en-US/docs/Web/API/History)
   * stack instead of pushing a new one onto it.
   *
   * ```tsx
   * <Link replace />
   * ```
   *
   * ```
   * # with a history stack like this
   * A -> B
   *
   * # normal link click pushes a new entry
   * A -> B -> C
   *
   * # but with `replace`, B is replaced by C
   * A -> C
   * ```
   */
  replace?: boolean;

  /**
   * Adds persistent client side routing state to the next location.
   *
   * ```tsx
   * <Link to="/somewhere/else" state={{ some: "value" }} />
   * ```
   *
   * The location state is accessed from the `location`.
   *
   * ```tsx
   * function SomeComp() {
   *   const location = useLocation();
   *   location.state; // { some: "value" }
   * }
   * ```
   *
   * This state is inaccessible on the server as it is implemented on top of
   * [`history.state`](https://developer.mozilla.org/en-US/docs/Web/API/History/state)
   */
  state?: any;

  /**
   * Prevents the scroll position from being reset to the top of the window when
   * the link is clicked and the app is using {@link ScrollRestoration}. This only
   * prevents new locations resetting scroll to the top, scroll position will be
   * restored for back/forward button navigation.
   *
   * ```tsx
   * <Link to="?tab=one" preventScrollReset />
   * ```
   */
  preventScrollReset?: boolean;

  /**
   * Defines the relative path behavior for the link.
   *
   * ```tsx
   * <Link to=".." /> // default: "route"
   * <Link relative="route" />
   * <Link relative="path" />
   * ```
   *
   * Consider a route hierarchy where a parent route pattern is `"blog"` and a child
   * route pattern is `"blog/:slug/edit"`.
   *
   * - **route** — default, resolves the link relative to the route pattern. In the
   * example above, a relative link of `"..."` will remove both `:slug/edit` segments
   * back to `"/blog"`.
   * - **path** — relative to the path so `"..."` will only remove one URL segment up
   * to `"/blog/:slug"`
   *
   * Note that index routes and layout routes do not have paths so they are not
   * included in the relative path calculation.
   */
  relative?: RelativeRoutingType;

  /**
   * Can be a string or a partial {@link Path}:
   *
   * ```tsx
   * <Link to="/some/path" />
   *
   * <Link
   *   to={{
   *     pathname: "/some/path",
   *     search: "?query=string",
   *     hash: "#hash",
   *   }}
   * />
   * ```
   */
  to: To;

  /**
   * Enables a [View Transition](https://developer.mozilla.org/en-US/docs/Web/API/View_Transitions_API)
   * for this navigation.
   *
   * ```jsx
   * <Link to={to} viewTransition>
   *   Click me
   * </Link>
   * ```
   *
   * To apply specific styles for the transition, see {@link useViewTransitionState}
   */
  viewTransition?: boolean;
}

const ABSOLUTE_URL_REGEX = /^(?:[a-z][a-z0-9+.-]*:|\/\/)/i;

/**
 * A progressively enhanced [`<a href>`](https://developer.mozilla.org/en-US/docs/Web/HTML/Element/a)
 * wrapper to enable navigation with client-side routing.
 *
 * @example
 * import { Link } from "react-router";
 *
 * <Link to="/dashboard">Dashboard</Link>;
 *
 * <Link
 *   to={{
 *     pathname: "/some/path",
 *     search: "?query=string",
 *     hash: "#hash",
 *   }}
 * />;
 *
 * @public
 * @category Components
 * @param {LinkProps.discover} props.discover [modes: framework] n/a
 * @param {LinkProps.prefetch} props.prefetch [modes: framework] n/a
 * @param {LinkProps.preventScrollReset} props.preventScrollReset [modes: framework, data] n/a
 * @param {LinkProps.relative} props.relative n/a
 * @param {LinkProps.reloadDocument} props.reloadDocument n/a
 * @param {LinkProps.replace} props.replace n/a
 * @param {LinkProps.state} props.state n/a
 * @param {LinkProps.to} props.to n/a
 * @param {LinkProps.viewTransition} props.viewTransition [modes: framework, data] n/a
 */
export const Link = React.forwardRef<HTMLAnchorElement, LinkProps>(
  function LinkWithRef(
    {
      onClick,
      discover = "render",
      prefetch = "none",
      relative,
      reloadDocument,
      replace,
      state,
      target,
      to,
      preventScrollReset,
      viewTransition,
      ...rest
    },
    forwardedRef,
  ) {
    let { basename, unstable_useTransitions } =
      React.useContext(NavigationContext);
    let isAbsolute = typeof to === "string" && ABSOLUTE_URL_REGEX.test(to);

    // Rendered into <a href> for absolute URLs
    let absoluteHref;
    let isExternal = false;

    if (typeof to === "string" && isAbsolute) {
      // Render the absolute href server- and client-side
      absoluteHref = to;

      // Only check for external origins client-side
      if (isBrowser) {
        try {
          let currentUrl = new URL(window.location.href);
          let targetUrl = to.startsWith("//")
            ? new URL(currentUrl.protocol + to)
            : new URL(to);
          let path = stripBasename(targetUrl.pathname, basename);

          if (targetUrl.origin === currentUrl.origin && path != null) {
            // Strip the protocol/origin/basename for same-origin absolute URLs
            to = path + targetUrl.search + targetUrl.hash;
          } else {
            isExternal = true;
          }
        } catch (e) {
          // We can't do external URL detection without a valid URL
          warning(
            false,
            `<Link to="${to}"> contains an invalid URL which will probably break ` +
              `when clicked - please update to a valid URL path.`,
          );
        }
      }
    }

    // Rendered into <a href> for relative URLs
    let href = useHref(to, { relative });
    let [shouldPrefetch, prefetchRef, prefetchHandlers] = usePrefetchBehavior(
      prefetch,
      rest,
    );

    let internalOnClick = useLinkClickHandler(to, {
      replace,
      state,
      target,
      preventScrollReset,
      relative,
      viewTransition,
      unstable_useTransitions,
    });
    function handleClick(
      event: React.MouseEvent<HTMLAnchorElement, MouseEvent>,
    ) {
      if (onClick) onClick(event);
      if (!event.defaultPrevented) {
        internalOnClick(event);
      }
    }

    let link = (
      // eslint-disable-next-line jsx-a11y/anchor-has-content
      <a
        {...rest}
        {...prefetchHandlers}
        href={absoluteHref || href}
        onClick={isExternal || reloadDocument ? onClick : handleClick}
        ref={mergeRefs(forwardedRef, prefetchRef)}
        target={target}
        data-discover={
          !isAbsolute && discover === "render" ? "true" : undefined
        }
      />
    );

    return shouldPrefetch && !isAbsolute ? (
      <>
        {link}
        <PrefetchPageLinks page={href} />
      </>
    ) : (
      link
    );
  },
);
Link.displayName = "Link";

/**
 * The object passed to {@link NavLink} `children`, `className`, and `style` prop
 * callbacks to render and style the link based on its state.
 *
 * ```
 * // className
 * <NavLink
 *   to="/messages"
 *   className={({ isActive, isPending }) =>
 *     isPending ? "pending" : isActive ? "active" : ""
 *   }
 * >
 *   Messages
 * </NavLink>
 *
 * // style
 * <NavLink
 *   to="/messages"
 *   style={({ isActive, isPending }) => {
 *     return {
 *       fontWeight: isActive ? "bold" : "",
 *       color: isPending ? "red" : "black",
 *     }
 *   )}
 * />
 *
 * // children
 * <NavLink to="/tasks">
 *   {({ isActive, isPending }) => (
 *     <span className={isActive ? "active" : ""}>Tasks</span>
 *   )}
 * </NavLink>
 * ```
 *
 */
export type NavLinkRenderProps = {
  /**
   * Indicates if the link's URL matches the current {@link Location}.
   */
  isActive: boolean;

  /**
   * Indicates if the pending {@link Location} matches the link's URL. Only
   * available in Framework/Data modes.
   */
  isPending: boolean;

  /**
   * Indicates if a view transition to the link's URL is in progress.
   * See {@link useViewTransitionState}
   */
  isTransitioning: boolean;
};

/**
 * @category Types
 */
export interface NavLinkProps
  extends Omit<LinkProps, "className" | "style" | "children"> {
  /**
   *  Can be regular React children or a function that receives an object with the
   * `active` and `pending` states of the link.
   *
   *  ```tsx
   *  <NavLink to="/tasks">
   *    {({ isActive }) => (
   *      <span className={isActive ? "active" : ""}>Tasks</span>
   *    )}
   *  </NavLink>
   *  ```
   */
  children?: React.ReactNode | ((props: NavLinkRenderProps) => React.ReactNode);

  /**
   * Changes the matching logic to make it case-sensitive:
   *
   * | Link                                         | URL           | isActive |
   * | -------------------------------------------- | ------------- | -------- |
   * | `<NavLink to="/SpOnGe-bOB" />`               | `/sponge-bob` | true     |
   * | `<NavLink to="/SpOnGe-bOB" caseSensitive />` | `/sponge-bob` | false    |
   */
  caseSensitive?: boolean;

  /**
   * Classes are automatically applied to `NavLink` that correspond to the state.
   *
   * ```css
   * a.active {
   *   color: red;
   * }
   * a.pending {
   *   color: blue;
   * }
   * a.transitioning {
   *   view-transition-name: my-transition;
   * }
   * ```
   *
   * Or you can specify a function that receives {@link NavLinkRenderProps} and
   * returns the `className`:
   *
   * ```tsx
   * <NavLink className={({ isActive, isPending }) => (
   *   isActive ? "my-active-class" :
   *   isPending ? "my-pending-class" :
   *   ""
   * )} />
   * ```
   */
  className?: string | ((props: NavLinkRenderProps) => string | undefined);

  /**
   * Changes the matching logic for the `active` and `pending` states to only match
   * to the "end" of the {@link NavLinkProps.to}. If the URL is longer, it will no
   * longer be considered active.
   *
   * | Link                          | URL          | isActive |
   * | ----------------------------- | ------------ | -------- |
   * | `<NavLink to="/tasks" />`     | `/tasks`     | true     |
   * | `<NavLink to="/tasks" />`     | `/tasks/123` | true     |
   * | `<NavLink to="/tasks" end />` | `/tasks`     | true     |
   * | `<NavLink to="/tasks" end />` | `/tasks/123` | false    |
   *
   * `<NavLink to="/">` is an exceptional case because _every_ URL matches `/`.
   * To avoid this matching every single route by default, it effectively ignores
   * the `end` prop and only matches when you're at the root route.
   */
  end?: boolean;

  /**
   * Styles can also be applied dynamically via a function that receives
   * {@link NavLinkRenderProps} and returns the styles:
   *
   * ```tsx
   * <NavLink to="/tasks" style={{ color: "red" }} />
   * <NavLink to="/tasks" style={({ isActive, isPending }) => ({
   *   color:
   *     isActive ? "red" :
   *     isPending ? "blue" : "black"
   * })} />
   * ```
   */
  style?:
    | React.CSSProperties
    | ((props: NavLinkRenderProps) => React.CSSProperties | undefined);
}

/**
 * Wraps {@link Link | `<Link>`} with additional props for styling active and
 * pending states.
 *
 * - Automatically applies classes to the link based on its `active` and `pending`
 * states, see {@link NavLinkProps.className}
 *   - Note that `pending` is only available with Framework and Data modes.
 * - Automatically applies `aria-current="page"` to the link when the link is active.
 * See [`aria-current`](https://developer.mozilla.org/en-US/docs/Web/Accessibility/ARIA/Attributes/aria-current)
 * on MDN.
 * - States are additionally available through the className, style, and children
 * render props. See {@link NavLinkRenderProps}.
 *
 * @example
 * <NavLink to="/message">Messages</NavLink>
 *
 * // Using render props
 * <NavLink
 *   to="/messages"
 *   className={({ isActive, isPending }) =>
 *     isPending ? "pending" : isActive ? "active" : ""
 *   }
 * >
 *   Messages
 * </NavLink>
 *
 * @public
 * @category Components
 * @param {NavLinkProps.caseSensitive} props.caseSensitive n/a
 * @param {NavLinkProps.children} props.children n/a
 * @param {NavLinkProps.className} props.className n/a
 * @param {NavLinkProps.discover} props.discover [modes: framework] n/a
 * @param {NavLinkProps.end} props.end n/a
 * @param {NavLinkProps.prefetch} props.prefetch [modes: framework] n/a
 * @param {NavLinkProps.preventScrollReset} props.preventScrollReset [modes: framework, data] n/a
 * @param {NavLinkProps.relative} props.relative n/a
 * @param {NavLinkProps.reloadDocument} props.reloadDocument n/a
 * @param {NavLinkProps.replace} props.replace n/a
 * @param {NavLinkProps.state} props.state n/a
 * @param {NavLinkProps.style} props.style n/a
 * @param {NavLinkProps.to} props.to n/a
 * @param {NavLinkProps.viewTransition} props.viewTransition [modes: framework, data] n/a
 */
export const NavLink = React.forwardRef<HTMLAnchorElement, NavLinkProps>(
  function NavLinkWithRef(
    {
      "aria-current": ariaCurrentProp = "page",
      caseSensitive = false,
      className: classNameProp = "",
      end = false,
      style: styleProp,
      to,
      viewTransition,
      children,
      ...rest
    },
    ref,
  ) {
    let path = useResolvedPath(to, { relative: rest.relative });
    let location = useLocation();
    let routerState = React.useContext(DataRouterStateContext);
    let { navigator, basename } = React.useContext(NavigationContext);
    let isTransitioning =
      routerState != null &&
      // Conditional usage is OK here because the usage of a data router is static
      // eslint-disable-next-line react-hooks/rules-of-hooks
      useViewTransitionState(path) &&
      viewTransition === true;

    let toPathname = navigator.encodeLocation
      ? navigator.encodeLocation(path).pathname
      : path.pathname;
    let locationPathname = location.pathname;
    let nextLocationPathname =
      routerState && routerState.navigation && routerState.navigation.location
        ? routerState.navigation.location.pathname
        : null;

    if (!caseSensitive) {
      locationPathname = locationPathname.toLowerCase();
      nextLocationPathname = nextLocationPathname
        ? nextLocationPathname.toLowerCase()
        : null;
      toPathname = toPathname.toLowerCase();
    }

    if (nextLocationPathname && basename) {
      nextLocationPathname =
        stripBasename(nextLocationPathname, basename) || nextLocationPathname;
    }

    // If the `to` has a trailing slash, look at that exact spot.  Otherwise,
    // we're looking for a slash _after_ what's in `to`.  For example:
    //
    // <NavLink to="/users"> and <NavLink to="/users/">
    // both want to look for a / at index 6 to match URL `/users/matt`
    const endSlashPosition =
      toPathname !== "/" && toPathname.endsWith("/")
        ? toPathname.length - 1
        : toPathname.length;
    let isActive =
      locationPathname === toPathname ||
      (!end &&
        locationPathname.startsWith(toPathname) &&
        locationPathname.charAt(endSlashPosition) === "/");

    let isPending =
      nextLocationPathname != null &&
      (nextLocationPathname === toPathname ||
        (!end &&
          nextLocationPathname.startsWith(toPathname) &&
          nextLocationPathname.charAt(toPathname.length) === "/"));

    let renderProps = {
      isActive,
      isPending,
      isTransitioning,
    };

    let ariaCurrent = isActive ? ariaCurrentProp : undefined;

    let className: string | undefined;
    if (typeof classNameProp === "function") {
      className = classNameProp(renderProps);
    } else {
      // If the className prop is not a function, we use a default `active`
      // class for <NavLink />s that are active. In v5 `active` was the default
      // value for `activeClassName`, but we are removing that API and can still
      // use the old default behavior for a cleaner upgrade path and keep the
      // simple styling rules working as they currently do.
      className = [
        classNameProp,
        isActive ? "active" : null,
        isPending ? "pending" : null,
        isTransitioning ? "transitioning" : null,
      ]
        .filter(Boolean)
        .join(" ");
    }

    let style =
      typeof styleProp === "function" ? styleProp(renderProps) : styleProp;

    return (
      <Link
        {...rest}
        aria-current={ariaCurrent}
        className={className}
        ref={ref}
        style={style}
        to={to}
        viewTransition={viewTransition}
      >
        {typeof children === "function" ? children(renderProps) : children}
      </Link>
    );
  },
);
NavLink.displayName = "NavLink";

/**
 * Form props shared by navigations and fetchers
 */
interface SharedFormProps extends React.FormHTMLAttributes<HTMLFormElement> {
  /**
   * The HTTP verb to use when the form is submitted. Supports `"delete"`,
   * `"get"`, `"patch"`, `"post"`, and `"put"`.
   *
   * Native [`<form>`](https://developer.mozilla.org/en-US/docs/Web/HTML/Element/form)
   * only supports `"get"` and `"post"`, avoid the other verbs if you'd like to
   * support progressive enhancement
   */
  method?: HTMLFormMethod;

  /**
   * The encoding type to use for the form submission.
   *
   * ```tsx
   * <Form encType="application/x-www-form-urlencoded"/>  // Default
   * <Form encType="multipart/form-data"/>
   * <Form encType="text/plain"/>
   * ```
   */
  encType?:
    | "application/x-www-form-urlencoded"
    | "multipart/form-data"
    | "text/plain";

  /**
   * The URL to submit the form data to. If `undefined`, this defaults to the
   * closest route in context.
   */
  action?: string;

  /**
   * Determines whether the form action is relative to the route hierarchy or
   * the pathname. Use this if you want to opt out of navigating the route
   * hierarchy and want to instead route based on slash-delimited URL segments.
   * See {@link RelativeRoutingType}.
   */
  relative?: RelativeRoutingType;

  /**
   * Prevent the scroll position from resetting to the top of the viewport on
   * completion of the navigation when using the
   * {@link ScrollRestoration | `<ScrollRestoration>`} component
   */
  preventScrollReset?: boolean;

  /**
   * A function to call when the form is submitted. If you call
   * [`event.preventDefault()`](https://developer.mozilla.org/en-US/docs/Web/API/Event/preventDefault)
   * then this form will not do anything.
   */
  onSubmit?: React.FormEventHandler<HTMLFormElement>;
}

/**
 * Form props available to fetchers
 * @category Types
 */
export interface FetcherFormProps extends SharedFormProps {}

/**
 * Form props available to navigations
 * @category Types
 */
export interface FormProps extends SharedFormProps {
  /**
   * Defines the link discovery behavior. See {@link DiscoverBehavior}.
   *
   * ```tsx
   * <Link /> // default ("render")
   * <Link discover="render" />
   * <Link discover="none" />
   * ```
   *
   * - **render** — default, discover the route when the link renders
   * - **none** — don't eagerly discover, only discover if the link is clicked
   */
  discover?: DiscoverBehavior;

  /**
   * Indicates a specific fetcherKey to use when using `navigate={false}` so you
   * can pick up the fetcher's state in a different component in a {@link useFetcher}.
   */
  fetcherKey?: string;

  /**
   * When `false`, skips the navigation and submits via a fetcher internally.
   * This is essentially a shorthand for {@link useFetcher} + `<fetcher.Form>` where
   * you don't care about the resulting data in this component.
   */
  navigate?: boolean;

  /**
   * Forces a full document navigation instead of client side routing and data
   * fetch.
   */
  reloadDocument?: boolean;

  /**
   * Replaces the current entry in the browser [`History`](https://developer.mozilla.org/en-US/docs/Web/API/History)
   * stack when the form navigates. Use this if you don't want the user to be
   * able to click "back" to the page with the form on it.
   */
  replace?: boolean;

  /**
   * State object to add to the [`History`](https://developer.mozilla.org/en-US/docs/Web/API/History)
   * stack entry for this navigation
   */
  state?: any;

  /**
   * Enables a [View Transition](https://developer.mozilla.org/en-US/docs/Web/API/View_Transitions_API)
   * for this navigation. To apply specific styles during the transition, see
   * {@link useViewTransitionState}.
   */
  viewTransition?: boolean;
}

type HTMLSubmitEvent = React.BaseSyntheticEvent<
  SubmitEvent,
  Event,
  HTMLFormElement
>;

type HTMLFormSubmitter = HTMLButtonElement | HTMLInputElement;

/**
 * A progressively enhanced HTML [`<form>`](https://developer.mozilla.org/en-US/docs/Web/HTML/Element/form)
 * that submits data to actions via [`fetch`](https://developer.mozilla.org/en-US/docs/Web/API/fetch),
 * activating pending states in {@link useNavigation} which enables advanced
 * user interfaces beyond a basic HTML [`<form>`](https://developer.mozilla.org/en-US/docs/Web/HTML/Element/form).
 * After a form's `action` completes, all data on the page is automatically
 * revalidated to keep the UI in sync with the data.
 *
 * Because it uses the HTML form API, server rendered pages are interactive at a
 * basic level before JavaScript loads. Instead of React Router managing the
 * submission, the browser manages the submission as well as the pending states
 * (like the spinning favicon). After JavaScript loads, React Router takes over
 * enabling web application user experiences.
 *
 * `Form` is most useful for submissions that should also change the URL or
 * otherwise add an entry to the browser history stack. For forms that shouldn't
 * manipulate the browser [`History`](https://developer.mozilla.org/en-US/docs/Web/API/History)
 * stack, use {@link FetcherWithComponents.Form | `<fetcher.Form>`}.
 *
 * @example
 * import { Form } from "react-router";
 *
 * function NewEvent() {
 *   return (
 *     <Form action="/events" method="post">
 *       <input name="title" type="text" />
 *       <input name="description" type="text" />
 *     </Form>
 *   );
 * }
 *
 * @public
 * @category Components
 * @mode framework
 * @mode data
 * @param {FormProps.action} action n/a
 * @param {FormProps.discover} discover n/a
 * @param {FormProps.encType} encType n/a
 * @param {FormProps.fetcherKey} fetcherKey n/a
 * @param {FormProps.method} method n/a
 * @param {FormProps.navigate} navigate n/a
 * @param {FormProps.onSubmit} onSubmit n/a
 * @param {FormProps.preventScrollReset} preventScrollReset n/a
 * @param {FormProps.relative} relative n/a
 * @param {FormProps.reloadDocument} reloadDocument n/a
 * @param {FormProps.replace} replace n/a
 * @param {FormProps.state} state n/a
 * @param {FormProps.viewTransition} viewTransition n/a
 * @returns A progressively enhanced [`<form>`](https://developer.mozilla.org/en-US/docs/Web/HTML/Element/form) component
 */
export const Form = React.forwardRef<HTMLFormElement, FormProps>(
  (
    {
      discover = "render",
      fetcherKey,
      navigate,
      reloadDocument,
      replace,
      state,
      method = defaultMethod,
      action,
      onSubmit,
      relative,
      preventScrollReset,
      viewTransition,
      ...props
    },
    forwardedRef,
  ) => {
    let { unstable_useTransitions } = React.useContext(NavigationContext);
    let submit = useSubmit();
    let formAction = useFormAction(action, { relative });
    let formMethod: HTMLFormMethod =
      method.toLowerCase() === "get" ? "get" : "post";
    let isAbsolute =
      typeof action === "string" && ABSOLUTE_URL_REGEX.test(action);

    let submitHandler: React.FormEventHandler<HTMLFormElement> = (event) => {
      onSubmit && onSubmit(event);
      if (event.defaultPrevented) return;
      event.preventDefault();

      let submitter = (event as unknown as HTMLSubmitEvent).nativeEvent
        .submitter as HTMLFormSubmitter | null;

      let submitMethod =
        (submitter?.getAttribute("formmethod") as HTMLFormMethod | undefined) ||
        method;

      let doSubmit = () =>
        submit(submitter || event.currentTarget, {
          fetcherKey,
          method: submitMethod,
          navigate,
          replace,
          state,
          relative,
          preventScrollReset,
          viewTransition,
        });

      if (unstable_useTransitions && navigate !== false) {
        // @ts-expect-error Needs React 19 types
        React.startTransition(() => doSubmit());
      } else {
        doSubmit();
      }
    };

    return (
      <form
        ref={forwardedRef}
        method={formMethod}
        action={formAction}
        onSubmit={reloadDocument ? onSubmit : submitHandler}
        {...props}
        data-discover={
          !isAbsolute && discover === "render" ? "true" : undefined
        }
      />
    );
  },
);
Form.displayName = "Form";

export type ScrollRestorationProps = ScriptsProps & {
  /**
   * A function that returns a key to use for scroll restoration. This is useful
   * for custom scroll restoration logic, such as using only the pathname so
   * that later navigations to prior paths will restore the scroll. Defaults to
   * `location.key`. See {@link GetScrollRestorationKeyFunction}.
   *
   * ```tsx
   * <ScrollRestoration
   *   getKey={(location, matches) => {
   *     // Restore based on a unique location key (default behavior)
   *     return location.key
   *
   *     // Restore based on pathname
   *     return location.pathname
   *   }}
   * />
   * ```
   */
  getKey?: GetScrollRestorationKeyFunction;

  /**
   * The key to use for storing scroll positions in [`sessionStorage`](https://developer.mozilla.org/en-US/docs/Web/API/Window/sessionStorage).
   * Defaults to `"react-router-scroll-positions"`.
   */
  storageKey?: string;
};

/**
 * Emulates the browser's scroll restoration on location changes. Apps should only render one of these, right before the {@link Scripts} component.
 *
 * ```tsx
 * import { ScrollRestoration } from "react-router";
 *
 * export default function Root() {
 *   return (
 *     <html>
 *       <body>
 *         <ScrollRestoration />
 *         <Scripts />
 *       </body>
 *     </html>
 *   );
 * }
 * ```
 *
 * This component renders an inline `<script>` to prevent scroll flashing. The `nonce` prop will be passed down to the script tag to allow CSP nonce usage.
 *
 * ```tsx
 * <ScrollRestoration nonce={cspNonce} />
 * ```
 *
 * @public
 * @category Components
 * @mode framework
 * @mode data
 * @param props Props
 * @param {ScrollRestorationProps.getKey} props.getKey n/a
 * @param {ScriptsProps.nonce} props.nonce n/a
 * @param {ScrollRestorationProps.storageKey} props.storageKey n/a
 * @returns A [`<script>`](https://developer.mozilla.org/en-US/docs/Web/HTML/Element/script)
 * tag that restores scroll positions on navigation.
 */
export function ScrollRestoration({
  getKey,
  storageKey,
  ...props
}: ScrollRestorationProps) {
  let remixContext = React.useContext(FrameworkContext);
  let { basename } = React.useContext(NavigationContext);
  let location = useLocation();
  let matches = useMatches();
  useScrollRestoration({ getKey, storageKey });

  // In order to support `getKey`, we need to compute a "key" here so we can
  // hydrate that up so that SSR scroll restoration isn't waiting on React to
  // hydrate. *However*, our key on the server is not the same as our key on
  // the client!  So if the user's getKey implementation returns the SSR
  // location key, then let's ignore it and let our inline <script> below pick
  // up the client side history state key
  let ssrKey = React.useMemo(
    () => {
      if (!remixContext || !getKey) return null;
      let userKey = getScrollRestorationKey(
        location,
        matches,
        basename,
        getKey,
      );
      return userKey !== location.key ? userKey : null;
    },
    // Nah, we only need this the first time for the SSR render
    // eslint-disable-next-line react-hooks/exhaustive-deps
    [],
  );

  // In SPA Mode, there's nothing to restore on initial render since we didn't
  // render anything on the server
  if (!remixContext || remixContext.isSpaMode) {
    return null;
  }

  let restoreScroll = ((storageKey: string, restoreKey: string) => {
    if (!window.history.state || !window.history.state.key) {
      let key = Math.random().toString(32).slice(2);
      window.history.replaceState({ key }, "");
    }
    try {
      let positions = JSON.parse(sessionStorage.getItem(storageKey) || "{}");
      let storedY = positions[restoreKey || window.history.state.key];
      if (typeof storedY === "number") {
        window.scrollTo(0, storedY);
      }
    } catch (error: unknown) {
      console.error(error);
      sessionStorage.removeItem(storageKey);
    }
  }).toString();

  return (
    <script
      {...props}
      suppressHydrationWarning
      dangerouslySetInnerHTML={{
        __html: `(${restoreScroll})(${JSON.stringify(
          storageKey || SCROLL_RESTORATION_STORAGE_KEY,
        )}, ${JSON.stringify(ssrKey)})`,
      }}
    />
  );
}
ScrollRestoration.displayName = "ScrollRestoration";
//#endregion

////////////////////////////////////////////////////////////////////////////////
//#region Hooks
////////////////////////////////////////////////////////////////////////////////

enum DataRouterHook {
  UseScrollRestoration = "useScrollRestoration",
  UseSubmit = "useSubmit",
  UseSubmitFetcher = "useSubmitFetcher",
  UseFetcher = "useFetcher",
  useViewTransitionState = "useViewTransitionState",
}

enum DataRouterStateHook {
  UseFetcher = "useFetcher",
  UseFetchers = "useFetchers",
  UseScrollRestoration = "useScrollRestoration",
}

// Internal hooks

function getDataRouterConsoleError(
  hookName: DataRouterHook | DataRouterStateHook,
) {
  return `${hookName} must be used within a data router.  See https://reactrouter.com/en/main/routers/picking-a-router.`;
}

function useDataRouterContext(hookName: DataRouterHook) {
  let ctx = React.useContext(DataRouterContext);
  invariant(ctx, getDataRouterConsoleError(hookName));
  return ctx;
}

function useDataRouterState(hookName: DataRouterStateHook) {
  let state = React.useContext(DataRouterStateContext);
  invariant(state, getDataRouterConsoleError(hookName));
  return state;
}

// External hooks

/**
 * Handles the click behavior for router {@link Link | `<Link>`} components.This
 * is useful if you need to create custom {@link Link | `<Link>`} components with
 * the same click behavior we use in our exported {@link Link | `<Link>`}.
 *
 * @public
 * @category Hooks
 * @param to The URL to navigate to, can be a string or a partial {@link Path}.
 * @param options Options
 * @param options.preventScrollReset Whether to prevent the scroll position from
 * being reset to the top of the viewport on completion of the navigation when
 * using the {@link ScrollRestoration} component. Defaults to `false`.
 * @param options.relative The {@link RelativeRoutingType | relative routing type}
 * to use for the link. Defaults to `"route"`.
 * @param options.replace Whether to replace the current [`History`](https://developer.mozilla.org/en-US/docs/Web/API/History)
 * entry instead of pushing a new one. Defaults to `false`.
 * @param options.state The state to add to the [`History`](https://developer.mozilla.org/en-US/docs/Web/API/History)
 * entry for this navigation. Defaults to `undefined`.
 * @param options.target The target attribute for the link. Defaults to `undefined`.
 * @param options.viewTransition Enables a [View Transition](https://developer.mozilla.org/en-US/docs/Web/API/View_Transitions_API)
 * for this navigation. To apply specific styles during the transition, see
 * {@link useViewTransitionState}. Defaults to `false`.
 * @param options.unstable_useTransitions Wraps the navigation in
 * [`React.startTransition`](https://react.dev/reference/react/startTransition)
 * for concurrent rendering. Defaults to `false`.
 * @returns A click handler function that can be used in a custom {@link Link} component.
 */
export function useLinkClickHandler<E extends Element = HTMLAnchorElement>(
  to: To,
  {
    target,
    replace: replaceProp,
    state,
    preventScrollReset,
    relative,
    viewTransition,
    unstable_useTransitions,
  }: {
    target?: React.HTMLAttributeAnchorTarget;
    replace?: boolean;
    state?: any;
    preventScrollReset?: boolean;
    relative?: RelativeRoutingType;
    viewTransition?: boolean;
    unstable_useTransitions?: boolean;
  } = {},
): (event: React.MouseEvent<E, MouseEvent>) => void {
  let navigate = useNavigate();
  let location = useLocation();
  let path = useResolvedPath(to, { relative });

  return React.useCallback(
    (event: React.MouseEvent<E, MouseEvent>) => {
      if (shouldProcessLinkClick(event, target)) {
        event.preventDefault();

        // If the URL hasn't changed, a regular <a> will do a replace instead of
        // a push, so do the same here unless the replace prop is explicitly set
        let replace =
          replaceProp !== undefined
            ? replaceProp
            : createPath(location) === createPath(path);

        let doNavigate = () =>
          navigate(to, {
            replace,
            state,
            preventScrollReset,
            relative,
            viewTransition,
          });

        if (unstable_useTransitions) {
          // @ts-expect-error Needs React 19 types
          React.startTransition(() => doNavigate());
        } else {
          doNavigate();
        }
      }
    },
    [
      location,
      navigate,
      path,
      replaceProp,
      state,
      target,
      to,
      preventScrollReset,
      relative,
      viewTransition,
      unstable_useTransitions,
    ],
  );
}

/**
 * Returns a tuple of the current URL's [`URLSearchParams`](https://developer.mozilla.org/en-US/docs/Web/API/URLSearchParams)
 * and a function to update them. Setting the search params causes a navigation.
 *
 * ```tsx
 * import { useSearchParams } from "react-router";
 *
 * export function SomeComponent() {
 *   const [searchParams, setSearchParams] = useSearchParams();
 *   // ...
 * }
 * ```
 *
 * ### `setSearchParams` function
 *
 * The second element of the tuple is a function that can be used to update the
 * search params. It accepts the same types as `defaultInit` and will cause a
 * navigation to the new URL.
 *
 * ```tsx
 * let [searchParams, setSearchParams] = useSearchParams();
 *
 * // a search param string
 * setSearchParams("?tab=1");
 *
 * // a shorthand object
 * setSearchParams({ tab: "1" });
 *
 * // object keys can be arrays for multiple values on the key
 * setSearchParams({ brand: ["nike", "reebok"] });
 *
 * // an array of tuples
 * setSearchParams([["tab", "1"]]);
 *
 * // a `URLSearchParams` object
 * setSearchParams(new URLSearchParams("?tab=1"));
 * ```
 *
 * It also supports a function callback like React's
 * [`setState`](https://react.dev/reference/react/useState#setstate):
 *
 * ```tsx
 * setSearchParams((searchParams) => {
 *   searchParams.set("tab", "2");
 *   return searchParams;
 * });
 * ```
 *
 * <docs-warning>The function callback version of `setSearchParams` does not support
 * the [queueing](https://react.dev/reference/react/useState#setstate-parameters)
 * logic that React's `setState` implements.  Multiple calls to `setSearchParams`
 * in the same tick will not build on the prior value.  If you need this behavior,
 * you can use `setState` manually.</docs-warning>
 *
 * ### Notes
 *
 * Note that `searchParams` is a stable reference, so you can reliably use it
 * as a dependency in React's [`useEffect`](https://react.dev/reference/react/useEffect)
 * hooks.
 *
 * ```tsx
 * useEffect(() => {
 *   console.log(searchParams.get("tab"));
 * }, [searchParams]);
 * ```
 *
 * However, this also means it's mutable. If you change the object without
 * calling `setSearchParams`, its values will change between renders if some
 * other state causes the component to re-render and URL will not reflect the
 * values.
 *
 * @public
 * @category Hooks
 * @param defaultInit
 * You can initialize the search params with a default value, though it **will
 * not** change the URL on the first render.
 *
 * ```tsx
 * // a search param string
 * useSearchParams("?tab=1");
 *
 * // a shorthand object
 * useSearchParams({ tab: "1" });
 *
 * // object keys can be arrays for multiple values on the key
 * useSearchParams({ brand: ["nike", "reebok"] });
 *
 * // an array of tuples
 * useSearchParams([["tab", "1"]]);
 *
 * // a `URLSearchParams` object
 * useSearchParams(new URLSearchParams("?tab=1"));
 * ```
 * @returns A tuple of the current [`URLSearchParams`](https://developer.mozilla.org/en-US/docs/Web/API/URLSearchParams)
 * and a function to update them.
 */
export function useSearchParams(
  defaultInit?: URLSearchParamsInit,
): [URLSearchParams, SetURLSearchParams] {
  warning(
    typeof URLSearchParams !== "undefined",
    `You cannot use the \`useSearchParams\` hook in a browser that does not ` +
      `support the URLSearchParams API. If you need to support Internet ` +
      `Explorer 11, we recommend you load a polyfill such as ` +
      `https://github.com/ungap/url-search-params.`,
  );

  let defaultSearchParamsRef = React.useRef(createSearchParams(defaultInit));
  let hasSetSearchParamsRef = React.useRef(false);

  let location = useLocation();
  let searchParams = React.useMemo(
    () =>
      // Only merge in the defaults if we haven't yet called setSearchParams.
      // Once we call that we want those to take precedence, otherwise you can't
      // remove a param with setSearchParams({}) if it has an initial value
      getSearchParamsForLocation(
        location.search,
        hasSetSearchParamsRef.current ? null : defaultSearchParamsRef.current,
      ),
    [location.search],
  );

  let navigate = useNavigate();
  let setSearchParams = React.useCallback<SetURLSearchParams>(
    (nextInit, navigateOptions) => {
      const newSearchParams = createSearchParams(
        typeof nextInit === "function"
          ? nextInit(new URLSearchParams(searchParams))
          : nextInit,
      );
      hasSetSearchParamsRef.current = true;
      navigate("?" + newSearchParams, navigateOptions);
    },
    [navigate, searchParams],
  );

  return [searchParams, setSearchParams];
}

/**
 *  Sets new search params and causes a navigation when called.
 *
 *  ```tsx
 *  <button
 *    onClick={() => {
 *      const params = new URLSearchParams();
 *      params.set("someKey", "someValue");
 *      setSearchParams(params, {
 *        preventScrollReset: true,
 *      });
 *    }}
 *  />
 *  ```
 *
 *  It also supports a function for setting new search params.
 *
 *  ```tsx
 *  <button
 *    onClick={() => {
 *      setSearchParams((prev) => {
 *        prev.set("someKey", "someValue");
 *        return prev;
 *      });
 *    }}
 *  />
 *  ```
 */
export type SetURLSearchParams = (
  nextInit?:
    | URLSearchParamsInit
    | ((prev: URLSearchParams) => URLSearchParamsInit),
  navigateOpts?: NavigateOptions,
) => void;

/**
 * Submits a HTML [`<form>`](https://developer.mozilla.org/en-US/docs/Web/HTML/Element/form)
 * to the server without reloading the page.
 */
export interface SubmitFunction {
  (
    /**
     * Can be multiple types of elements and objects
     *
     * **[`HTMLFormElement`](https://developer.mozilla.org/en-US/docs/Web/API/HTMLFormElement)**
     *
     * ```tsx
     * <Form
     *   onSubmit={(event) => {
     *     submit(event.currentTarget);
     *   }}
     * />
     * ```
     *
     * **[`FormData`](https://developer.mozilla.org/en-US/docs/Web/API/FormData)**
     *
     * ```tsx
     * const formData = new FormData();
     * formData.append("myKey", "myValue");
     * submit(formData, { method: "post" });
     * ```
     *
     * **Plain object that will be serialized as [`FormData`](https://developer.mozilla.org/en-US/docs/Web/API/FormData)**
     *
     * ```tsx
     * submit({ myKey: "myValue" }, { method: "post" });
     * ```
     *
     * **Plain object that will be serialized as JSON**
     *
     * ```tsx
     * submit(
     *   { myKey: "myValue" },
     *   { method: "post", encType: "application/json" }
     * );
     * ```
     */
    target: SubmitTarget,

    /**
     * Options that override the [`<form>`](https://developer.mozilla.org/en-US/docs/Web/HTML/Element/form)'s
     * own attributes. Required when submitting arbitrary data without a backing
     * [`<form>`](https://developer.mozilla.org/en-US/docs/Web/HTML/Element/form).
     */
    options?: SubmitOptions,
  ): Promise<void>;
}

/**
 * Submits a fetcher [`<form>`](https://developer.mozilla.org/en-US/docs/Web/HTML/Element/form) to the server without reloading the page.
 */
export interface FetcherSubmitFunction {
  (
    /**
     * Can be multiple types of elements and objects
     *
     * **[`HTMLFormElement`](https://developer.mozilla.org/en-US/docs/Web/API/HTMLFormElement)**
     *
     * ```tsx
     * <fetcher.Form
     *   onSubmit={(event) => {
     *     fetcher.submit(event.currentTarget);
     *   }}
     * />
     * ```
     *
     * **[`FormData`](https://developer.mozilla.org/en-US/docs/Web/API/FormData)**
     *
     * ```tsx
     * const formData = new FormData();
     * formData.append("myKey", "myValue");
     * fetcher.submit(formData, { method: "post" });
     * ```
     *
     * **Plain object that will be serialized as [`FormData`](https://developer.mozilla.org/en-US/docs/Web/API/FormData)**
     *
     * ```tsx
     * fetcher.submit({ myKey: "myValue" }, { method: "post" });
     * ```
     *
     * **Plain object that will be serialized as JSON**
     *
     * ```tsx
     * fetcher.submit(
     *   { myKey: "myValue" },
     *   { method: "post", encType: "application/json" }
     * );
     * ```
     */
    target: SubmitTarget,

    // Fetchers cannot replace or set state because they are not navigation events
    options?: FetcherSubmitOptions,
  ): Promise<void>;
}

let fetcherId = 0;
let getUniqueFetcherId = () => `__${String(++fetcherId)}__`;

/**
 * The imperative version of {@link Form | `<Form>`} that lets you submit a form
 * from code instead of a user interaction.
 *
 * @example
 * import { useSubmit } from "react-router";
 *
 * function SomeComponent() {
 *   const submit = useSubmit();
 *   return (
 *     <Form onChange={(event) => submit(event.currentTarget)} />
 *   );
 * }
 *
 * @public
 * @category Hooks
 * @mode framework
 * @mode data
 * @returns A function that can be called to submit a {@link Form} imperatively.
 */
export function useSubmit(): SubmitFunction {
  let { router } = useDataRouterContext(DataRouterHook.UseSubmit);
  let { basename } = React.useContext(NavigationContext);
  let currentRouteId = useRouteId();

  let routerFetch = router.fetch;
  let routerNavigate = router.navigate;

  return React.useCallback<SubmitFunction>(
    async (target, options = {}) => {
      let { action, method, encType, formData, body } = getFormSubmissionInfo(
        target,
        basename,
      );

      if (options.navigate === false) {
        let key = options.fetcherKey || getUniqueFetcherId();
        await routerFetch(key, currentRouteId, options.action || action, {
          preventScrollReset: options.preventScrollReset,
          formData,
          body,
          formMethod: options.method || (method as HTMLFormMethod),
          formEncType: options.encType || (encType as FormEncType),
          flushSync: options.flushSync,
        });
      } else {
        await routerNavigate(options.action || action, {
          preventScrollReset: options.preventScrollReset,
          formData,
          body,
          formMethod: options.method || (method as HTMLFormMethod),
          formEncType: options.encType || (encType as FormEncType),
          replace: options.replace,
          state: options.state,
          fromRouteId: currentRouteId,
          flushSync: options.flushSync,
          viewTransition: options.viewTransition,
        });
      }
    },
    [routerFetch, routerNavigate, basename, currentRouteId],
  );
}

// v7: Eventually we should deprecate this entirely in favor of using the
// router method directly?
/**
 * Resolves the URL to the closest route in the component hierarchy instead of
 * the current URL of the app.
 *
 * This is used internally by {@link Form} to resolve the `action` to the closest
 * route, but can be used generically as well.
 *
 * @example
 * import { useFormAction } from "react-router";
 *
 * function SomeComponent() {
 *   // closest route URL
 *   let action = useFormAction();
 *
 *   // closest route URL + "destroy"
 *   let destroyAction = useFormAction("destroy");
 * }
 *
 * @public
 * @category Hooks
 * @mode framework
 * @mode data
 * @param action The action to append to the closest route URL. Defaults to the
 * closest route URL.
 * @param options Options
 * @param options.relative The relative routing type to use when resolving the
 * action. Defaults to `"route"`.
 * @returns The resolved action URL.
 */
export function useFormAction(
  action?: string,
  { relative }: { relative?: RelativeRoutingType } = {},
): string {
  let { basename } = React.useContext(NavigationContext);
  let routeContext = React.useContext(RouteContext);
  invariant(routeContext, "useFormAction must be used inside a RouteContext");

  let [match] = routeContext.matches.slice(-1);
  // Shallow clone path so we can modify it below, otherwise we modify the
  // object referenced by useMemo inside useResolvedPath
  let path = { ...useResolvedPath(action ? action : ".", { relative }) };

  // If no action was specified, browsers will persist current search params
  // when determining the path, so match that behavior
  // https://github.com/remix-run/remix/issues/927
  let location = useLocation();
  if (action == null) {
    // Safe to write to this directly here since if action was undefined, we
    // would have called useResolvedPath(".") which will never include a search
    path.search = location.search;

    // When grabbing search params from the URL, remove any included ?index param
    // since it might not apply to our contextual route.  We add it back based
    // on match.route.index below
    let params = new URLSearchParams(path.search);
    let indexValues = params.getAll("index");
    let hasNakedIndexParam = indexValues.some((v) => v === "");
    if (hasNakedIndexParam) {
      params.delete("index");
      indexValues.filter((v) => v).forEach((v) => params.append("index", v));
      let qs = params.toString();
      path.search = qs ? `?${qs}` : "";
    }
  }

  if ((!action || action === ".") && match.route.index) {
    path.search = path.search
      ? path.search.replace(/^\?/, "?index&")
      : "?index";
  }

  // If we're operating within a basename, prepend it to the pathname prior
  // to creating the form action.  If this is a root navigation, then just use
  // the raw basename which allows the basename to have full control over the
  // presence of a trailing slash on root actions
  if (basename !== "/") {
    path.pathname =
      path.pathname === "/" ? basename : joinPaths([basename, path.pathname]);
  }

  return createPath(path);
}

/**
 * The return value {@link useFetcher} that keeps track of the state of a fetcher.
 *
 * ```tsx
 * let fetcher = useFetcher();
 * ```
 */
export type FetcherWithComponents<TData> = Fetcher<TData> & {
  /**
   * Just like {@link Form} except it doesn't cause a navigation.
   *
   * ```tsx
   * function SomeComponent() {
   *   const fetcher = useFetcher()
   *   return (
   *     <fetcher.Form method="post" action="/some/route">
   *       <input type="text" />
   *     </fetcher.Form>
   *   )
   * }
   * ```
   */
  Form: React.ForwardRefExoticComponent<
    FetcherFormProps & React.RefAttributes<HTMLFormElement>
  >;

  /**
   * Loads data from a route. Useful for loading data imperatively inside user
   * events outside a normal button or form, like a combobox or search input.
   *
   * ```tsx
   * let fetcher = useFetcher()
   *
   * <input onChange={e => {
   *   fetcher.load(`/search?q=${e.target.value}`)
   * }} />
   * ```
   */
  load: (
    href: string,
    opts?: {
      /**
       * Wraps the initial state update for this `fetcher.load` in a
       * [`ReactDOM.flushSync`](https://react.dev/reference/react-dom/flushSync)
       * call instead of the default [`React.startTransition`](https://react.dev/reference/react/startTransition).
       * This allows you to perform synchronous DOM actions immediately after the
       * update is flushed to the DOM.
       */
      flushSync?: boolean;
    },
  ) => Promise<void>;

  /**
   * Reset a fetcher back to an empty/idle state.
   *
   * If the fetcher is currently in-flight, the
   * [`AbortController`](https://developer.mozilla.org/en-US/docs/Web/API/AbortController)
   * will be aborted with the `reason`, if provided.
   *
   * @param reason Optional `reason` to provide to [`AbortController.abort()`](https://developer.mozilla.org/en-US/docs/Web/API/AbortController/abort)
   * @returns void
   */
  reset: (opts?: { reason?: unknown }) => void;

  /**
   *  Submits form data to a route. While multiple nested routes can match a URL, only the leaf route will be called.
   *
   *  The `formData` can be multiple types:
   *
   *  - [`FormData`](https://developer.mozilla.org/en-US/docs/Web/API/FormData)
   *    A `FormData` instance.
   *  - [`HTMLFormElement`](https://developer.mozilla.org/en-US/docs/Web/API/HTMLFormElement)
   *    A [`<form>`](https://developer.mozilla.org/en-US/docs/Web/HTML/Element/form) DOM element.
   *  - `Object`
   *    An object of key/value-pairs that will be converted to a [`FormData`](https://developer.mozilla.org/en-US/docs/Web/API/FormData)
   *    instance by default. You can pass a more complex object and serialize it
   *    as JSON by specifying `encType: "application/json"`. See
   *    {@link useSubmit} for more details.
   *
   *  If the method is `GET`, then the route [`loader`](../../start/framework/route-module#loader)
   *  is being called and with the `formData` serialized to the url as [`URLSearchParams`](https://developer.mozilla.org/en-US/docs/Web/API/URLSearchParams).
   *  If `DELETE`, `PATCH`, `POST`, or `PUT`, then the route [`action`](../../start/framework/route-module#action)
   *  is being called with `formData` as the body.
   *
   *  ```tsx
   *  // Submit a FormData instance (GET request)
   *  const formData = new FormData();
   *  fetcher.submit(formData);
   *
   *  // Submit the HTML form element
   *  fetcher.submit(event.currentTarget.form, {
   *    method: "POST",
   *  });
   *
   *  // Submit key/value JSON as a FormData instance
   *  fetcher.submit(
   *    { serialized: "values" },
   *    { method: "POST" }
   *  );
   *
   *  // Submit raw JSON
   *  fetcher.submit(
   *    {
   *      deeply: {
   *        nested: {
   *          json: "values",
   *        },
   *      },
   *    },
   *    {
   *      method: "POST",
   *      encType: "application/json",
   *    }
   *  );
   *  ```
   */
  submit: FetcherSubmitFunction;
};

// TODO: (v7) Change the useFetcher generic default from `any` to `unknown`

/**
 * Useful for creating complex, dynamic user interfaces that require multiple,
 * concurrent data interactions without causing a navigation.
 *
 * Fetchers track their own, independent state and can be used to load data, submit
 * forms, and generally interact with [`action`](../../start/framework/route-module#action)
 * and [`loader`](../../start/framework/route-module#loader) functions.
 *
 * @example
 * import { useFetcher } from "react-router"
 *
 * function SomeComponent() {
 *   let fetcher = useFetcher()
 *
 *   // states are available on the fetcher
 *   fetcher.state // "idle" | "loading" | "submitting"
 *   fetcher.data // the data returned from the action or loader
 *
 *   // render a form
 *   <fetcher.Form method="post" />
 *
 *   // load data
 *   fetcher.load("/some/route")
 *
 *   // submit data
 *   fetcher.submit(someFormRef, { method: "post" })
 *   fetcher.submit(someData, {
 *     method: "post",
 *     encType: "application/json"
 *   })
 *
 *   // reset fetcher
 *   fetcher.reset()
 * }
 *
 * @public
 * @category Hooks
 * @mode framework
 * @mode data
 * @param options Options
 * @param options.key A unique key to identify the fetcher.
 *
 *
 * By default, `useFetcher` generates a unique fetcher scoped to that component.
 * If you want to identify a fetcher with your own key such that you can access
 * it from elsewhere in your app, you can do that with the `key` option:
 *
 * ```tsx
 * function SomeComp() {
 *   let fetcher = useFetcher({ key: "my-key" })
 *   // ...
 * }
 *
 * // Somewhere else
 * function AnotherComp() {
 *   // this will be the same fetcher, sharing the state across the app
 *   let fetcher = useFetcher({ key: "my-key" });
 *   // ...
 * }
 * ```
 * @returns A {@link FetcherWithComponents} object that contains the fetcher's state, data, and components for submitting forms and loading data.
 */
export function useFetcher<T = any>({
  key,
}: {
  key?: string;
} = {}): FetcherWithComponents<SerializeFrom<T>> {
  let { router } = useDataRouterContext(DataRouterHook.UseFetcher);
  let state = useDataRouterState(DataRouterStateHook.UseFetcher);
  let fetcherData = React.useContext(FetchersContext);
  let route = React.useContext(RouteContext);
  let routeId = route.matches[route.matches.length - 1]?.route.id;

  invariant(fetcherData, `useFetcher must be used inside a FetchersContext`);
  invariant(route, `useFetcher must be used inside a RouteContext`);
  invariant(
    routeId != null,
    `useFetcher can only be used on routes that contain a unique "id"`,
  );

  // Fetcher key handling
  let defaultKey = React.useId();
  let [fetcherKey, setFetcherKey] = React.useState<string>(key || defaultKey);
  if (key && key !== fetcherKey) {
    setFetcherKey(key);
  }

  let { deleteFetcher, getFetcher, resetFetcher, fetch: routerFetch } = router;

  // Registration/cleanup
  React.useEffect(() => {
    getFetcher(fetcherKey);
    return () => deleteFetcher(fetcherKey);
  }, [deleteFetcher, getFetcher, fetcherKey]);

  // Fetcher additions
  let load = React.useCallback(
    async (href: string, opts?: { flushSync?: boolean }) => {
      invariant(routeId, "No routeId available for fetcher.load()");
      await routerFetch(fetcherKey, routeId, href, opts);
    },
    [fetcherKey, routeId, routerFetch],
  );

  let submitImpl = useSubmit();
  let submit = React.useCallback<FetcherSubmitFunction>(
    async (target, opts) => {
      await submitImpl(target, {
        ...opts,
        navigate: false,
        fetcherKey,
      });
    },
    [fetcherKey, submitImpl],
  );

<<<<<<< HEAD
  let reset = React.useCallback<FetcherWithComponents<T>["reset"]>(
    (opts) => router.resetFetcher(fetcherKey, opts),
    [router, fetcherKey],
  );
=======
  let unstable_reset = React.useCallback<
    FetcherWithComponents<T>["unstable_reset"]
  >((opts) => resetFetcher(fetcherKey, opts), [resetFetcher, fetcherKey]);
>>>>>>> 707ecefa

  let FetcherForm = React.useMemo(() => {
    let FetcherForm = React.forwardRef<HTMLFormElement, FetcherFormProps>(
      (props, ref) => {
        return (
          <Form {...props} navigate={false} fetcherKey={fetcherKey} ref={ref} />
        );
      },
    );
    FetcherForm.displayName = "fetcher.Form";
    return FetcherForm;
  }, [fetcherKey]);

  // Exposed FetcherWithComponents
  let fetcher = state.fetchers.get(fetcherKey) || IDLE_FETCHER;
  let data = fetcherData.get(fetcherKey);
  let fetcherWithComponents = React.useMemo(
    () => ({
      Form: FetcherForm,
      submit,
      load,
      reset,
      ...fetcher,
      data,
    }),
    [FetcherForm, submit, load, reset, fetcher, data],
  );

  return fetcherWithComponents;
}

/**
 * Returns an array of all in-flight {@link Fetcher}s. This is useful for components
 * throughout the app that didn't create the fetchers but want to use their submissions
 * to participate in optimistic UI.
 *
 * @example
 * import { useFetchers } from "react-router";
 *
 * function SomeComponent() {
 *   const fetchers = useFetchers();
 *   fetchers[0].formData; // FormData
 *   fetchers[0].state; // etc.
 *   // ...
 * }
 *
 * @public
 * @category Hooks
 * @mode framework
 * @mode data
 * @returns An array of all in-flight {@link Fetcher}s, each with a unique `key`
 * property.
 */
export function useFetchers(): (Fetcher & { key: string })[] {
  let state = useDataRouterState(DataRouterStateHook.UseFetchers);
  return Array.from(state.fetchers.entries()).map(([key, fetcher]) => ({
    ...fetcher,
    key,
  }));
}

const SCROLL_RESTORATION_STORAGE_KEY = "react-router-scroll-positions";
let savedScrollPositions: Record<string, number> = {};

function getScrollRestorationKey(
  location: Location,
  matches: UIMatch[],
  basename: string,
  getKey?: GetScrollRestorationKeyFunction,
) {
  let key: string | null = null;
  if (getKey) {
    if (basename !== "/") {
      key = getKey(
        {
          ...location,
          pathname:
            stripBasename(location.pathname, basename) || location.pathname,
        },
        matches,
      );
    } else {
      key = getKey(location, matches);
    }
  }
  if (key == null) {
    key = location.key;
  }
  return key;
}

/**
 * When rendered inside a {@link RouterProvider}, will restore scroll positions
 * on navigations
 *
 * <!--
 * Not marked `@public` because we only export as UNSAFE_ and therefore we don't
 * maintain an .md file for this hook
 * -->
 *
 * @name UNSAFE_useScrollRestoration
 * @category Hooks
 * @mode framework
 * @mode data
 * @param options Options
 * @param options.getKey A function that returns a key to use for scroll restoration.
 * This is useful for custom scroll restoration logic, such as using only the pathname
 * so that subsequent navigations to prior paths will restore the scroll. Defaults
 * to `location.key`.
 * @param options.storageKey The key to use for storing scroll positions in
 * `sessionStorage`. Defaults to `"react-router-scroll-positions"`.
 * @returns {void}
 */
export function useScrollRestoration({
  getKey,
  storageKey,
}: {
  getKey?: GetScrollRestorationKeyFunction;
  storageKey?: string;
} = {}): void {
  let { router } = useDataRouterContext(DataRouterHook.UseScrollRestoration);
  let { restoreScrollPosition, preventScrollReset } = useDataRouterState(
    DataRouterStateHook.UseScrollRestoration,
  );
  let { basename } = React.useContext(NavigationContext);
  let location = useLocation();
  let matches = useMatches();
  let navigation = useNavigation();

  // Trigger manual scroll restoration while we're active
  React.useEffect(() => {
    window.history.scrollRestoration = "manual";
    return () => {
      window.history.scrollRestoration = "auto";
    };
  }, []);

  // Save positions on pagehide
  usePageHide(
    React.useCallback(() => {
      if (navigation.state === "idle") {
        let key = getScrollRestorationKey(location, matches, basename, getKey);
        savedScrollPositions[key] = window.scrollY;
      }
      try {
        sessionStorage.setItem(
          storageKey || SCROLL_RESTORATION_STORAGE_KEY,
          JSON.stringify(savedScrollPositions),
        );
      } catch (error) {
        warning(
          false,
          `Failed to save scroll positions in sessionStorage, <ScrollRestoration /> will not work properly (${error}).`,
        );
      }
      window.history.scrollRestoration = "auto";
    }, [navigation.state, getKey, basename, location, matches, storageKey]),
  );

  // Read in any saved scroll locations
  if (typeof document !== "undefined") {
    // eslint-disable-next-line react-hooks/rules-of-hooks
    React.useLayoutEffect(() => {
      try {
        let sessionPositions = sessionStorage.getItem(
          storageKey || SCROLL_RESTORATION_STORAGE_KEY,
        );
        if (sessionPositions) {
          savedScrollPositions = JSON.parse(sessionPositions);
        }
      } catch (e) {
        // no-op, use default empty object
      }
    }, [storageKey]);

    // Enable scroll restoration in the router
    // eslint-disable-next-line react-hooks/rules-of-hooks
    React.useLayoutEffect(() => {
      let disableScrollRestoration = router?.enableScrollRestoration(
        savedScrollPositions,
        () => window.scrollY,
        getKey
          ? (location, matches) =>
              getScrollRestorationKey(location, matches, basename, getKey)
          : undefined,
      );
      return () => disableScrollRestoration && disableScrollRestoration();
    }, [router, basename, getKey]);

    // Restore scrolling when state.restoreScrollPosition changes
    // eslint-disable-next-line react-hooks/rules-of-hooks
    React.useLayoutEffect(() => {
      // Explicit false means don't do anything (used for submissions or revalidations)
      if (restoreScrollPosition === false) {
        return;
      }

      // been here before, scroll to it
      if (typeof restoreScrollPosition === "number") {
        window.scrollTo(0, restoreScrollPosition);
        return;
      }

      // try to scroll to the hash
      try {
        if (location.hash) {
          let el = document.getElementById(
            decodeURIComponent(location.hash.slice(1)),
          );
          if (el) {
            el.scrollIntoView();
            return;
          }
        }
      } catch {
        warning(
          false,
          `"${location.hash.slice(
            1,
          )}" is not a decodable element ID. The view will not scroll to it.`,
        );
      }

      // Don't reset if this navigation opted out
      if (preventScrollReset === true) {
        return;
      }

      // otherwise go to the top on new locations
      window.scrollTo(0, 0);
    }, [location, restoreScrollPosition, preventScrollReset]);
  }
}

/**
 * Set up a callback to be fired on [Window's `beforeunload` event](https://developer.mozilla.org/en-US/docs/Web/API/Window/beforeunload_event).
 *
 * @public
 * @category Hooks
 * @param callback The callback to be called when the [`beforeunload` event](https://developer.mozilla.org/en-US/docs/Web/API/Window/beforeunload_event)
 * is fired.
 * @param options Options
 * @param options.capture If `true`, the event will be captured during the capture
 * phase. Defaults to `false`.
 * @returns {void}
 */
export function useBeforeUnload(
  callback: (event: BeforeUnloadEvent) => any,
  options?: { capture?: boolean },
): void {
  let { capture } = options || {};
  React.useEffect(() => {
    let opts = capture != null ? { capture } : undefined;
    window.addEventListener("beforeunload", callback, opts);
    return () => {
      window.removeEventListener("beforeunload", callback, opts);
    };
  }, [callback, capture]);
}

/*
 * Setup a callback to be fired on the window's `pagehide` event. This is
 * useful for saving some data to `window.localStorage` just before the page
 * refreshes.  This event is better supported than beforeunload across browsers.
 *
 * Note: The `callback` argument should be a function created with
 * `React.useCallback()`.
 */
function usePageHide(
  callback: (event: PageTransitionEvent) => any,
  options?: { capture?: boolean },
): void {
  let { capture } = options || {};
  React.useEffect(() => {
    let opts = capture != null ? { capture } : undefined;
    window.addEventListener("pagehide", callback, opts);
    return () => {
      window.removeEventListener("pagehide", callback, opts);
    };
  }, [callback, capture]);
}

/**
 * Wrapper around {@link useBlocker} to show a [`window.confirm`](https://developer.mozilla.org/en-US/docs/Web/API/Window/confirm)
 * prompt to users instead of building a custom UI with {@link useBlocker}.
 *
 * The `unstable_` flag will not be removed because this technique has a lot of
 * rough edges and behaves very differently (and incorrectly sometimes) across
 * browsers if users click addition back/forward navigations while the
 * confirmation is open. Use at your own risk.
 *
 * @example
 * function ImportantForm() {
 *   let [value, setValue] = React.useState("");
 *
 *   // Block navigating elsewhere when data has been entered into the input
 *   unstable_usePrompt({
 *     message: "Are you sure?",
 *     when: ({ currentLocation, nextLocation }) =>
 *       value !== "" &&
 *       currentLocation.pathname !== nextLocation.pathname,
 *   });
 *
 *   return (
 *     <Form method="post">
 *       <label>
 *         Enter some important data:
 *         <input
 *           name="data"
 *           value={value}
 *           onChange={(e) => setValue(e.target.value)}
 *         />
 *       </label>
 *       <button type="submit">Save</button>
 *     </Form>
 *   );
 * }
 *
 * @name unstable_usePrompt
 * @public
 * @category Hooks
 * @mode framework
 * @mode data
 * @param options Options
 * @param options.message The message to show in the confirmation dialog.
 * @param options.when A boolean or a function that returns a boolean indicating
 * whether to block the navigation. If a function is provided, it will receive an
 * object with `currentLocation` and `nextLocation` properties.
 * @returns {void}
 */
export function usePrompt({
  when,
  message,
}: {
  when: boolean | BlockerFunction;
  message: string;
}): void {
  let blocker = useBlocker(when);

  React.useEffect(() => {
    if (blocker.state === "blocked") {
      let proceed = window.confirm(message);
      if (proceed) {
        // This timeout is needed to avoid a weird "race" on POP navigations
        // between the `window.history` revert navigation and the result of
        // `window.confirm`
        setTimeout(blocker.proceed, 0);
      } else {
        blocker.reset();
      }
    }
  }, [blocker, message]);

  React.useEffect(() => {
    if (blocker.state === "blocked" && !when) {
      blocker.reset();
    }
  }, [blocker, when]);
}

/**
 * This hook returns `true` when there is an active [View Transition](https://developer.mozilla.org/en-US/docs/Web/API/View_Transitions_API)
 * to the specified location. This can be used to apply finer-grained styles to
 * elements to further customize the view transition. This requires that view
 * transitions have been enabled for the given navigation via {@link LinkProps.viewTransition}
 * (or the `Form`, `submit`, or `navigate` call)
 *
 * @public
 * @category Hooks
 * @mode framework
 * @mode data
 * @param to The {@link To} location to check for an active [View Transition](https://developer.mozilla.org/en-US/docs/Web/API/View_Transitions_API).
 * @param options Options
 * @param options.relative The relative routing type to use when resolving the
 * `to` location, defaults to `"route"`. See {@link RelativeRoutingType} for
 * more details.
 * @returns `true` if there is an active [View Transition](https://developer.mozilla.org/en-US/docs/Web/API/View_Transitions_API)
 * to the specified {@link Location}, otherwise `false`.
 */
export function useViewTransitionState(
  to: To,
  { relative }: { relative?: RelativeRoutingType } = {},
) {
  let vtContext = React.useContext(ViewTransitionContext);

  invariant(
    vtContext != null,
    "`useViewTransitionState` must be used within `react-router-dom`'s `RouterProvider`.  " +
      "Did you accidentally import `RouterProvider` from `react-router`?",
  );

  let { basename } = useDataRouterContext(
    DataRouterHook.useViewTransitionState,
  );
  let path = useResolvedPath(to, { relative });
  if (!vtContext.isTransitioning) {
    return false;
  }

  let currentPath =
    stripBasename(vtContext.currentLocation.pathname, basename) ||
    vtContext.currentLocation.pathname;
  let nextPath =
    stripBasename(vtContext.nextLocation.pathname, basename) ||
    vtContext.nextLocation.pathname;

  // Transition is active if we're going to or coming from the indicated
  // destination.  This ensures that other PUSH navigations that reverse
  // an indicated transition apply.  I.e., on the list view you have:
  //
  //   <NavLink to="/details/1" viewTransition>
  //
  // If you click the breadcrumb back to the list view:
  //
  //   <NavLink to="/list" viewTransition>
  //
  // We should apply the transition because it's indicated as active going
  // from /list -> /details/1 and therefore should be active on the reverse
  // (even though this isn't strictly a POP reverse)
  return (
    matchPath(path.pathname, nextPath) != null ||
    matchPath(path.pathname, currentPath) != null
  );
}

//#endregion<|MERGE_RESOLUTION|>--- conflicted
+++ resolved
@@ -2995,16 +2995,10 @@
     [fetcherKey, submitImpl],
   );
 
-<<<<<<< HEAD
   let reset = React.useCallback<FetcherWithComponents<T>["reset"]>(
-    (opts) => router.resetFetcher(fetcherKey, opts),
-    [router, fetcherKey],
+    (opts) => resetFetcher(fetcherKey, opts),
+    [resetFetcher, fetcherKey],
   );
-=======
-  let unstable_reset = React.useCallback<
-    FetcherWithComponents<T>["unstable_reset"]
-  >((opts) => resetFetcher(fetcherKey, opts), [resetFetcher, fetcherKey]);
->>>>>>> 707ecefa
 
   let FetcherForm = React.useMemo(() => {
     let FetcherForm = React.forwardRef<HTMLFormElement, FetcherFormProps>(
