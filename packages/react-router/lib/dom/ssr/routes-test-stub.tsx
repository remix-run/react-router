--- conflicted
+++ resolved
@@ -150,11 +150,8 @@
         routeModules: {},
         ssr: false,
         isSpaMode: false,
-<<<<<<< HEAD
         loadRouteModule,
-=======
         routeDiscovery: { mode: "lazy", manifestPath: "/__manifest" },
->>>>>>> 7768cdd8
       };
 
       // Update the routes to include context in the loader/action and populate
