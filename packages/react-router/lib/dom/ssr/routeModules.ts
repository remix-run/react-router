--- conflicted
+++ resolved
@@ -262,18 +262,13 @@
 
 export type LoadRouteModuleFunction = (
   route: EntryRoute,
-<<<<<<< HEAD
-  routeModulesCache: RouteModules
+  routeModulesCache: RouteModules,
 ) => Promise<RouteModule>;
 
 export const defaultLoadRouteModule: LoadRouteModuleFunction = async (
   route,
-  routeModulesCache
+  routeModulesCache,
 ) => {
-=======
-  routeModulesCache: RouteModules,
-): Promise<RouteModule> {
->>>>>>> 80ea7e02
   if (route.id in routeModulesCache) {
     return routeModulesCache[route.id] as RouteModule;
   }
@@ -321,4 +316,4 @@
       // check out of this hook cause the DJs never gonna re[s]olve this
     });
   }
-};
+};