import * as React from "react";

import type { HydrationState } from "../../router/router";
import type {
  ActionFunctionArgs,
  LoaderFunctionArgs,
  RouteManifest,
  ShouldRevalidateFunction,
  ShouldRevalidateFunctionArgs,
} from "../../router/utils";
import { ErrorResponseImpl, compilePath } from "../../router/utils";
import type {
  ClientLoaderFunction,
  RouteModule,
  RouteModules,
} from "./routeModules";
import type { LoadRouteModuleFunction } from "./routeModules";
import type { FutureConfig } from "./entry";
import { prefetchRouteCss, prefetchStyleLinks } from "./links";
import { RemixRootDefaultErrorBoundary } from "./errorBoundaries";
import { RemixRootDefaultHydrateFallback } from "./fallback";
import invariant from "./invariant";
import { useRouteError } from "../../hooks";
import type { DataRouteObject } from "../../context";

export interface Route {
  index?: boolean;
  caseSensitive?: boolean;
  id: string;
  parentId?: string;
  path?: string;
}

export interface EntryRoute extends Route {
  hasAction: boolean;
  hasLoader: boolean;
  hasClientAction: boolean;
  hasClientLoader: boolean;
  hasClientMiddleware: boolean;
  hasErrorBoundary: boolean;
  imports?: string[];
  css?: string[];
  module: string;
  clientActionModule: string | undefined;
  clientLoaderModule: string | undefined;
  clientMiddlewareModule: string | undefined;
  hydrateFallbackModule: string | undefined;
  parentId?: string;
}

// Create a map of routes by parentId to use recursively instead of
// repeatedly filtering the manifest.
function groupRoutesByParentId(manifest: RouteManifest<EntryRoute>) {
  let routes: Record<string, Omit<EntryRoute, "children">[]> = {};

  Object.values(manifest).forEach((route) => {
    if (route) {
      let parentId = route.parentId || "";
      if (!routes[parentId]) {
        routes[parentId] = [];
      }
      routes[parentId].push(route);
    }
  });

  return routes;
}

function getRouteComponents(
  route: EntryRoute,
  routeModule: RouteModule,
  isSpaMode: boolean,
) {
  let Component = getRouteModuleComponent(routeModule);
  // HydrateFallback can only exist on the root route in SPA Mode
  let HydrateFallback =
    routeModule.HydrateFallback && (!isSpaMode || route.id === "root")
      ? routeModule.HydrateFallback
      : route.id === "root"
        ? RemixRootDefaultHydrateFallback
        : undefined;
  let ErrorBoundary = routeModule.ErrorBoundary
    ? routeModule.ErrorBoundary
    : route.id === "root"
      ? () => <RemixRootDefaultErrorBoundary error={useRouteError()} />
      : undefined;

  if (route.id === "root" && routeModule.Layout) {
    return {
      ...(Component
        ? {
            element: (
              <routeModule.Layout>
                <Component />
              </routeModule.Layout>
            ),
          }
        : { Component }),
      ...(ErrorBoundary
        ? {
            errorElement: (
              <routeModule.Layout>
                <ErrorBoundary />
              </routeModule.Layout>
            ),
          }
        : { ErrorBoundary }),
      ...(HydrateFallback
        ? {
            hydrateFallbackElement: (
              <routeModule.Layout>
                <HydrateFallback />
              </routeModule.Layout>
            ),
          }
        : { HydrateFallback }),
    };
  }

  return { Component, ErrorBoundary, HydrateFallback };
}

export function createServerRoutes(
  manifest: RouteManifest<EntryRoute>,
  routeModules: RouteModules,
  future: FutureConfig,
  isSpaMode: boolean,
  parentId: string = "",
  routesByParentId: Record<
    string,
    Omit<EntryRoute, "children">[]
  > = groupRoutesByParentId(manifest),
  spaModeLazyPromise = Promise.resolve({ Component: () => null }),
): DataRouteObject[] {
  return (routesByParentId[parentId] || []).map((route) => {
    let routeModule = routeModules[route.id];
    invariant(
      routeModule,
      "No `routeModule` available to create server routes",
    );

    let dataRoute: DataRouteObject = {
      ...getRouteComponents(route, routeModule, isSpaMode),
      caseSensitive: route.caseSensitive,
      id: route.id,
      index: route.index,
      path: route.path,
      handle: routeModule.handle,
      // For SPA Mode, all routes are lazy except root.  However we tell the
      // router root is also lazy here too since we don't need a full
      // implementation - we just need a `lazy` prop to tell the RR rendering
      // where to stop which is always at the root route in SPA mode
      lazy: isSpaMode ? () => spaModeLazyPromise : undefined,
      // For partial hydration rendering, we need to indicate when the route
      // has a loader/clientLoader, but it won't ever be called during the static
      // render, so just give it a no-op function so we can render down to the
      // proper fallback
      loader: route.hasLoader || route.hasClientLoader ? () => null : undefined,
      // We don't need middleware/action/shouldRevalidate on these routes since
      // they're for a static render
    };

    let children = createServerRoutes(
      manifest,
      routeModules,
      future,
      isSpaMode,
      route.id,
      routesByParentId,
      spaModeLazyPromise,
    );
    if (children.length > 0) dataRoute.children = children;
    return dataRoute;
  });
}

export function createClientRoutesWithHMRRevalidationOptOut(
  needsRevalidation: Set<string>,
  manifest: RouteManifest<EntryRoute>,
  routeModulesCache: RouteModules,
  initialState: HydrationState,
  ssr: boolean,
  isSpaMode: boolean,
<<<<<<< HEAD
  loadRouteModule: LoadRouteModuleFunction
=======
>>>>>>> 80ea7e02
) {
  return createClientRoutes(
    manifest,
    routeModulesCache,
    initialState,
    ssr,
    isSpaMode,
    loadRouteModule,
    "",
    groupRoutesByParentId(manifest),
    needsRevalidation,
  );
}

function preventInvalidServerHandlerCall(
  type: "action" | "loader",
  route: Omit<EntryRoute, "children">,
) {
  if (
    (type === "loader" && !route.hasLoader) ||
    (type === "action" && !route.hasAction)
  ) {
    let fn = type === "action" ? "serverAction()" : "serverLoader()";
    let msg =
      `You are trying to call ${fn} on a route that does not have a server ` +
      `${type} (routeId: "${route.id}")`;
    console.error(msg);
    throw new ErrorResponseImpl(400, "Bad Request", new Error(msg), true);
  }
}

export function noActionDefinedError(
  type: "action" | "clientAction",
  routeId: string,
) {
  let article = type === "clientAction" ? "a" : "an";
  let msg =
    `Route "${routeId}" does not have ${article} ${type}, but you are trying to ` +
    `submit to it. To fix this, please add ${article} \`${type}\` function to the route`;
  console.error(msg);
  throw new ErrorResponseImpl(405, "Method Not Allowed", new Error(msg), true);
}

export function createClientRoutes(
  manifest: RouteManifest<EntryRoute>,
  routeModulesCache: RouteModules,
  initialState: HydrationState | null,
  ssr: boolean,
  isSpaMode: boolean,
  loadRouteModule: LoadRouteModuleFunction,
  parentId: string = "",
  routesByParentId: Record<
    string,
    Omit<EntryRoute, "children">[]
  > = groupRoutesByParentId(manifest),
  needsRevalidation?: Set<string>,
): DataRouteObject[] {
  return (routesByParentId[parentId] || []).map((route) => {
    let routeModule = routeModulesCache[route.id];

    function fetchServerHandler(singleFetch: unknown) {
      invariant(
        typeof singleFetch === "function",
        "No single fetch function available for route handler",
      );
      return singleFetch();
    }

    function fetchServerLoader(singleFetch: unknown) {
      if (!route.hasLoader) return Promise.resolve(null);
      return fetchServerHandler(singleFetch);
    }

    function fetchServerAction(singleFetch: unknown) {
      if (!route.hasAction) {
        throw noActionDefinedError("action", route.id);
      }
      return fetchServerHandler(singleFetch);
    }

    function prefetchModule(modulePath: string) {
      import(
        /* @vite-ignore */
        /* webpackIgnore: true */
        modulePath
      );
    }

    function prefetchRouteModuleChunks(route: EntryRoute) {
      // We fetch the client action module first since the loader function we
      // create internally already handles the client loader. This function is
      // most useful in cases where only the client action is splittable, but is
      // also useful for prefetching the client loader module if a client action
      // is triggered from another route.
      if (route.clientActionModule) {
        prefetchModule(route.clientActionModule);
      }
      // Also prefetch the client loader module if it exists
      // since it's called after the client action
      if (route.clientLoaderModule) {
        prefetchModule(route.clientLoaderModule);
      }
    }

    async function prefetchStylesAndCallHandler(
      handler: () => Promise<unknown>,
    ) {
      // Only prefetch links if we exist in the routeModulesCache (critical modules
      // and navigating back to pages previously loaded via route.lazy).  Initial
      // execution of route.lazy (when the module is not in the cache) will handle
      // prefetching style links via loadRouteModuleWithBlockingLinks.
      let cachedModule = routeModulesCache[route.id];
      let linkPrefetchPromise = cachedModule
        ? prefetchStyleLinks(route, cachedModule)
        : Promise.resolve();
      try {
        return handler();
      } finally {
        await linkPrefetchPromise;
      }
    }

    let dataRoute: DataRouteObject = {
      id: route.id,
      index: route.index,
      path: route.path,
    };

    if (routeModule) {
      // Use critical path modules directly
      Object.assign(dataRoute, {
        ...dataRoute,
        ...getRouteComponents(route, routeModule, isSpaMode),
        unstable_middleware: routeModule.unstable_clientMiddleware,
        handle: routeModule.handle,
        shouldRevalidate: getShouldRevalidateFunction(
          dataRoute.path,
          routeModule,
          route,
          ssr,
          needsRevalidation,
        ),
      });

      let hasInitialData =
        initialState &&
        initialState.loaderData &&
        route.id in initialState.loaderData;
      let initialData = hasInitialData
        ? initialState?.loaderData?.[route.id]
        : undefined;
      let hasInitialError =
        initialState && initialState.errors && route.id in initialState.errors;
      let initialError = hasInitialError
        ? initialState?.errors?.[route.id]
        : undefined;
      let isHydrationRequest =
        needsRevalidation == null &&
        (routeModule.clientLoader?.hydrate === true || !route.hasLoader);

      dataRoute.loader = async (
        { request, params, context }: LoaderFunctionArgs,
        singleFetch?: unknown,
      ) => {
        try {
          let result = await prefetchStylesAndCallHandler(async () => {
            invariant(
              routeModule,
              "No `routeModule` available for critical-route loader",
            );
            if (!routeModule.clientLoader) {
              // Call the server when no client loader exists
              return fetchServerLoader(singleFetch);
            }

            return routeModule.clientLoader({
              request,
              params,
              context,
              async serverLoader() {
                preventInvalidServerHandlerCall("loader", route);

                // On the first call, resolve with the server result
                if (isHydrationRequest) {
                  if (hasInitialData) {
                    return initialData;
                  }
                  if (hasInitialError) {
                    throw initialError;
                  }
                }

                // Call the server loader for client-side navigations
                return fetchServerLoader(singleFetch);
              },
            });
          });
          return result;
        } finally {
          // Whether or not the user calls `serverLoader`, we only let this
          // stick around as true for one loader call
          isHydrationRequest = false;
        }
      };

      // Let React Router know whether to run this on hydration
      dataRoute.loader.hydrate = shouldHydrateRouteLoader(
        route.id,
        routeModule.clientLoader,
        route.hasLoader,
        isSpaMode,
      );

      dataRoute.action = (
        { request, params, context }: ActionFunctionArgs,
        singleFetch?: unknown,
      ) => {
        return prefetchStylesAndCallHandler(async () => {
          invariant(
            routeModule,
            "No `routeModule` available for critical-route action",
          );
          if (!routeModule.clientAction) {
            if (isSpaMode) {
              throw noActionDefinedError("clientAction", route.id);
            }
            return fetchServerAction(singleFetch);
          }

          return routeModule.clientAction({
            request,
            params,
            context,
            async serverAction() {
              preventInvalidServerHandlerCall("action", route);
              return fetchServerAction(singleFetch);
            },
          });
        });
      };
    } else {
      // If the lazy route does not have a client loader/action we want to call
      // the server loader/action in parallel with the module load so we add
      // loader/action as static props on the route
      if (!route.hasClientLoader) {
        dataRoute.loader = (_: LoaderFunctionArgs, singleFetch?: unknown) =>
          prefetchStylesAndCallHandler(() => {
            return fetchServerLoader(singleFetch);
          });
      }
      if (!route.hasClientAction) {
        dataRoute.action = (_: ActionFunctionArgs, singleFetch?: unknown) =>
          prefetchStylesAndCallHandler(() => {
            if (isSpaMode) {
              throw noActionDefinedError("clientAction", route.id);
            }
            return fetchServerAction(singleFetch);
          });
      }

      let lazyRoutePromise:
        | ReturnType<typeof loadRouteModuleWithBlockingLinks>
        | undefined;
      async function getLazyRoute() {
        if (lazyRoutePromise) {
          return await lazyRoutePromise;
        }
        lazyRoutePromise = (async () => {
          if (route.clientLoaderModule || route.clientActionModule) {
            // If a client loader/action chunk is present, we push the loading of
            // the main route chunk to the next tick to ensure the downloading of
            // loader/action chunks takes precedence. This can be seen via their
            // order in the network tab. Also note that since this is happening
            // within `route.lazy`, this imperceptible delay only happens on the
            // first load of this route.
            await new Promise((resolve) => setTimeout(resolve, 0));
          }

          let routeModulePromise = loadRouteModuleWithBlockingLinks(
            route,
            routeModulesCache,
<<<<<<< HEAD
            loadRouteModule
=======
>>>>>>> 80ea7e02
          );
          prefetchRouteModuleChunks(route);
          return await routeModulePromise;
        })();
        return await lazyRoutePromise;
      }

      dataRoute.lazy = {
        loader: route.hasClientLoader
          ? async () => {
              let { clientLoader } = route.clientLoaderModule
                ? await import(
                    /* @vite-ignore */
                    /* webpackIgnore: true */
                    route.clientLoaderModule
                  )
                : await getLazyRoute();
              invariant(clientLoader, "No `clientLoader` export found");
              return (args: LoaderFunctionArgs, singleFetch?: unknown) =>
                clientLoader({
                  ...args,
                  async serverLoader() {
                    preventInvalidServerHandlerCall("loader", route);
                    return fetchServerLoader(singleFetch);
                  },
                });
            }
          : undefined,
        action: route.hasClientAction
          ? async () => {
              let clientActionPromise = route.clientActionModule
                ? import(
                    /* @vite-ignore */
                    /* webpackIgnore: true */
                    route.clientActionModule
                  )
                : getLazyRoute();
              prefetchRouteModuleChunks(route);
              let { clientAction } = await clientActionPromise;
              invariant(clientAction, "No `clientAction` export found");
              return (args: ActionFunctionArgs, singleFetch?: unknown) =>
                clientAction({
                  ...args,
                  async serverAction() {
                    preventInvalidServerHandlerCall("action", route);
                    return fetchServerAction(singleFetch);
                  },
                });
            }
          : undefined,
        unstable_middleware: route.hasClientMiddleware
          ? async () => {
              let { unstable_clientMiddleware } = route.clientMiddlewareModule
                ? await import(
                    /* @vite-ignore */
                    /* webpackIgnore: true */
                    route.clientMiddlewareModule
                  )
                : await getLazyRoute();
              invariant(
                unstable_clientMiddleware,
                "No `unstable_clientMiddleware` export found",
              );
              return unstable_clientMiddleware;
            }
          : undefined,
        shouldRevalidate: async () => {
          let lazyRoute = await getLazyRoute();
          return getShouldRevalidateFunction(
            dataRoute.path,
            lazyRoute,
            route,
            ssr,
            needsRevalidation,
          );
        },
        handle: async () => (await getLazyRoute()).handle,
        // No need to wrap these in layout since the root route is never
        // loaded via route.lazy()
        Component: async () => (await getLazyRoute()).Component,
        ErrorBoundary: route.hasErrorBoundary
          ? async () => (await getLazyRoute()).ErrorBoundary
          : undefined,
      };
    }

    let children = createClientRoutes(
      manifest,
      routeModulesCache,
      initialState,
      ssr,
      isSpaMode,
      loadRouteModule,
      route.id,
      routesByParentId,
      needsRevalidation,
    );
    if (children.length > 0) dataRoute.children = children;
    return dataRoute;
  });
}

function getShouldRevalidateFunction(
  path: string | undefined,
  route: Partial<DataRouteObject>,
  manifestRoute: Omit<EntryRoute, "children">,
  ssr: boolean,
  needsRevalidation: Set<string> | undefined,
) {
  // During HDR we force revalidation for updated routes
  if (needsRevalidation) {
    return wrapShouldRevalidateForHdr(
      manifestRoute.id,
      route.shouldRevalidate,
      needsRevalidation,
    );
  }

  // When prerendering is enabled with `ssr:false`, any `loader` data is
  // statically generated at build time so if we have a `loader` but not a
  // `clientLoader`, we only revalidate if the route's params changed since we
  // can't be sure if a `.data` file was pre-rendered otherwise.
  //
  // I.e., If I have a parent and a child route and I only prerender `/parent`,
  // we can't have parent revalidate when going from `/parent -> /parent/child`
  // because `/parent/child.data` doesn't exist.
  //
  // If users are somehow re-generating updated versions of these on the backend
  // they can still opt-into revalidation which will make the `.data` request
  if (!ssr && manifestRoute.hasLoader && !manifestRoute.hasClientLoader) {
    let myParams = path ? compilePath(path)[1].map((p) => p.paramName) : [];
    const didParamsChange = (opts: ShouldRevalidateFunctionArgs) =>
      myParams.some((p) => opts.currentParams[p] !== opts.nextParams[p]);

    if (route.shouldRevalidate) {
      let fn = route.shouldRevalidate;
      return (opts: ShouldRevalidateFunctionArgs) =>
        fn({
          ...opts,
          defaultShouldRevalidate: didParamsChange(opts),
        });
    } else {
      return (opts: ShouldRevalidateFunctionArgs) => didParamsChange(opts);
    }
  }

  // Single fetch revalidates by default, so override the RR default value which
  // matches the multi-fetch behavior with `true`
  if (ssr && route.shouldRevalidate) {
    let fn = route.shouldRevalidate;
    return (opts: ShouldRevalidateFunctionArgs) =>
      fn({ ...opts, defaultShouldRevalidate: true });
  }

  return route.shouldRevalidate;
}

// When an HMR / HDR update happens we opt out of all user-defined
// revalidation logic and force a revalidation on the first call
function wrapShouldRevalidateForHdr(
  routeId: string,
  routeShouldRevalidate: ShouldRevalidateFunction | undefined,
  needsRevalidation: Set<string>,
): ShouldRevalidateFunction {
  let handledRevalidation = false;
  return (arg) => {
    if (!handledRevalidation) {
      handledRevalidation = true;
      return needsRevalidation.has(routeId);
    }

    return routeShouldRevalidate
      ? routeShouldRevalidate(arg)
      : arg.defaultShouldRevalidate;
  };
}

async function loadRouteModuleWithBlockingLinks(
  route: EntryRoute,
  routeModules: RouteModules,
<<<<<<< HEAD
  loadRouteModule: LoadRouteModuleFunction
=======
>>>>>>> 80ea7e02
) {
  // Ensure the route module and its static CSS links are loaded in parallel as
  // soon as possible before blocking on the route module
  let routeModulePromise = loadRouteModule(route, routeModules);
  let prefetchRouteCssPromise = prefetchRouteCss(route);

  let routeModule = await routeModulePromise;
  await Promise.all([
    prefetchRouteCssPromise,
    prefetchStyleLinks(route, routeModule),
  ]);

  // Include all `browserSafeRouteExports` fields, except `HydrateFallback`
  // since those aren't used on lazily loaded routes
  return {
    Component: getRouteModuleComponent(routeModule),
    ErrorBoundary: routeModule.ErrorBoundary,
    unstable_clientMiddleware: routeModule.unstable_clientMiddleware,
    clientAction: routeModule.clientAction,
    clientLoader: routeModule.clientLoader,
    handle: routeModule.handle,
    links: routeModule.links,
    meta: routeModule.meta,
    shouldRevalidate: routeModule.shouldRevalidate,
  };
}

// Our compiler generates the default export as `{}` when no default is provided,
// which can lead us to trying to use that as a Component in RR and calling
// createElement on it.  Patching here as a quick fix and hoping it's no longer
// an issue in Vite.
function getRouteModuleComponent(routeModule: RouteModule) {
  if (routeModule.default == null) return undefined;
  let isEmptyObject =
    typeof routeModule.default === "object" &&
    Object.keys(routeModule.default).length === 0;
  if (!isEmptyObject) {
    return routeModule.default;
  }
}

export function shouldHydrateRouteLoader(
  routeId: string,
  clientLoader: ClientLoaderFunction | undefined,
  hasLoader: boolean,
  isSpaMode: boolean,
) {
  return (
    (isSpaMode && routeId !== "root") ||
    (clientLoader != null &&
      (clientLoader.hydrate === true || hasLoader !== true))
  );
}<|MERGE_RESOLUTION|>--- conflicted
+++ resolved
@@ -181,10 +181,7 @@
   initialState: HydrationState,
   ssr: boolean,
   isSpaMode: boolean,
-<<<<<<< HEAD
-  loadRouteModule: LoadRouteModuleFunction
-=======
->>>>>>> 80ea7e02
+  loadRouteModule: LoadRouteModuleFunction,
 ) {
   return createClientRoutes(
     manifest,
@@ -466,10 +463,7 @@
           let routeModulePromise = loadRouteModuleWithBlockingLinks(
             route,
             routeModulesCache,
-<<<<<<< HEAD
-            loadRouteModule
-=======
->>>>>>> 80ea7e02
+            loadRouteModule,
           );
           prefetchRouteModuleChunks(route);
           return await routeModulePromise;
@@ -650,10 +644,7 @@
 async function loadRouteModuleWithBlockingLinks(
   route: EntryRoute,
   routeModules: RouteModules,
-<<<<<<< HEAD
-  loadRouteModule: LoadRouteModuleFunction
-=======
->>>>>>> 80ea7e02
+  loadRouteModule: LoadRouteModuleFunction,
 ) {
   // Ensure the route module and its static CSS links are loaded in parallel as
   // soon as possible before blocking on the route module
