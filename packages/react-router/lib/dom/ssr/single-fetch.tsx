import * as React from "react";
import type { Router as DataRouter } from "../../router/router";
import { isResponse } from "../../router/router";
import type {
  DataStrategyFunction,
  DataStrategyFunctionArgs,
  DataStrategyResult,
  DataStrategyMatch,
} from "../../router/utils";
import {
  ErrorResponseImpl,
  isRouteErrorResponse,
  redirect,
  data,
} from "../../router/utils";
import { createRequestInit } from "./data";
import type { AssetsManifest, EntryContext } from "./entry";
import { escapeHtml } from "./markup";
import type { RouteModules } from "./routeModules";
import invariant from "./invariant";

export const SingleFetchRedirectSymbol = Symbol("SingleFetchRedirect");

export type SingleFetchRedirectResult = {
  redirect: string;
  status: number;
  revalidate: boolean;
  reload: boolean;
  replace: boolean;
};

export type SingleFetchResult =
  | { data: unknown }
  | { error: unknown }
  | SingleFetchRedirectResult;

export type SingleFetchResults = {
  [key: string]: SingleFetchResult;
  [SingleFetchRedirectSymbol]?: SingleFetchRedirectResult;
};

interface StreamTransferProps {
  context: EntryContext;
  identifier: number;
  reader: ReadableStreamDefaultReader<Uint8Array>;
  textDecoder: TextDecoder;
  nonce?: string;
}

// StreamTransfer recursively renders down chunks of the `serverHandoffStream`
// into the client-side `streamController`
export function StreamTransfer({
  context,
  identifier,
  reader,
  textDecoder,
  nonce,
}: StreamTransferProps) {
  // If the user didn't render the <Scripts> component then we don't have to
  // bother streaming anything in
  if (!context.renderMeta || !context.renderMeta.didRenderScripts) {
    return null;
  }

  if (!context.renderMeta.streamCache) {
    context.renderMeta.streamCache = {};
  }
  let { streamCache } = context.renderMeta;
  let promise = streamCache[identifier];
  if (!promise) {
    promise = streamCache[identifier] = reader
      .read()
      .then((result) => {
        streamCache[identifier].result = {
          done: result.done,
          value: textDecoder.decode(result.value, { stream: true }),
        };
      })
      .catch((e) => {
        streamCache[identifier].error = e;
      });
  }

  if (promise.error) {
    throw promise.error;
  }
  if (promise.result === undefined) {
    throw promise;
  }

  let { done, value } = promise.result;
  let scriptTag = value ? (
    <script
      nonce={nonce}
      dangerouslySetInnerHTML={{
        __html: `window.__reactRouterContext.streamController.enqueue(${escapeHtml(
          JSON.stringify(value)
        )});`,
      }}
    />
  ) : null;

  if (done) {
    return (
      <>
        {scriptTag}
        <script
          nonce={nonce}
          dangerouslySetInnerHTML={{
            __html: `window.__reactRouterContext.streamDone=true;window.__reactRouterContext.streamController.close();`,
          }}
        />
      </>
    );
  } else {
    return (
      <>
        {scriptTag}
        <React.Suspense>
          <StreamTransfer
            context={context}
            identifier={identifier + 1}
            reader={reader}
            textDecoder={textDecoder}
            nonce={nonce}
          />
        </React.Suspense>
      </>
    );
  }
}

export function getSingleFetchDataStrategy(
  manifest: AssetsManifest,
  routeModules: RouteModules,
<<<<<<< HEAD
  getRouter: () => DataRouter,
  turboV3: boolean
=======
  ssr: boolean,
  getRouter: () => DataRouter
>>>>>>> b64eb837
): DataStrategyFunction {
  return async ({ request, matches, fetcherKey }) => {
    // Actions are simple and behave the same for navigations and fetchers
    if (request.method !== "GET") {
      return singleFetchActionStrategy(request, matches, turboV3);
    }

    if (!ssr) {
      // If this is SPA mode, there won't be any loaders below root and we'll
      // disable single fetch.  We have to keep the `dataStrategy` defined for
      // SPA mode because we may load a SPA fallback page but then navigate into
      // a pre-rendered path and need to fetch the pre-rendered `.data` file.
      //
      // If this is `ssr:false` with a `prerender` config, we need to keep single
      // fetch enabled because we can prerender the `.data` files at build time
      // and load them from a static file server/CDN at runtime.
      //
      // However, with the SPA Fallback logic, we can have SPA routes operating
      // within a pre-rendered application and even if all the children have
      // `clientLoaders`, if the root route has a `loader` then the default
      // behavior would be to make the single fetch `.data` request on
      // navigation to get the updated root `loader` data.
      //
      // We need to detect these scenarios because if it's a non-pre-rendered
      // route being handled by SPA mode, then the `.data` file won't have been
      // pre-generated and it'll cause a 404.  Thankfully, we can do this
      // without knowing the prerender'd paths and can just do loader detection
      // from the manifest:
      // - We only allow loaders on pre-rendered routes at build time
      // - We always let the root route have a loader which will be called at
      //   build time for _all_ of our pre-rendered pages and the SPA Fallback
      // - The root loader data will be static so since we already have it in
      //   the client we never need to revalidate it
      // - So the only time we need to make the request is if we find a loader
      //   _below_ the root
      // - If we find this, we know the route must have been pre-rendered at
      //   build time since the loader would have errored otherwise
      // - So it's safe to make the call knowing there will be a .data file on
      //   the other end
      let foundLoaderBelowRoot = matches.some(
        (m) => m.route.id !== "root" && manifest.routes[m.route.id]?.hasLoader
      );
      if (!foundLoaderBelowRoot) {
        // Skip single fetch and just call the loaders in parallel when this is
        // a SPA mode navigation
        let matchesToLoad = matches.filter((m) => m.shouldLoad);
        let results = await Promise.all(matchesToLoad.map((m) => m.resolve()));
        return results.reduce(
          (acc, result, i) =>
            Object.assign(acc, { [matchesToLoad[i].route.id]: result }),
          {}
        );
      }
    }

    // Fetcher loads are singular calls to one loader
    if (fetcherKey) {
      return singleFetchLoaderFetcherStrategy(request, matches, turboV3);
    }

    // Navigational loads are more complex...
    return singleFetchLoaderNavigationStrategy(
      manifest,
      routeModules,
      ssr,
      getRouter(),
      request,
      matches,
      turboV3
    );
  };
}

// Actions are simple since they're singular calls to the server for both
// navigations and fetchers)
async function singleFetchActionStrategy(
  request: Request,
  matches: DataStrategyFunctionArgs["matches"],
  turboV3: boolean
) {
  let actionMatch = matches.find((m) => m.shouldLoad);
  invariant(actionMatch, "No action match found");
  let actionStatus: number | undefined = undefined;
  let result = await actionMatch.resolve(async (handler) => {
    let result = await handler(async () => {
      let url = singleFetchUrl(request.url);
      let init = await createRequestInit(request);
      let { data, status } = await fetchAndDecode(url, init, turboV3);
      actionStatus = status;
      return unwrapSingleFetchResult(
        data as SingleFetchResult,
        actionMatch!.route.id
      );
    });
    return result;
  });

  if (isResponse(result.result) || isRouteErrorResponse(result.result)) {
    return { [actionMatch.route.id]: result };
  }

  // For non-responses, proxy along the statusCode via data()
  // (most notably for skipping action error revalidation)
  return {
    [actionMatch.route.id]: {
      type: result.type,
      result: data(result.result, actionStatus),
    },
  };
}

// Loaders are trickier since we only want to hit the server once, so we
// create a singular promise for all server-loader routes to latch onto.
async function singleFetchLoaderNavigationStrategy(
  manifest: AssetsManifest,
  routeModules: RouteModules,
  ssr: boolean,
  router: DataRouter,
  request: Request,
  matches: DataStrategyFunctionArgs["matches"],
  turboV3: boolean
) {
  // Track which routes need a server load - in case we need to tack on a
  // `_routes` param
  let routesParams = new Set<string>();

  // We only add `_routes` when one or more routes opts out of a load via
  // `shouldRevalidate` or `clientLoader`
  let foundOptOutRoute = false;

  // Deferreds for each route so we can be sure they've all loaded via
  // `match.resolve()`, and a singular promise that can tell us all routes
  // have been resolved
  let routeDfds = matches.map(() => createDeferred<void>());
  let routesLoadedPromise = Promise.all(routeDfds.map((d) => d.promise));

  // Deferred that we'll use for the call to the server that each match can
  // await and parse out it's specific result
  let singleFetchDfd = createDeferred<SingleFetchResults>();

  // Base URL and RequestInit for calls to the server
  let url = stripIndexParam(singleFetchUrl(request.url));
  let init = await createRequestInit(request);

  // We'll build up this results object as we loop through matches
  let results: Record<string, DataStrategyResult> = {};

  let resolvePromise = Promise.all(
    matches.map(async (m, i) =>
      m.resolve(async (handler) => {
        routeDfds[i].resolve();

        let manifestRoute = manifest.routes[m.route.id];

        if (!m.shouldLoad) {
          // If we're not yet initialized and this is the initial load, respect
          // `shouldLoad` because we're only dealing with `clientLoader.hydrate`
          // routes which will fall into the `clientLoader` section below.
          if (!router.state.initialized) {
            return;
          }

          // Otherwise, we opt out if we currently have data, a `loader`, and a
          // `shouldRevalidate` function.  This implies that the user opted out
          // via `shouldRevalidate`
          if (
            m.route.id in router.state.loaderData &&
            manifestRoute &&
            manifestRoute.hasLoader &&
            routeModules[m.route.id]?.shouldRevalidate
          ) {
            foundOptOutRoute = true;
            return;
          }
        }

        // When a route has a client loader, it opts out of the singular call and
        // calls it's server loader via `serverLoader()` using a `?_routes` param
        if (manifestRoute && manifestRoute.hasClientLoader) {
          if (manifestRoute.hasLoader) {
            foundOptOutRoute = true;
          }
          try {
            let result = await fetchSingleLoader(
              handler,
              url,
              init,
              m.route.id,
              turboV3
            );
            results[m.route.id] = { type: "data", result };
          } catch (e) {
            results[m.route.id] = { type: "error", result: e };
          }
          return;
        }

        // Load this route on the server if it has a loader
        if (manifestRoute && manifestRoute.hasLoader) {
          routesParams.add(m.route.id);
        }

        // Lump this match in with the others on a singular promise
        try {
          let result = await handler(async () => {
            let data = await singleFetchDfd.promise;
            return unwrapSingleFetchResults(data, m.route.id);
          });
          results[m.route.id] = {
            type: "data",
            result,
          };
        } catch (e) {
          results[m.route.id] = {
            type: "error",
            result: e,
          };
        }
      })
    )
  );

  // Wait for all routes to resolve above before we make the HTTP call
  await routesLoadedPromise;

  // We can skip the server call:
  // - On initial hydration - only clientLoaders can pass through via `clientLoader.hydrate`
  // - If there are no routes to fetch from the server
  //
  // One exception - if we are performing an HDR revalidation we have to call
  // the server in case a new loader has shown up that the manifest doesn't yet
  // know about
  if (
    (!router.state.initialized || routesParams.size === 0) &&
    !window.__reactRouterHdrActive
  ) {
    singleFetchDfd.resolve({});
  } else {
    try {
      // When one or more routes have opted out, we add a _routes param to
      // limit the loaders to those that have a server loader and did not
      // opt out
      if (ssr && foundOptOutRoute && routesParams.size > 0) {
        url.searchParams.set(
          "_routes",
          matches
            .filter((m) => routesParams.has(m.route.id))
            .map((m) => m.route.id)
            .join(",")
        );
      }

      let data = await fetchAndDecode(url, init, turboV3);
      singleFetchDfd.resolve(data.data as SingleFetchResults);
    } catch (e) {
      singleFetchDfd.reject(e as Error);
    }
  }

  await resolvePromise;

  return results;
}

// Fetcher loader calls are much simpler than navigational loader calls
async function singleFetchLoaderFetcherStrategy(
  request: Request,
  matches: DataStrategyFunctionArgs["matches"],
  turboV3: boolean
) {
  let fetcherMatch = matches.find((m) => m.shouldLoad);
  invariant(fetcherMatch, "No fetcher match found");
  let result = await fetcherMatch.resolve(async (handler) => {
    let url = stripIndexParam(singleFetchUrl(request.url));
    let init = await createRequestInit(request);
    return fetchSingleLoader(
      handler,
      url,
      init,
      fetcherMatch!.route.id,
      turboV3
    );
  });
  return { [fetcherMatch.route.id]: result };
}

function fetchSingleLoader(
  handler: Parameters<
    NonNullable<Parameters<DataStrategyMatch["resolve"]>[0]>
  >[0],
  url: URL,
  init: RequestInit,
  routeId: string,
  turboV3: boolean
) {
  return handler(async () => {
    let singleLoaderUrl = new URL(url);
    singleLoaderUrl.searchParams.set("_routes", routeId);
    let { data } = await fetchAndDecode(singleLoaderUrl, init, turboV3);
    return unwrapSingleFetchResults(data as SingleFetchResults, routeId);
  });
}

function stripIndexParam(url: URL) {
  let indexValues = url.searchParams.getAll("index");
  url.searchParams.delete("index");
  let indexValuesToKeep = [];
  for (let indexValue of indexValues) {
    if (indexValue) {
      indexValuesToKeep.push(indexValue);
    }
  }
  for (let toKeep of indexValuesToKeep) {
    url.searchParams.append("index", toKeep);
  }

  return url;
}

export function singleFetchUrl(reqUrl: URL | string) {
  let url =
    typeof reqUrl === "string"
      ? new URL(
          reqUrl,
          // This can be called during the SSR flow via PrefetchPageLinksImpl so
          // don't assume window is available
          typeof window === "undefined"
            ? "server://singlefetch/"
            : window.location.origin
        )
      : reqUrl;

  if (url.pathname === "/") {
    url.pathname = "_root.data";
  } else {
    url.pathname = `${url.pathname.replace(/\/$/, "")}.data`;
  }

  return url;
}

async function fetchAndDecode(
  url: URL,
  init: RequestInit,
  turboV3: boolean
): Promise<{ status: number; data: unknown }> {
  let res = await fetch(url, init);

  // If this 404'd without hitting the running server (most likely in a
  // pre-rendered app using a CDN), then bubble a standard 404 ErrorResponse
  if (res.status === 404 && !res.headers.has("X-Remix-Response")) {
    throw new ErrorResponseImpl(404, "Not Found", true);
  }

  // some status codes are not permitted to have bodies, so we want to just
  // treat those as "no data" instead of throwing an exception.
  // 304 is not included here because the browser should fill those responses
  // with the cached body content.
  const NO_BODY_STATUS_CODES = new Set([100, 101, 204, 205]);
  if (NO_BODY_STATUS_CODES.has(res.status)) {
    if (!init.method || init.method === "GET") {
      // SingleFetchResults can just have no routeId keys which will result
      // in no data for all routes
      return { status: res.status, data: {} };
    } else {
      // SingleFetchResult is for a singular route and can specify no data
      return { status: res.status, data: { data: undefined } };
    }
  }

  invariant(res.body, "No response body to decode");

  try {
    let decoded: any = await decodeViaTurboStream(res.body, window, turboV3);
    return { status: res.status, data: decoded };
  } catch (e) {
    // Can't clone after consuming the body via turbo-stream so we can't
    // include the body here.  In an ideal world we'd look for a turbo-stream
    // content type here, or even X-Remix-Response but then folks can't
    // statically deploy their prerendered .data files to a CDN unless they can
    // tell that CDN to add special headers to those certain files - which is a
    // bit restrictive.
    throw new Error("Unable to decode turbo-stream response");
  }
}

// Note: If you change this function please change the corresponding
// encodeViaTurboStream function in server-runtime
export async function decodeViaTurboStream(
  body: ReadableStream<Uint8Array>,
  global: Window | typeof globalThis,
  turboV3: boolean
) {
  if (turboV3) {
    const { decode } = await import("turbo-stream");
    return decode(body.pipeThrough(new TextDecoderStream()), {
      plugins: [
        (type: string, ...rest: unknown[]) => {
          if (type === "ErrorResponse") {
            let [data, status, statusText] = rest as [
              unknown,
              number,
              string | undefined
            ];
            return {
              value: new ErrorResponseImpl(status, statusText, data),
            };
          }

          if (type === "SingleFetchRedirect") {
            return { value: { [SingleFetchRedirectSymbol]: rest[0] } };
          }
        },
      ],
    });
  }

  const { decode } = await import(
    "../../../vendor/turbo-stream-v2/turbo-stream.js"
  );
  return decode(body, {
    plugins: [
      (type: string, ...rest: unknown[]) => {
        // Decode Errors back into Error instances using the right type and with
        // the right (potentially undefined) stacktrace
        if (type === "SanitizedError") {
          let [name, message, stack] = rest as [
            string,
            string,
            string | undefined
          ];
          let Constructor = Error;
          // @ts-expect-error
          if (name && name in global && typeof global[name] === "function") {
            // @ts-expect-error
            Constructor = global[name];
          }
          let error = new Constructor(message);
          error.stack = stack;
          return { value: error };
        }

        if (type === "ErrorResponse") {
          let [data, status, statusText] = rest as [
            unknown,
            number,
            string | undefined
          ];
          return {
            value: new ErrorResponseImpl(status, statusText, data),
          };
        }

        if (type === "SingleFetchRedirect") {
          return { value: { [SingleFetchRedirectSymbol]: rest[0] } };
        }

        if (type === "SingleFetchClassInstance") {
          return { value: rest[0] };
        }

        if (type === "SingleFetchFallback") {
          return { value: undefined };
        }
      },
    ],
  }).then((res) => res.value);
}

function unwrapSingleFetchResults(
  results: SingleFetchResults,
  routeId: string
) {
  let redirect = results[SingleFetchRedirectSymbol];
  if (redirect) {
    return unwrapSingleFetchResult(redirect, routeId);
  }

  return results[routeId] !== undefined
    ? unwrapSingleFetchResult(results[routeId], routeId)
    : null;
}

function unwrapSingleFetchResult(result: SingleFetchResult, routeId: string) {
  if ("error" in result) {
    throw result.error;
  } else if ("redirect" in result) {
    let headers: Record<string, string> = {};
    if (result.revalidate) {
      headers["X-Remix-Revalidate"] = "yes";
    }
    if (result.reload) {
      headers["X-Remix-Reload-Document"] = "yes";
    }
    if (result.replace) {
      headers["X-Remix-Replace"] = "yes";
    }
    throw redirect(result.redirect, { status: result.status, headers });
  } else if ("data" in result) {
    return result.data;
  } else {
    throw new Error(`No response found for routeId "${routeId}"`);
  }
}

function createDeferred<T = unknown>() {
  let resolve: (val?: any) => Promise<void>;
  let reject: (error?: Error) => Promise<void>;
  let promise = new Promise<T>((res, rej) => {
    resolve = async (val: T) => {
      res(val);
      try {
        await promise;
      } catch (e) {}
    };
    reject = async (error?: Error) => {
      rej(error);
      try {
        await promise;
      } catch (e) {}
    };
  });
  return {
    promise,
    //@ts-ignore
    resolve,
    //@ts-ignore
    reject,
  };
}<|MERGE_RESOLUTION|>--- conflicted
+++ resolved
@@ -133,13 +133,9 @@
 export function getSingleFetchDataStrategy(
   manifest: AssetsManifest,
   routeModules: RouteModules,
-<<<<<<< HEAD
   getRouter: () => DataRouter,
+  ssr: boolean,
   turboV3: boolean
-=======
-  ssr: boolean,
-  getRouter: () => DataRouter
->>>>>>> b64eb837
 ): DataStrategyFunction {
   return async ({ request, matches, fetcherKey }) => {
     // Actions are simple and behave the same for navigations and fetchers
@@ -558,7 +554,8 @@
   }
 
   const { decode } = await import(
-    "../../../vendor/turbo-stream-v2/turbo-stream.js"
+    // @ts-expect-error - bad tsconfig
+    "../../../vendor/turbo-stream-v2/turbo-stream"
   );
   return decode(body, {
     plugins: [
