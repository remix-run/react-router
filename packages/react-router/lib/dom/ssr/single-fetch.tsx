import * as React from "react";
import type {
  unstable_DataStrategyFunction as DataStrategyFunction,
  unstable_HandlerResult as HandlerResult,
} from "../../router";
import {
  UNSAFE_ErrorResponseImpl as ErrorResponseImpl,
  redirect,
} from "../../router";
import { decode } from "turbo-stream";

import { createRequestInit } from "./data";
import type { AssetsManifest, EntryContext } from "./entry";
import { escapeHtml } from "./markup";
import type { RouteModules } from "./routeModules";
import invariant from "./invariant";
import type { DataStrategyFunctionArgs } from "../../router/utils";
import type { DataRouteObject } from "../../context";

export const SingleFetchRedirectSymbol = Symbol("SingleFetchRedirect");

export type SingleFetchRedirectResult = {
  redirect: string;
  status: number;
  revalidate: boolean;
  reload: boolean;
};

export type SingleFetchResult =
  | { data: unknown }
  | { error: unknown }
  | SingleFetchRedirectResult;

export type SingleFetchResults = {
  [key: string]: SingleFetchResult;
  [SingleFetchRedirectSymbol]?: SingleFetchRedirectResult;
};

interface StreamTransferProps {
  context: EntryContext;
  identifier: number;
  reader: ReadableStreamDefaultReader<Uint8Array>;
  textDecoder: TextDecoder;
<<<<<<< HEAD
  isAction: boolean;
=======
  nonce?: string;
>>>>>>> 2e6c1e0d
}

// StreamTransfer recursively renders down chunks of the `serverHandoffStream`
// into the client-side `streamController`
export function StreamTransfer({
  context,
  identifier,
  reader,
  textDecoder,
<<<<<<< HEAD
  isAction,
=======
  nonce,
>>>>>>> 2e6c1e0d
}: StreamTransferProps) {
  // If the user didn't render the <Scripts> component then we don't have to
  // bother streaming anything in
  if (!context.renderMeta || !context.renderMeta.didRenderScripts) {
    return null;
  }

  if (!context.renderMeta.streamCache) {
    context.renderMeta.streamCache = {};
  }
  let streamCache = isAction
    ? context.renderMeta.streamCacheAction
    : context.renderMeta.streamCache;
  if (!streamCache) {
    if (isAction) {
      context.renderMeta.streamCacheAction = {};
      streamCache = context.renderMeta.streamCacheAction;
    } else {
      context.renderMeta.streamCache = {};
      streamCache = context.renderMeta.streamCache;
    }
  }

  let promise = streamCache[identifier];
  if (!promise) {
    promise = streamCache[identifier] = reader
      .read()
      .then((result) => {
        streamCache[identifier].result = {
          done: result.done,
          value: textDecoder.decode(result.value, { stream: true }),
        };
      })
      .catch((e) => {
        streamCache[identifier].error = e;
      });
  }

  if (promise.error) {
    throw promise.error;
  }
  if (promise.result === undefined) {
    throw promise;
  }

  let { done, value } = promise.result;
  let scriptTag = value ? (
    <script
      nonce={nonce}
      dangerouslySetInnerHTML={{
        __html: `window.__remixContext.streamController${
          isAction ? "Action" : ""
        }.enqueue(${escapeHtml(JSON.stringify(value))});`,
      }}
    />
  ) : null;

  if (done) {
    return (
      <>
        {scriptTag}
        <script
          nonce={nonce}
          dangerouslySetInnerHTML={{
            __html: `window.__remixContext.streamController${
              isAction ? "Action" : ""
            }.close();`,
          }}
        />
      </>
    );
  } else {
    return (
      <>
        {scriptTag}
        <React.Suspense>
          <StreamTransfer
            context={context}
            identifier={identifier + 1}
            reader={reader}
            textDecoder={textDecoder}
<<<<<<< HEAD
            isAction={isAction}
=======
            nonce={nonce}
>>>>>>> 2e6c1e0d
          />
        </React.Suspense>
      </>
    );
  }
}

export function getSingleFetchDataStrategy(
  manifest: AssetsManifest,
  routeModules: RouteModules
): DataStrategyFunction {
  return async ({ request, matches }) =>
    request.method !== "GET"
      ? singleFetchActionStrategy(request, matches)
      : singleFetchLoaderStrategy(manifest, routeModules, request, matches);
}

// Actions are simple since they're singular calls to the server
function singleFetchActionStrategy(
  request: Request,
  matches: DataStrategyFunctionArgs["matches"]
) {
  return Promise.all(
    matches.map(async (m) => {
      let actionStatus: number | undefined;
      let result = await m.resolve(async (handler): Promise<HandlerResult> => {
        let result = await handler(async () => {
          let url = singleFetchUrl(request.url);
          let init = await createRequestInit(request);
          let { data, status } = await fetchAndDecode(url, init);
          actionStatus = status;
          return unwrapSingleFetchResult(data as SingleFetchResult, m.route.id);
        });
        return {
          type: "data",
          result,
          status: actionStatus,
        };
      });
      return {
        ...result,
        // Proxy along the action HTTP response status for thrown errors
        status: actionStatus,
      };
    })
  );
}

// Loaders are trickier since we only want to hit the server once, so we
// create a singular promise for all server-loader routes to latch onto.
function singleFetchLoaderStrategy(
  manifest: AssetsManifest,
  routeModules: RouteModules,
  request: Request,
  matches: DataStrategyFunctionArgs["matches"]
) {
  let singleFetchPromise: Promise<SingleFetchResults> | undefined;
  return Promise.all(
    matches.map(async (m) =>
      m.resolve(async (handler): Promise<HandlerResult> => {
        let result: unknown;
        let url = stripIndexParam(singleFetchUrl(request.url));

        // When a route has a client loader, it calls it's singular server loader
        if (manifest.routes[m.route.id].hasClientLoader) {
          result = await handler(async () => {
            url.searchParams.set("_routes", m.route.id);
            let { data } = await fetchAndDecode(url);
            return unwrapSingleFetchResults(
              data as SingleFetchResults,
              m.route.id
            );
          });
        } else {
          result = await handler(async () => {
            // Otherwise we let multiple routes hook onto the same promise
            if (!singleFetchPromise) {
              url = addRevalidationParam(
                manifest,
                routeModules,
                matches.map((m) => m.route),
                matches.filter((m) => m.shouldLoad).map((m) => m.route),
                url
              );
              singleFetchPromise = fetchAndDecode(url).then(
                ({ data }) => data as SingleFetchResults
              );
            }
            let results = await singleFetchPromise;
            return unwrapSingleFetchResults(results, m.route.id);
          });
        }

        return {
          type: "data",
          result,
        };
      })
    )
  );
}

function stripIndexParam(url: URL) {
  let indexValues = url.searchParams.getAll("index");
  url.searchParams.delete("index");
  let indexValuesToKeep = [];
  for (let indexValue of indexValues) {
    if (indexValue) {
      indexValuesToKeep.push(indexValue);
    }
  }
  for (let toKeep of indexValuesToKeep) {
    url.searchParams.append("index", toKeep);
  }

  return url;
}

// Determine which routes we want to load so we can add a `?_routes` search param
// for fine-grained revalidation if necessary. There's some nuance to this decision:
//
//  - The presence of `shouldRevalidate` and `clientLoader` functions are the only
//    way to trigger fine-grained single fetch loader calls.  without either of
//    these on the route matches we just always ask for the full `.data` request.
//  - If any routes have a `shouldRevalidate` or `clientLoader` then we do a
//    comparison of the routes we matched and the routes we're aiming to load
//  - If they don't match up, then we add the `_routes` param or fine-grained
//    loading
//  - This is used by the single fetch implementation above and by the
//    `<PrefetchPageLinksImpl>` component so we can prefetch routes using the
//    same logic
export function addRevalidationParam(
  manifest: AssetsManifest,
  routeModules: RouteModules,
  matchedRoutes: DataRouteObject[],
  loadRoutes: DataRouteObject[],
  url: URL
) {
  let genRouteIds = (arr: string[]) =>
    arr.filter((id) => manifest.routes[id].hasLoader).join(",");

  // Look at the `routeModules` for `shouldRevalidate` here instead of the manifest
  // since HDR adds a wrapper for `shouldRevalidate` even if the route didn't have one
  // initially.
  // TODO: We probably can get rid of that wrapper once we're strictly on on
  // single-fetch in v3 and just leverage a needsRevalidation data structure here
  // to determine what to fetch
  let needsParam = matchedRoutes.some(
    (r) =>
      routeModules[r.id]?.shouldRevalidate ||
      manifest.routes[r.id]?.hasClientLoader
  );
  if (!needsParam) {
    return url;
  }

  let matchedIds = genRouteIds(matchedRoutes.map((r) => r.id));
  let loadIds = genRouteIds(
    loadRoutes
      .filter((r) => !manifest.routes[r.id]?.hasClientLoader)
      .map((r) => r.id)
  );
  if (matchedIds !== loadIds) {
    url.searchParams.set("_routes", loadIds);
  }
  return url;
}

export function singleFetchUrl(reqUrl: URL | string) {
  let url =
    typeof reqUrl === "string"
      ? new URL(
          reqUrl,
          // This can be called during the SSR flow via PrefetchPageLinksImpl so
          // don't assume window is available
          typeof window === "undefined"
            ? "server://singlefetch/"
            : window.location.origin
        )
      : reqUrl;
  url.pathname = `${url.pathname === "/" ? "_root" : url.pathname}.data`;
  return url;
}

async function fetchAndDecode(url: URL, init?: RequestInit) {
  let res = await fetch(url, init);
  invariant(res.body, "No response body to decode");

  if (res.headers.get("Content-Type")?.includes("text/x-component")) {
    invariant(res.body, "No response body to decode");
    // @ts-expect-error - TODO: Figure out where this comes from
    let decoded = await window.createFromReadableStream(res.body);
    return { status: res.status, data: decoded };
  }

  try {
    let decoded = await decodeViaTurboStream(res.body, window);
    return { status: res.status, data: decoded.value };
  } catch (e) {
    // Can't clone after consuming the body via turbo-stream so we can't
    // include the body here.  In an ideal world we'd look for a turbo-stream
    // content type here, or even X-Remix-Response but then folks can't
    // statically deploy their prerendered .data files to a CDN unless they can
    // tell that CDN to add special headers to those certain files - which is a
    // bit restrictive.
    throw new Error("Unable to decode turbo-stream response");
  }
}

// Note: If you change this function please change the corresponding
// encodeViaTurboStream function in server-runtime
export function decodeViaTurboStream(
  body: ReadableStream<Uint8Array>,
  global: Window | typeof globalThis
) {
  return decode(body, {
    plugins: [
      (type: string, ...rest: unknown[]) => {
        // Decode Errors back into Error instances using the right type and with
        // the right (potentially undefined) stacktrace
        if (type === "SanitizedError") {
          let [name, message, stack] = rest as [
            string,
            string,
            string | undefined
          ];
          let Constructor = Error;
          // @ts-expect-error
          if (name && name in global && typeof global[name] === "function") {
            // @ts-expect-error
            Constructor = global[name];
          }
          let error = new Constructor(message);
          error.stack = stack;
          return { value: error };
        }

        if (type === "ErrorResponse") {
          let [data, status, statusText] = rest as [
            unknown,
            number,
            string | undefined
          ];
          return {
            value: new ErrorResponseImpl(status, statusText, data),
          };
        }

        if (type === "SingleFetchRedirect") {
          return { value: { [SingleFetchRedirectSymbol]: rest[0] } };
        }
      },
    ],
  });
}

function unwrapSingleFetchResults(
  results: SingleFetchResults,
  routeId: string
) {
  let redirect = results[SingleFetchRedirectSymbol];
  if (redirect) {
    return unwrapSingleFetchResult(redirect, routeId);
  }

  return results[routeId] !== undefined
    ? unwrapSingleFetchResult(results[routeId], routeId)
    : null;
}

function unwrapSingleFetchResult(result: SingleFetchResult, routeId: string) {
  if ("error" in result) {
    throw result.error;
  } else if ("redirect" in result) {
    let headers: Record<string, string> = {};
    if (result.revalidate) {
      headers["X-Remix-Revalidate"] = "yes";
    }
    if (result.reload) {
      headers["X-Remix-Reload-Document"] = "yes";
    }
    return redirect(result.redirect, { status: result.status, headers });
  } else if ("data" in result) {
    return result.data;
  } else {
    throw new Error(`No response found for routeId "${routeId}"`);
  }
}<|MERGE_RESOLUTION|>--- conflicted
+++ resolved
@@ -41,11 +41,8 @@
   identifier: number;
   reader: ReadableStreamDefaultReader<Uint8Array>;
   textDecoder: TextDecoder;
-<<<<<<< HEAD
   isAction: boolean;
-=======
   nonce?: string;
->>>>>>> 2e6c1e0d
 }
 
 // StreamTransfer recursively renders down chunks of the `serverHandoffStream`
@@ -55,11 +52,8 @@
   identifier,
   reader,
   textDecoder,
-<<<<<<< HEAD
   isAction,
-=======
   nonce,
->>>>>>> 2e6c1e0d
 }: StreamTransferProps) {
   // If the user didn't render the <Scripts> component then we don't have to
   // bother streaming anything in
@@ -141,11 +135,8 @@
             identifier={identifier + 1}
             reader={reader}
             textDecoder={textDecoder}
-<<<<<<< HEAD
             isAction={isAction}
-=======
             nonce={nonce}
->>>>>>> 2e6c1e0d
           />
         </React.Suspense>
       </>
