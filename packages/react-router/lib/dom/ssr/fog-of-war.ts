--- conflicted
+++ resolved
@@ -73,10 +73,7 @@
   routeDiscovery: ServerBuild["routeDiscovery"],
   isSpaMode: boolean,
   basename: string | undefined,
-<<<<<<< HEAD
-  loadRouteModule: LoadRouteModuleFunction
-=======
->>>>>>> 80ea7e02
+  loadRouteModule: LoadRouteModuleFunction,
 ): PatchRoutesOnNavigationFunction | undefined {
   if (!isFogOfWarEnabled(routeDiscovery, ssr)) {
     return undefined;
@@ -109,10 +106,7 @@
   ssr: boolean,
   routeDiscovery: ServerBuild["routeDiscovery"],
   isSpaMode: boolean,
-<<<<<<< HEAD
-  loadRouteModule: LoadRouteModuleFunction
-=======
->>>>>>> 80ea7e02
+  loadRouteModule: LoadRouteModuleFunction,
 ) {
   React.useEffect(() => {
     // Don't prefetch if not enabled or if the user has `saveData` enabled
@@ -197,7 +191,15 @@
     });
 
     return () => observer.disconnect();
-  }, [ssr, isSpaMode, manifest, routeModules, router, routeDiscovery, loadRouteModule]);
+  }, [
+    ssr,
+    isSpaMode,
+    manifest,
+    routeModules,
+    router,
+    routeDiscovery,
+    loadRouteModule,
+  ]);
 }
 
 export function getManifestPath(
@@ -327,13 +329,16 @@
   parentIds.forEach((parentId) =>
     patchRoutes(
       parentId || null,
-<<<<<<< HEAD
-      createClientRoutes(patches, routeModules, null, ssr, isSpaMode, loadRouteModule, parentId)
-    )
-=======
-      createClientRoutes(patches, routeModules, null, ssr, isSpaMode, parentId),
+      createClientRoutes(
+        patches,
+        routeModules,
+        null,
+        ssr,
+        isSpaMode,
+        loadRouteModule,
+        parentId,
+      ),
     ),
->>>>>>> 80ea7e02
   );
 }
 
