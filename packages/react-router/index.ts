import * as React from "react";
import type {
  ActionFunction,
  ActionFunctionArgs,
  Blocker,
  BlockerFunction,
  DataStrategyFunction,
  DataStrategyFunctionArgs,
  DataStrategyMatch,
  DataStrategyResult,
  ErrorResponse,
  Fetcher,
  HydrationState,
  InitialEntry,
  JsonFunction,
  LazyRouteFunction,
  LoaderFunction,
  LoaderFunctionArgs,
  Location,
  Navigation,
  ParamParseKey,
  Params,
  Path,
  PathMatch,
  PathParam,
  PathPattern,
  RedirectFunction,
  RelativeRoutingType,
  Router as RemixRouter,
  FutureConfig as RouterFutureConfig,
  ShouldRevalidateFunction,
  ShouldRevalidateFunctionArgs,
  To,
  UIMatch,
  AgnosticPatchRoutesOnNavigationFunction,
} from "@remix-run/router";
import {
  AbortedDeferredError,
  Action as NavigationType,
  createMemoryHistory,
  createPath,
  createRouter,
  defer,
  generatePath,
  isRouteErrorResponse,
  json,
  matchPath,
  matchRoutes,
  parsePath,
  redirect,
  redirectDocument,
  replace,
  resolvePath,
  UNSAFE_warning as warning,
} from "@remix-run/router";

import type {
  AwaitProps,
  FutureConfig,
  IndexRouteProps,
  LayoutRouteProps,
  MemoryRouterProps,
  NavigateProps,
  OutletProps,
  PathRouteProps,
  RouteProps,
  RouterProps,
  RouterProviderProps,
  RoutesProps,
} from "./lib/components";
import {
  Await,
  MemoryRouter,
  Navigate,
  Outlet,
  Route,
  Router,
  RouterProvider,
  Routes,
  createRoutesFromChildren,
  renderMatches,
} from "./lib/components";
import type {
  DataRouteMatch,
  DataRouteObject,
  IndexRouteObject,
  NavigateOptions,
  Navigator,
  NonIndexRouteObject,
  RouteMatch,
  RouteObject,
} from "./lib/context";
import {
  DataRouterContext,
  DataRouterStateContext,
  LocationContext,
  NavigationContext,
  RouteContext,
} from "./lib/context";
import type { NavigateFunction } from "./lib/hooks";
import {
  useActionData,
  useAsyncError,
  useAsyncValue,
  useBlocker,
  useHref,
  useInRouterContext,
  useLoaderData,
  useLocation,
  useMatch,
  useMatches,
  useNavigate,
  useNavigation,
  useNavigationType,
  useOutlet,
  useOutletContext,
  useParams,
  useResolvedPath,
  useRevalidator,
  useRouteError,
  useRouteId,
  useRouteLoaderData,
  useRoutes,
  useRoutesImpl,
} from "./lib/hooks";

// Exported for backwards compatibility, but not being used internally anymore
type Hash = string;
type Pathname = string;
type Search = string;

// Expose react-router public API
export type {
  ActionFunction,
  ActionFunctionArgs,
  AwaitProps,
  DataRouteMatch,
  DataRouteObject,
  DataStrategyFunction,
  DataStrategyFunctionArgs,
  DataStrategyMatch,
  DataStrategyResult,
  ErrorResponse,
  Fetcher,
  FutureConfig,
  Hash,
  IndexRouteObject,
  IndexRouteProps,
  JsonFunction,
  LayoutRouteProps,
  LazyRouteFunction,
  LoaderFunction,
  LoaderFunctionArgs,
  Location,
  MemoryRouterProps,
  NavigateFunction,
  NavigateOptions,
  NavigateProps,
  Navigation,
  Navigator,
  NonIndexRouteObject,
  OutletProps,
  ParamParseKey,
  Params,
  Path,
  PathMatch,
  PathParam,
  PathPattern,
  PathRouteProps,
  Pathname,
  RedirectFunction,
  RelativeRoutingType,
  RouteMatch,
  RouteObject,
  RouteProps,
  RouterProps,
  RouterProviderProps,
  RoutesProps,
  Search,
  ShouldRevalidateFunction,
  ShouldRevalidateFunctionArgs,
  To,
  UIMatch,
  Blocker,
  BlockerFunction,
};
export {
  AbortedDeferredError,
  Await,
  MemoryRouter,
  Navigate,
  NavigationType,
  Outlet,
  Route,
  Router,
  RouterProvider,
  Routes,
  createPath,
  createRoutesFromChildren,
  createRoutesFromChildren as createRoutesFromElements,
  defer,
  generatePath,
  isRouteErrorResponse,
  json,
  matchPath,
  matchRoutes,
  parsePath,
  redirect,
  redirectDocument,
  replace,
  renderMatches,
  resolvePath,
  useBlocker,
  useActionData,
  useAsyncError,
  useAsyncValue,
  useHref,
  useInRouterContext,
  useLoaderData,
  useLocation,
  useMatch,
  useMatches,
  useNavigate,
  useNavigation,
  useNavigationType,
  useOutlet,
  useOutletContext,
  useParams,
  useResolvedPath,
  useRevalidator,
  useRouteError,
  useRouteLoaderData,
  useRoutes,
};

function mapRouteProperties(route: RouteObject) {
  let updates: Partial<RouteObject> & { hasErrorBoundary: boolean } = {
    // Note: this check also occurs in createRoutesFromChildren so update
    // there if you change this -- please and thank you!
    hasErrorBoundary: route.ErrorBoundary != null || route.errorElement != null,
  };

  if (route.Component) {
    if (__DEV__) {
      if (route.element) {
        warning(
          false,
          "You should not include both `Component` and `element` on your route - " +
            "`Component` will be used."
        );
      }
    }
    Object.assign(updates, {
      element: React.createElement(route.Component),
      Component: undefined,
    });
  }

  if (route.HydrateFallback) {
    if (__DEV__) {
      if (route.hydrateFallbackElement) {
        warning(
          false,
          "You should not include both `HydrateFallback` and `hydrateFallbackElement` on your route - " +
            "`HydrateFallback` will be used."
        );
      }
    }
    Object.assign(updates, {
      hydrateFallbackElement: React.createElement(route.HydrateFallback),
      HydrateFallback: undefined,
    });
  }

  if (route.ErrorBoundary) {
    if (__DEV__) {
      if (route.errorElement) {
        warning(
          false,
          "You should not include both `ErrorBoundary` and `errorElement` on your route - " +
            "`ErrorBoundary` will be used."
        );
      }
    }
    Object.assign(updates, {
      errorElement: React.createElement(route.ErrorBoundary),
      ErrorBoundary: undefined,
    });
  }

  return updates;
}

export interface PatchRoutesOnNavigationFunction
  extends AgnosticPatchRoutesOnNavigationFunction<RouteMatch> {}

export function createMemoryRouter(
  routes: RouteObject[],
  opts?: {
    basename?: string;
    future?: Partial<Omit<RouterFutureConfig, "v7_prependBasename">>;
    hydrationData?: HydrationState;
    initialEntries?: InitialEntry[];
    initialIndex?: number;
<<<<<<< HEAD
    dataStrategy?: DataStrategyFunction;
    unstable_patchRoutesOnNavigation?: unstable_PatchRoutesOnNavigationFunction;
=======
    unstable_dataStrategy?: unstable_DataStrategyFunction;
    patchRoutesOnNavigation?: PatchRoutesOnNavigationFunction;
>>>>>>> 25e49819
  }
): RemixRouter {
  return createRouter({
    basename: opts?.basename,
    future: {
      ...opts?.future,
      v7_prependBasename: true,
    },
    history: createMemoryHistory({
      initialEntries: opts?.initialEntries,
      initialIndex: opts?.initialIndex,
    }),
    hydrationData: opts?.hydrationData,
    routes,
    mapRouteProperties,
<<<<<<< HEAD
    dataStrategy: opts?.dataStrategy,
    unstable_patchRoutesOnNavigation: opts?.unstable_patchRoutesOnNavigation,
=======
    unstable_dataStrategy: opts?.unstable_dataStrategy,
    patchRoutesOnNavigation: opts?.patchRoutesOnNavigation,
>>>>>>> 25e49819
  }).initialize();
}

///////////////////////////////////////////////////////////////////////////////
// DANGER! PLEASE READ ME!
// We provide these exports as an escape hatch in the event that you need any
// routing data that we don't provide an explicit API for. With that said, we
// want to cover your use case if we can, so if you feel the need to use these
// we want to hear from you. Let us know what you're building and we'll do our
// best to make sure we can support you!
//
// We consider these exports an implementation detail and do not guarantee
// against any breaking changes, regardless of the semver release. Use with
// extreme caution and only if you understand the consequences. Godspeed.
///////////////////////////////////////////////////////////////////////////////

/** @internal */
export {
  DataRouterContext as UNSAFE_DataRouterContext,
  DataRouterStateContext as UNSAFE_DataRouterStateContext,
  LocationContext as UNSAFE_LocationContext,
  NavigationContext as UNSAFE_NavigationContext,
  RouteContext as UNSAFE_RouteContext,
  mapRouteProperties as UNSAFE_mapRouteProperties,
  useRouteId as UNSAFE_useRouteId,
  useRoutesImpl as UNSAFE_useRoutesImpl,
};<|MERGE_RESOLUTION|>--- conflicted
+++ resolved
@@ -302,13 +302,8 @@
     hydrationData?: HydrationState;
     initialEntries?: InitialEntry[];
     initialIndex?: number;
-<<<<<<< HEAD
     dataStrategy?: DataStrategyFunction;
-    unstable_patchRoutesOnNavigation?: unstable_PatchRoutesOnNavigationFunction;
-=======
-    unstable_dataStrategy?: unstable_DataStrategyFunction;
     patchRoutesOnNavigation?: PatchRoutesOnNavigationFunction;
->>>>>>> 25e49819
   }
 ): RemixRouter {
   return createRouter({
@@ -324,13 +319,8 @@
     hydrationData: opts?.hydrationData,
     routes,
     mapRouteProperties,
-<<<<<<< HEAD
     dataStrategy: opts?.dataStrategy,
-    unstable_patchRoutesOnNavigation: opts?.unstable_patchRoutesOnNavigation,
-=======
-    unstable_dataStrategy: opts?.unstable_dataStrategy,
     patchRoutesOnNavigation: opts?.patchRoutesOnNavigation,
->>>>>>> 25e49819
   }).initialize();
 }
 
