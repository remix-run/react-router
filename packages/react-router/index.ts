--- conflicted
+++ resolved
@@ -2,6 +2,8 @@
 import type {
   ActionFunction,
   ActionFunctionArgs,
+  AgnosticPatchRoutesOnNavigationFunction,
+  AgnosticPatchRoutesOnNavigationFunctionArgs,
   Blocker,
   BlockerFunction,
   DataStrategyFunction,
@@ -32,12 +34,6 @@
   ShouldRevalidateFunctionArgs,
   To,
   UIMatch,
-<<<<<<< HEAD
-  unstable_AgnosticPatchRoutesOnNavigationFunction,
-  unstable_AgnosticPatchRoutesOnNavigationFunctionArgs,
-=======
-  AgnosticPatchRoutesOnNavigationFunction,
->>>>>>> 09c1978c
 } from "@remix-run/router";
 import {
   AbortedDeferredError,
@@ -238,11 +234,11 @@
   useRoutes,
 };
 
-export type unstable_PatchRoutesOnNavigationFunctionArgs =
-  unstable_AgnosticPatchRoutesOnNavigationFunctionArgs<RouteObject, RouteMatch>;
-
-export type unstable_PatchRoutesOnNavigationFunction =
-  unstable_AgnosticPatchRoutesOnNavigationFunction<RouteObject, RouteMatch>;
+export type PatchRoutesOnNavigationFunctionArgs =
+  AgnosticPatchRoutesOnNavigationFunctionArgs<RouteObject, RouteMatch>;
+
+export type PatchRoutesOnNavigationFunction =
+  AgnosticPatchRoutesOnNavigationFunction<RouteObject, RouteMatch>;
 
 function mapRouteProperties(route: RouteObject) {
   let updates: Partial<RouteObject> & { hasErrorBoundary: boolean } = {
@@ -302,12 +298,6 @@
   return updates;
 }
 
-<<<<<<< HEAD
-=======
-export interface PatchRoutesOnNavigationFunction
-  extends AgnosticPatchRoutesOnNavigationFunction<RouteMatch> {}
-
->>>>>>> 09c1978c
 export function createMemoryRouter(
   routes: RouteObject[],
   opts?: {
