import pathToRegexp from "path-to-regexp";

function isAbsolute(pathname) {
  return pathname.charAt(0) === "/";
}

function ensureTrailingSlash(pathname) {
  return hasTrailingSlash(pathname) ? pathname : pathname + "/";
}

function hasTrailingSlash(pathname) {
  return pathname.charAt(pathname.length - 1) === "/";
}

function isMalformed(pathname) {
  return pathname.slice(0, 3) === "...";
}

function refersToParentSegment(pathname) {
  return pathname.slice(0, 3) === "../";
}

function refersToCurrentSegment(pathname) {
  return pathname.slice(0, 2) === "./";
}

function resolvePath(pathname, base) {
  if (pathname === undefined || isAbsolute(pathname)) {
    return pathname;
  }

  if (isMalformed(pathname)) {
    throw new Error("cannot resolve pathname: pathname is malformed");
  }

  if (refersToParentSegment(pathname)) {
    throw new Error(
      "cannot resolve pathname: pathname refers to parent path-segment"
    );
  }

  if (refersToCurrentSegment(pathname)) {
    pathname = pathname.substr(2);
  }

  if (!base) {
    base = "/";
  }

  if (pathname === "") {
    return base;
  } else {
    return `${ensureTrailingSlash(base)}${pathname}`;
  }
}

const cache = {};
const cacheLimit = 10000;
let cacheCount = 0;

function compilePath(path, options) {
  const cacheKey = `${options.end}${options.strict}${options.sensitive}`;
  const pathCache = cache[cacheKey] || (cache[cacheKey] = {});

  if (pathCache[path]) return pathCache[path];

  const keys = [];
  const regexp = pathToRegexp(path, keys, options);
  const result = { regexp, keys };

  if (cacheCount < cacheLimit) {
    pathCache[path] = result;
    cacheCount++;
  }

  return result;
}

/**
 * Public API for matching a URL pathname to a path.
 */
<<<<<<< HEAD
function matchPath(pathname, options = {}, parent = null) {
  if (typeof options === "string") {
=======
function matchPath(pathname, options = {}) {
  if (typeof options === "string" || Array.isArray(options)) {
>>>>>>> 6e9d819d
    options = { path: options };
  }

  const { exact = false, strict = false, sensitive = false } = options;
  let path = options.path != null ? options.path : options.from;

  const paths = [].concat(path);

  return paths.reduce((matched, path) => {
    if (!path) {
      return null;
    }

    if (matched) {
      return matched;
    }

    const absolute = isAbsolute(path);

    path = resolvePath(path, parent && parent.url);

    const { regexp, keys } = compilePath(path, {
      end: exact,
      strict,
      sensitive
    });

    const match = regexp.exec(pathname);

    if (!match) {
      return null;
    }

    const [url, ...values] = match;
    const isExact = pathname === url;

    if (exact && !isExact) {
      return null;
    }

    const matchParams = keys.reduce((params, key, index) => {
      params[key.name] = values[index];
      return params;
    }, {});

    const parentParams = (parent && parent.params) || {};

    const params = absolute ? matchParams : { ...parentParams, ...matchParams };

    return {
      path, // the path used to match
      url: path === "/" && url === "" ? "/" : url, // the matched portion of the URL
      isExact, // whether or not we matched exactly
      params
    };
  }, null);
}

export default matchPath;<|MERGE_RESOLUTION|>--- conflicted
+++ resolved
@@ -79,13 +79,8 @@
 /**
  * Public API for matching a URL pathname to a path.
  */
-<<<<<<< HEAD
 function matchPath(pathname, options = {}, parent = null) {
-  if (typeof options === "string") {
-=======
-function matchPath(pathname, options = {}) {
   if (typeof options === "string" || Array.isArray(options)) {
->>>>>>> 6e9d819d
     options = { path: options };
   }
 
