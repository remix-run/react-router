--- conflicted
+++ resolved
@@ -25,25 +25,18 @@
     }).isRequired
   };
 
-<<<<<<< HEAD
-  constructor(props, context) {
-    super(props, context);
+  constructor(props) {
+    super(props);
 
     if (this.isStatic()) this.perform();
   }
 
-  isStatic() {
-    return (
-      this.context && this.context.router && this.context.router.staticContext
-    );
-=======
   static defaultProps = {
     push: false
   };
 
   isStatic() {
     return this.props.router && this.props.router.staticContext;
->>>>>>> 6af5ada9
   }
 
   componentDidMount() {
@@ -86,7 +79,10 @@
   }
 
   perform() {
-    const { push, router: { history } } = this.props;
+    const {
+      push,
+      router: { history }
+    } = this.props;
     const to = this.computeTo(this.props);
 
     if (push) {
