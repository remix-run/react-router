import * as React from "react";
import type {
  Hash,
  History,
  InitialEntry,
  Location,
  MemoryHistory,
  Path,
<<<<<<< HEAD
  Pathname,
  Search,
  To
=======
  To,
>>>>>>> 09aa24f7
} from "history";
import {
  Action as NavigationType,
  createMemoryHistory,
  parsePath,
<<<<<<< HEAD
  createPath
} from "history";

export { parsePath, createPath, NavigationType };
export type { Hash, Location, Path, Pathname, Search, To };
=======
} from "history";

export { NavigationType };
export type { Location, Path, To };
>>>>>>> 09aa24f7

function invariant(cond: any, message: string): asserts cond {
  if (!cond) throw new Error(message);
}

function warning(cond: any, message: string): void {
  if (!cond) {
    // eslint-disable-next-line no-console
    if (typeof console !== "undefined") console.warn(message);

    try {
      // Welcome to debugging React Router!
      //
      // This error is thrown as a convenience so you can more easily
      // find the source for a warning that appears in the console by
      // enabling "pause on exceptions" in your JavaScript debugger.
      throw new Error(message);
      // eslint-disable-next-line no-empty
    } catch (e) {}
  }
}

const alreadyWarned: Record<string, boolean> = {};
function warningOnce(key: string, cond: boolean, message: string) {
  if (!cond && !alreadyWarned[key]) {
    alreadyWarned[key] = true;
    warning(false, message);
  }
}

///////////////////////////////////////////////////////////////////////////////
// CONTEXT
///////////////////////////////////////////////////////////////////////////////

/**
 * A Navigator is a "location changer"; it's how you get to different locations.
 *
 * Every history instance conforms to the Navigator interface, but the
 * distinction is useful primarily when it comes to the low-level <Router> API
 * where both the location and a navigator must be provided separately in order
 * to avoid "tearing" that may occur in a suspense-enabled app if the action
 * and/or location were to be read directly from the history instance.
 */
export type Navigator = Pick<History, "go" | "push" | "replace" | "createHref">;

interface NavigationContextObject {
  basename: string;
  navigator: Navigator;
  static: boolean;
}

const NavigationContext = React.createContext<NavigationContextObject>(null!);

if (__DEV__) {
  NavigationContext.displayName = "Navigation";
}

interface LocationContextObject {
  location: Location;
  navigationType: NavigationType;
}

const LocationContext = React.createContext<LocationContextObject>(null!);

if (__DEV__) {
  LocationContext.displayName = "Location";
}

interface RouteContextObject {
  outlet: React.ReactElement | null;
  matches: RouteMatch[];
}

const RouteContext = React.createContext<RouteContextObject>({
  outlet: null,
  matches: [],
});

if (__DEV__) {
  RouteContext.displayName = "Route";
}

///////////////////////////////////////////////////////////////////////////////
// COMPONENTS
///////////////////////////////////////////////////////////////////////////////

export interface MemoryRouterProps {
  basename?: string;
  children?: React.ReactNode;
  initialEntries?: InitialEntry[];
  initialIndex?: number;
}

/**
 * A <Router> that stores all entries in memory.
 *
 * @see https://reactrouter.com/docs/en/v6/api#memoryrouter
 */
export function MemoryRouter({
  basename,
  children,
  initialEntries,
  initialIndex,
}: MemoryRouterProps): React.ReactElement {
  let historyRef = React.useRef<MemoryHistory>();
  if (historyRef.current == null) {
    historyRef.current = createMemoryHistory({ initialEntries, initialIndex });
  }

  let history = historyRef.current;
  let [state, setState] = React.useState({
    action: history.action,
    location: history.location,
  });

  React.useLayoutEffect(() => history.listen(setState), [history]);

  return (
    <Router
      basename={basename}
      children={children}
      location={state.location}
      navigationType={state.action}
      navigator={history}
    />
  );
}

export interface NavigateProps {
  to: To;
  replace?: boolean;
  state?: any;
}

/**
 * Changes the current location.
 *
 * Note: This API is mostly useful in React.Component subclasses that are not
 * able to use hooks. In functional components, we recommend you use the
 * `useNavigate` hook instead.
 *
 * @see https://reactrouter.com/docs/en/v6/api#navigate
 */
export function Navigate({ to, replace, state }: NavigateProps): null {
  invariant(
    useInRouterContext(),
    // TODO: This error is probably because they somehow have 2 versions of
    // the router loaded. We can help them understand how to avoid that.
    `<Navigate> may be used only in the context of a <Router> component.`
  );

  warning(
    !React.useContext(NavigationContext).static,
    `<Navigate> must not be used on the initial render in a <StaticRouter>. ` +
      `This is a no-op, but you should modify your code so the <Navigate> is ` +
      `only ever rendered in response to some user interaction or state change.`
  );

  let navigate = useNavigate();
  React.useEffect(() => {
    navigate(to, { replace, state });
  });

  return null;
}

export interface OutletProps {
  context?: unknown;
}

/**
 * Renders the child route's element, if there is one.
 *
 * @see https://reactrouter.com/docs/en/v6/api#outlet
 */
export function Outlet(props: OutletProps): React.ReactElement | null {
  return useOutlet(props.context);
}

export interface RouteProps {
  caseSensitive?: boolean;
  children?: React.ReactNode;
  element?: React.ReactNode | null;
  index?: boolean;
  path?: string;
}

export interface PathRouteProps {
  caseSensitive?: boolean;
  children?: React.ReactNode;
  element?: React.ReactNode | null;
  index?: false;
  path: string;
}

export interface LayoutRouteProps {
  children?: React.ReactNode;
  element?: React.ReactNode | null;
}

export interface IndexRouteProps {
  element?: React.ReactNode | null;
  index: true;
}

/**
 * Declares an element that should be rendered at a certain URL path.
 *
 * @see https://reactrouter.com/docs/en/v6/api#route
 */
export function Route(
  _props: PathRouteProps | LayoutRouteProps | IndexRouteProps
): React.ReactElement | null {
  invariant(
    false,
    `A <Route> is only ever to be used as the child of <Routes> element, ` +
      `never rendered directly. Please wrap your <Route> in a <Routes>.`
  );
}

export interface RouterProps {
  basename?: string;
  children?: React.ReactNode;
  location: Partial<Location> | string;
  navigationType?: NavigationType;
  navigator: Navigator;
  static?: boolean;
}

/**
 * Provides location context for the rest of the app.
 *
 * Note: You usually won't render a <Router> directly. Instead, you'll render a
 * router that is more specific to your environment such as a <BrowserRouter>
 * in web browsers or a <StaticRouter> for server rendering.
 *
 * @see https://reactrouter.com/docs/en/v6/api#router
 */
export function Router({
  basename: basenameProp = "/",
  children = null,
  location: locationProp,
  navigationType = NavigationType.Pop,
  navigator,
  static: staticProp = false,
}: RouterProps): React.ReactElement | null {
  invariant(
    !useInRouterContext(),
    `You cannot render a <Router> inside another <Router>.` +
      ` You should never have more than one in your app.`
  );

  let basename = normalizePathname(basenameProp);
  let navigationContext = React.useMemo(
    () => ({ basename, navigator, static: staticProp }),
    [basename, navigator, staticProp]
  );

  if (typeof locationProp === "string") {
    locationProp = parsePath(locationProp);
  }

  let {
    pathname = "/",
    search = "",
    hash = "",
    state = null,
    key = "default",
  } = locationProp;

  let location = React.useMemo(() => {
    let trailingPathname = stripBasename(pathname, basename);

    if (trailingPathname == null) {
      return null;
    }

    return {
      pathname: trailingPathname,
      search,
      hash,
      state,
      key,
    };
  }, [basename, pathname, search, hash, state, key]);

  warning(
    location != null,
    `<Router basename="${basename}"> is not able to match the URL ` +
      `"${pathname}${search}${hash}" because it does not start with the ` +
      `basename, so the <Router> won't render anything.`
  );

  if (location == null) {
    return null;
  }

  return (
    <NavigationContext.Provider value={navigationContext}>
      <LocationContext.Provider
        children={children}
        value={{ location, navigationType }}
      />
    </NavigationContext.Provider>
  );
}

export interface RoutesProps {
  children?: React.ReactNode;
  location?: Partial<Location> | string;
}

/**
 * A container for a nested tree of <Route> elements that renders the branch
 * that best matches the current location.
 *
 * @see https://reactrouter.com/docs/en/v6/api#routes
 */
export function Routes({
  children,
  location,
}: RoutesProps): React.ReactElement | null {
  return useRoutes(createRoutesFromChildren(children), location);
}

///////////////////////////////////////////////////////////////////////////////
// HOOKS
///////////////////////////////////////////////////////////////////////////////

/**
 * Returns the full href for the given "to" value. This is useful for building
 * custom links that are also accessible and preserve right-click behavior.
 *
 * @see https://reactrouter.com/docs/en/v6/api#usehref
 */
export function useHref(to: To): string {
  invariant(
    useInRouterContext(),
    // TODO: This error is probably because they somehow have 2 versions of the
    // router loaded. We can help them understand how to avoid that.
    `useHref() may be used only in the context of a <Router> component.`
  );

  let { basename, navigator } = React.useContext(NavigationContext);
  let { hash, pathname, search } = useResolvedPath(to);

  let joinedPathname = pathname;
  if (basename !== "/") {
    let toPathname = getToPathname(to);
    let endsWithSlash = toPathname != null && toPathname.endsWith("/");
    joinedPathname =
      pathname === "/"
        ? basename + (endsWithSlash ? "/" : "")
        : joinPaths([basename, pathname]);
  }

  return navigator.createHref({ pathname: joinedPathname, search, hash });
}

/**
 * Returns true if this component is a descendant of a <Router>.
 *
 * @see https://reactrouter.com/docs/en/v6/api#useinroutercontext
 */
export function useInRouterContext(): boolean {
  return React.useContext(LocationContext) != null;
}

/**
 * Returns the current location object, which represents the current URL in web
 * browsers.
 *
 * Note: If you're using this it may mean you're doing some of your own
 * "routing" in your app, and we'd like to know what your use case is. We may
 * be able to provide something higher-level to better suit your needs.
 *
 * @see https://reactrouter.com/docs/en/v6/api#uselocation
 */
export function useLocation(): Location {
  invariant(
    useInRouterContext(),
    // TODO: This error is probably because they somehow have 2 versions of the
    // router loaded. We can help them understand how to avoid that.
    `useLocation() may be used only in the context of a <Router> component.`
  );

  return React.useContext(LocationContext).location;
}

type ParamParseFailed = { failed: true };

type ParamParseSegment<Segment extends string> =
  // Check here if there exists a forward slash in the string.
  Segment extends `${infer LeftSegment}/${infer RightSegment}`
    ? // If there is a forward slash, then attempt to parse each side of the
      // forward slash.
      ParamParseSegment<LeftSegment> extends infer LeftResult
      ? ParamParseSegment<RightSegment> extends infer RightResult
        ? LeftResult extends string
          ? // If the left side is successfully parsed as a param, then check if
            // the right side can be successfully parsed as well. If both sides
            // can be parsed, then the result is a union of the two sides
            // (read: "foo" | "bar").
            RightResult extends string
            ? LeftResult | RightResult
            : LeftResult
          : // If the left side is not successfully parsed as a param, then check
          // if only the right side can be successfully parse as a param. If it
          // can, then the result is just right, else it's a failure.
          RightResult extends string
          ? RightResult
          : ParamParseFailed
        : ParamParseFailed
      : // If the left side didn't parse into a param, then just check the right
      // side.
      ParamParseSegment<RightSegment> extends infer RightResult
      ? RightResult extends string
        ? RightResult
        : ParamParseFailed
      : ParamParseFailed
    : // If there's no forward slash, then check if this segment starts with a
    // colon. If it does, then this is a dynamic segment, so the result is
    // just the remainder of the string. Otherwise, it's a failure.
    Segment extends `:${infer Remaining}`
    ? Remaining
    : ParamParseFailed;

// Attempt to parse the given string segment. If it fails, then just return the
// plain string type as a default fallback. Otherwise return the union of the
// parsed string literals that were referenced as dynamic segments in the route.
type ParamParseKey<Segment extends string> =
  ParamParseSegment<Segment> extends string
    ? ParamParseSegment<Segment>
    : string;

/**
 * Returns the current navigation action which describes how the router came to
 * the current location, either by a pop, push, or replace on the history stack.
 *
 * @see https://reactrouter.com/docs/en/v6/api#usenavigationtype
 */
export function useNavigationType(): NavigationType {
  return React.useContext(LocationContext).navigationType;
}

/**
 * Returns true if the URL for the given "to" value matches the current URL.
 * This is useful for components that need to know "active" state, e.g.
 * <NavLink>.
 *
 * @see https://reactrouter.com/docs/en/v6/api#usematch
 */
export function useMatch<
  ParamKey extends ParamParseKey<Path>,
  Path extends string
>(pattern: PathPattern<Path> | Path): PathMatch<ParamKey> | null {
  invariant(
    useInRouterContext(),
    // TODO: This error is probably because they somehow have 2 versions of the
    // router loaded. We can help them understand how to avoid that.
    `useMatch() may be used only in the context of a <Router> component.`
  );

  let { pathname } = useLocation();
  return React.useMemo(
    () => matchPath<ParamKey, Path>(pattern, pathname),
    [pathname, pattern]
  );
}

/**
 * The interface for the navigate() function returned from useNavigate().
 */
export interface NavigateFunction {
  (to: To, options?: NavigateOptions): void;
  (delta: number): void;
}

export interface NavigateOptions {
  replace?: boolean;
  state?: any;
}

/**
 * Returns an imperative method for changing the location. Used by <Link>s, but
 * may also be used by other elements to change the location.
 *
 * @see https://reactrouter.com/docs/en/v6/api#usenavigate
 */
export function useNavigate(): NavigateFunction {
  invariant(
    useInRouterContext(),
    // TODO: This error is probably because they somehow have 2 versions of the
    // router loaded. We can help them understand how to avoid that.
    `useNavigate() may be used only in the context of a <Router> component.`
  );

  let { basename, navigator } = React.useContext(NavigationContext);
  let { matches } = React.useContext(RouteContext);
  let { pathname: locationPathname } = useLocation();

  let routePathnamesJson = JSON.stringify(
    matches.map((match) => match.pathnameBase)
  );

  let activeRef = React.useRef(false);
  React.useEffect(() => {
    activeRef.current = true;
  });

  let navigate: NavigateFunction = React.useCallback(
    (to: To | number, options: NavigateOptions = {}) => {
      warning(
        activeRef.current,
        `You should call navigate() in a React.useEffect(), not when ` +
          `your component is first rendered.`
      );

      if (!activeRef.current) return;

      if (typeof to === "number") {
        navigator.go(to);
        return;
      }

      let path = resolveTo(
        to,
        JSON.parse(routePathnamesJson),
        locationPathname
      );

      if (basename !== "/") {
        path.pathname = joinPaths([basename, path.pathname]);
      }

      (!!options.replace ? navigator.replace : navigator.push)(
        path,
        options.state
      );
    },
    [basename, navigator, routePathnamesJson, locationPathname]
  );

  return navigate;
}

const OutletContext = React.createContext<unknown>(null);

/**
 * Returns the context (if provided) for the child route at this level of the route
 * hierarchy.
 * @see https://reactrouter.com/docs/en/v6/api#useoutletcontext
 */
export function useOutletContext<Context = unknown>(): Context {
  return React.useContext(OutletContext) as Context;
}

/**
 * Returns the element for the child route at this level of the route
 * hierarchy. Used internally by <Outlet> to render child routes.
 *
 * @see https://reactrouter.com/docs/en/v6/api#useoutlet
 */
export function useOutlet(context?: unknown): React.ReactElement | null {
  let outlet = React.useContext(RouteContext).outlet;
  if (outlet) {
    return (
      <OutletContext.Provider value={context}>{outlet}</OutletContext.Provider>
    );
  }
  return outlet;
}

/**
 * Returns an object of key/value pairs of the dynamic params from the current
 * URL that were matched by the route path.
 *
 * @see https://reactrouter.com/docs/en/v6/api#useparams
 */
export function useParams<
  ParamsOrKey extends string | Record<string, string | undefined> = string
>(): Readonly<
  [ParamsOrKey] extends [string] ? Params<ParamsOrKey> : Partial<ParamsOrKey>
> {
  let { matches } = React.useContext(RouteContext);
  let routeMatch = matches[matches.length - 1];
  return routeMatch ? (routeMatch.params as any) : {};
}

/**
 * Resolves the pathname of the given `to` value against the current location.
 *
 * @see https://reactrouter.com/docs/en/v6/api#useresolvedpath
 */
export function useResolvedPath(to: To): Path {
  let { matches } = React.useContext(RouteContext);
  let { pathname: locationPathname } = useLocation();

  let routePathnamesJson = JSON.stringify(
    matches.map((match) => match.pathnameBase)
  );

  return React.useMemo(
    () => resolveTo(to, JSON.parse(routePathnamesJson), locationPathname),
    [to, routePathnamesJson, locationPathname]
  );
}

/**
 * Returns the element of the route that matched the current location, prepared
 * with the correct context to render the remainder of the route tree. Route
 * elements in the tree must render an <Outlet> to render their child route's
 * element.
 *
 * @see https://reactrouter.com/docs/en/v6/api#useroutes
 */
export function useRoutes(
  routes: RouteObject[],
  locationArg?: Partial<Location> | string
): React.ReactElement | null {
  invariant(
    useInRouterContext(),
    // TODO: This error is probably because they somehow have 2 versions of the
    // router loaded. We can help them understand how to avoid that.
    `useRoutes() may be used only in the context of a <Router> component.`
  );

  let { matches: parentMatches } = React.useContext(RouteContext);
  let routeMatch = parentMatches[parentMatches.length - 1];
  let parentParams = routeMatch ? routeMatch.params : {};
  let parentPathname = routeMatch ? routeMatch.pathname : "/";
  let parentPathnameBase = routeMatch ? routeMatch.pathnameBase : "/";
  let parentRoute = routeMatch && routeMatch.route;

  if (__DEV__) {
    // You won't get a warning about 2 different <Routes> under a <Route>
    // without a trailing *, but this is a best-effort warning anyway since we
    // cannot even give the warning unless they land at the parent route.
    //
    // Example:
    //
    // <Routes>
    //   {/* This route path MUST end with /* because otherwise
    //       it will never match /blog/post/123 */}
    //   <Route path="blog" element={<Blog />} />
    //   <Route path="blog/feed" element={<BlogFeed />} />
    // </Routes>
    //
    // function Blog() {
    //   return (
    //     <Routes>
    //       <Route path="post/:id" element={<Post />} />
    //     </Routes>
    //   );
    // }
    let parentPath = (parentRoute && parentRoute.path) || "";
    warningOnce(
      parentPathname,
      !parentRoute || parentPath.endsWith("*"),
      `You rendered descendant <Routes> (or called \`useRoutes()\`) at ` +
        `"${parentPathname}" (under <Route path="${parentPath}">) but the ` +
        `parent route path has no trailing "*". This means if you navigate ` +
        `deeper, the parent won't match anymore and therefore the child ` +
        `routes will never render.\n\n` +
        `Please change the parent <Route path="${parentPath}"> to <Route ` +
        `path="${parentPath === "/" ? "*" : `${parentPath}/*`}">.`
    );
  }

  let locationFromContext = useLocation();

  let location;
  if (locationArg) {
    let parsedLocationArg =
      typeof locationArg === "string" ? parsePath(locationArg) : locationArg;

    invariant(
      parentPathnameBase === "/" ||
        parsedLocationArg.pathname?.startsWith(parentPathnameBase),
      `When overriding the location using \`<Routes location>\` or \`useRoutes(routes, location)\`, ` +
        `the location pathname must begin with the portion of the URL pathname that was ` +
        `matched by all parent routes. The current pathname base is "${parentPathnameBase}" ` +
        `but pathname "${parsedLocationArg.pathname}" was given in the \`location\` prop.`
    );

    location = parsedLocationArg;
  } else {
    location = locationFromContext;
  }

  let pathname = location.pathname || "/";
  let remainingPathname =
    parentPathnameBase === "/"
      ? pathname
      : pathname.slice(parentPathnameBase.length) || "/";
  let matches = matchRoutes(routes, { pathname: remainingPathname });

  if (__DEV__) {
    warning(
      parentRoute || matches != null,
      `No routes matched location "${location.pathname}${location.search}${location.hash}" `
    );

    warning(
      matches == null ||
        matches[matches.length - 1].route.element !== undefined,
      `Matched leaf route at location "${location.pathname}${location.search}${location.hash}" does not have an element. ` +
        `This means it will render an <Outlet /> with a null value by default resulting in an "empty" page.`
    );
  }

  return _renderMatches(
    matches &&
      matches.map((match) =>
        Object.assign({}, match, {
          params: Object.assign({}, parentParams, match.params),
          pathname: joinPaths([parentPathnameBase, match.pathname]),
          pathnameBase:
            match.pathnameBase === "/"
              ? parentPathnameBase
              : joinPaths([parentPathnameBase, match.pathnameBase]),
        })
      ),
    parentMatches
  );
}

///////////////////////////////////////////////////////////////////////////////
// UTILS
///////////////////////////////////////////////////////////////////////////////

/**
 * Creates a route config from a React "children" object, which is usually
 * either a `<Route>` element or an array of them. Used internally by
 * `<Routes>` to create a route config from its children.
 *
 * @see https://reactrouter.com/docs/en/v6/api#createroutesfromchildren
 */
export function createRoutesFromChildren(
  children: React.ReactNode
): RouteObject[] {
  let routes: RouteObject[] = [];

  React.Children.forEach(children, (element) => {
    if (!React.isValidElement(element)) {
      // Ignore non-elements. This allows people to more easily inline
      // conditionals in their route config.
      return;
    }

    if (element.type === React.Fragment) {
      // Transparently support React.Fragment and its children.
      routes.push.apply(
        routes,
        createRoutesFromChildren(element.props.children)
      );
      return;
    }

    invariant(
      element.type === Route,
      `[${
        typeof element.type === "string" ? element.type : element.type.name
      }] is not a <Route> component. All component children of <Routes> must be a <Route> or <React.Fragment>`
    );

    let route: RouteObject = {
      caseSensitive: element.props.caseSensitive,
      element: element.props.element,
      index: element.props.index,
      path: element.props.path,
    };

    if (element.props.children) {
      route.children = createRoutesFromChildren(element.props.children);
    }

    routes.push(route);
  });

  return routes;
}

/**
 * The parameters that were parsed from the URL path.
 */
export type Params<Key extends string = string> = {
  readonly [key in Key]: string | undefined;
};

/**
 * A route object represents a logical route, with (optionally) its child
 * routes organized in a tree-like structure.
 */
export interface RouteObject {
  caseSensitive?: boolean;
  children?: RouteObject[];
  element?: React.ReactNode;
  index?: boolean;
  path?: string;
}

/**
 * Returns a path with params interpolated.
 *
 * @see https://reactrouter.com/docs/en/v6/api#generatepath
 */
export function generatePath(path: string, params: Params = {}): string {
  return path
    .replace(/:(\w+)/g, (_, key) => {
      invariant(params[key] != null, `Missing ":${key}" param`);
      return params[key]!;
    })
    .replace(/\/*\*$/, (_) =>
      params["*"] == null ? "" : params["*"].replace(/^\/*/, "/")
    );
}

/**
 * A RouteMatch contains info about how a route matched a URL.
 */
export interface RouteMatch<ParamKey extends string = string> {
  /**
   * The names and values of dynamic parameters in the URL.
   */
  params: Params<ParamKey>;
  /**
   * The portion of the URL pathname that was matched.
   */
  pathname: string;
  /**
   * The portion of the URL pathname that was matched before child routes.
   */
  pathnameBase: string;
  /**
   * The route object that was used to match.
   */
  route: RouteObject;
}

/**
 * Matches the given routes to a location and returns the match data.
 *
 * @see https://reactrouter.com/docs/en/v6/api#matchroutes
 */
export function matchRoutes(
  routes: RouteObject[],
  locationArg: Partial<Location> | string,
  basename = "/"
): RouteMatch[] | null {
  let location =
    typeof locationArg === "string" ? parsePath(locationArg) : locationArg;

  let pathname = stripBasename(location.pathname || "/", basename);

  if (pathname == null) {
    return null;
  }

  let branches = flattenRoutes(routes);
  rankRouteBranches(branches);

  let matches = null;
  for (let i = 0; matches == null && i < branches.length; ++i) {
    matches = matchRouteBranch(branches[i], pathname);
  }

  return matches;
}

interface RouteMeta {
  relativePath: string;
  caseSensitive: boolean;
  childrenIndex: number;
  route: RouteObject;
}

interface RouteBranch {
  path: string;
  score: number;
  routesMeta: RouteMeta[];
}

function flattenRoutes(
  routes: RouteObject[],
  branches: RouteBranch[] = [],
  parentsMeta: RouteMeta[] = [],
  parentPath = ""
): RouteBranch[] {
  routes.forEach((route, index) => {
    let meta: RouteMeta = {
      relativePath: route.path || "",
      caseSensitive: route.caseSensitive === true,
      childrenIndex: index,
      route,
    };

    if (meta.relativePath.startsWith("/")) {
      invariant(
        meta.relativePath.startsWith(parentPath),
        `Absolute route path "${meta.relativePath}" nested under path ` +
          `"${parentPath}" is not valid. An absolute child route path ` +
          `must start with the combined path of all its parent routes.`
      );

      meta.relativePath = meta.relativePath.slice(parentPath.length);
    }

    let path = joinPaths([parentPath, meta.relativePath]);
    let routesMeta = parentsMeta.concat(meta);

    // Add the children before adding this route to the array so we traverse the
    // route tree depth-first and child routes appear before their parents in
    // the "flattened" version.
    if (route.children && route.children.length > 0) {
      invariant(
        route.index !== true,
        `Index routes must not have child routes. Please remove ` +
          `all child routes from route path "${path}".`
      );

      flattenRoutes(route.children, branches, routesMeta, path);
    }

    // Routes without a path shouldn't ever match by themselves unless they are
    // index routes, so don't add them to the list of possible branches.
    if (route.path == null && !route.index) {
      return;
    }

    branches.push({ path, score: computeScore(path, route.index), routesMeta });
  });

  return branches;
}

function rankRouteBranches(branches: RouteBranch[]): void {
  branches.sort((a, b) =>
    a.score !== b.score
      ? b.score - a.score // Higher score first
      : compareIndexes(
          a.routesMeta.map((meta) => meta.childrenIndex),
          b.routesMeta.map((meta) => meta.childrenIndex)
        )
  );
}

const paramRe = /^:\w+$/;
const dynamicSegmentValue = 3;
const indexRouteValue = 2;
const emptySegmentValue = 1;
const staticSegmentValue = 10;
const splatPenalty = -2;
const isSplat = (s: string) => s === "*";

function computeScore(path: string, index: boolean | undefined): number {
  let segments = path.split("/");
  let initialScore = segments.length;
  if (segments.some(isSplat)) {
    initialScore += splatPenalty;
  }

  if (index) {
    initialScore += indexRouteValue;
  }

  return segments
    .filter((s) => !isSplat(s))
    .reduce(
      (score, segment) =>
        score +
        (paramRe.test(segment)
          ? dynamicSegmentValue
          : segment === ""
          ? emptySegmentValue
          : staticSegmentValue),
      initialScore
    );
}

function compareIndexes(a: number[], b: number[]): number {
  let siblings =
    a.length === b.length && a.slice(0, -1).every((n, i) => n === b[i]);

  return siblings
    ? // If two routes are siblings, we should try to match the earlier sibling
      // first. This allows people to have fine-grained control over the matching
      // behavior by simply putting routes with identical paths in the order they
      // want them tried.
      a[a.length - 1] - b[b.length - 1]
    : // Otherwise, it doesn't really make sense to rank non-siblings by index,
      // so they sort equally.
      0;
}

function matchRouteBranch<ParamKey extends string = string>(
  branch: RouteBranch,
  pathname: string
): RouteMatch<ParamKey>[] | null {
  let { routesMeta } = branch;

  let matchedParams = {};
  let matchedPathname = "/";
  let matches: RouteMatch[] = [];
  for (let i = 0; i < routesMeta.length; ++i) {
    let meta = routesMeta[i];
    let end = i === routesMeta.length - 1;
    let remainingPathname =
      matchedPathname === "/"
        ? pathname
        : pathname.slice(matchedPathname.length) || "/";
    let match = matchPath(
      { path: meta.relativePath, caseSensitive: meta.caseSensitive, end },
      remainingPathname
    );

    if (!match) return null;

    Object.assign(matchedParams, match.params);

    let route = meta.route;

    matches.push({
      params: matchedParams,
      pathname: joinPaths([matchedPathname, match.pathname]),
      pathnameBase: joinPaths([matchedPathname, match.pathnameBase]),
      route,
    });

    if (match.pathnameBase !== "/") {
      matchedPathname = joinPaths([matchedPathname, match.pathnameBase]);
    }
  }

  return matches;
}

/**
 * Renders the result of `matchRoutes()` into a React element.
 */
export function renderMatches(
  matches: RouteMatch[] | null
): React.ReactElement | null {
  return _renderMatches(matches);
}

function _renderMatches(
  matches: RouteMatch[] | null,
  parentMatches: RouteMatch[] = []
): React.ReactElement | null {
  if (matches == null) return null;

  return matches.reduceRight((outlet, match, index) => {
    return (
      <RouteContext.Provider
        children={
          match.route.element !== undefined ? match.route.element : outlet
        }
        value={{
          outlet,
          matches: parentMatches.concat(matches.slice(0, index + 1)),
        }}
      />
    );
  }, null as React.ReactElement | null);
}

/**
 * A PathPattern is used to match on some portion of a URL pathname.
 */
export interface PathPattern<Path extends string = string> {
  /**
   * A string to match against a URL pathname. May contain `:id`-style segments
   * to indicate placeholders for dynamic parameters. May also end with `/*` to
   * indicate matching the rest of the URL pathname.
   */
  path: Path;
  /**
   * Should be `true` if the static portions of the `path` should be matched in
   * the same case.
   */
  caseSensitive?: boolean;
  /**
   * Should be `true` if this pattern should match the entire URL pathname.
   */
  end?: boolean;
}

/**
 * A PathMatch contains info about how a PathPattern matched on a URL pathname.
 */
export interface PathMatch<ParamKey extends string = string> {
  /**
   * The names and values of dynamic parameters in the URL.
   */
  params: Params<ParamKey>;
  /**
   * The portion of the URL pathname that was matched.
   */
  pathname: string;
  /**
   * The portion of the URL pathname that was matched before child routes.
   */
  pathnameBase: string;
  /**
   * The pattern that was used to match.
   */
  pattern: PathPattern;
}

type Mutable<T> = {
  -readonly [P in keyof T]: T[P];
};

/**
 * Performs pattern matching on a URL pathname and returns information about
 * the match.
 *
 * @see https://reactrouter.com/docs/en/v6/api#matchpath
 */
export function matchPath<
  ParamKey extends ParamParseKey<Path>,
  Path extends string
>(
  pattern: PathPattern<Path> | Path,
  pathname: string
): PathMatch<ParamKey> | null {
  if (typeof pattern === "string") {
    pattern = { path: pattern, caseSensitive: false, end: true };
  }

  let [matcher, paramNames] = compilePath(
    pattern.path,
    pattern.caseSensitive,
    pattern.end
  );

  let match = pathname.match(matcher);
  if (!match) return null;

  let matchedPathname = match[0];
  let pathnameBase = matchedPathname.replace(/(.)\/+$/, "$1");
  let captureGroups = match.slice(1);
  let params: Params = paramNames.reduce<Mutable<Params>>(
    (memo, paramName, index) => {
      // We need to compute the pathnameBase here using the raw splat value
      // instead of using params["*"] later because it will be decoded then
      if (paramName === "*") {
        let splatValue = captureGroups[index] || "";
        pathnameBase = matchedPathname
          .slice(0, matchedPathname.length - splatValue.length)
          .replace(/(.)\/+$/, "$1");
      }

      memo[paramName] = safelyDecodeURIComponent(
        captureGroups[index] || "",
        paramName
      );
      return memo;
    },
    {}
  );

  return {
    params,
    pathname: matchedPathname,
    pathnameBase,
    pattern,
  };
}

function compilePath(
  path: string,
  caseSensitive = false,
  end = true
): [RegExp, string[]] {
  warning(
    path === "*" || !path.endsWith("*") || path.endsWith("/*"),
    `Route path "${path}" will be treated as if it were ` +
      `"${path.replace(/\*$/, "/*")}" because the \`*\` character must ` +
      `always follow a \`/\` in the pattern. To get rid of this warning, ` +
      `please change the route path to "${path.replace(/\*$/, "/*")}".`
  );

  let paramNames: string[] = [];
  let regexpSource =
    "^" +
    path
      .replace(/\/*\*?$/, "") // Ignore trailing / and /*, we'll handle it below
      .replace(/^\/*/, "/") // Make sure it has a leading /
      .replace(/[\\.*+^$?{}|()[\]]/g, "\\$&") // Escape special regex chars
      .replace(/:(\w+)/g, (_: string, paramName: string) => {
        paramNames.push(paramName);
        return "([^\\/]+)";
      });

  if (path.endsWith("*")) {
    paramNames.push("*");
    regexpSource +=
      path === "*" || path === "/*"
        ? "(.*)$" // Already matched the initial /, just match the rest
        : "(?:\\/(.+)|\\/*)$"; // Don't include the / in params["*"]
  } else {
    regexpSource += end
      ? "\\/*$" // When matching to the end, ignore trailing slashes
      : // Otherwise, match a word boundary or a proceeding /. The word boundary restricts
        // parent routes to matching only their own words and nothing more, e.g. parent
        // route "/home" should not match "/home2".
        "(?:\\b|\\/|$)";
  }

  let matcher = new RegExp(regexpSource, caseSensitive ? undefined : "i");

  return [matcher, paramNames];
}

function safelyDecodeURIComponent(value: string, paramName: string) {
  try {
    return decodeURIComponent(value);
  } catch (error) {
    warning(
      false,
      `The value for the URL param "${paramName}" will not be decoded because` +
        ` the string "${value}" is a malformed URL segment. This is probably` +
        ` due to a bad percent encoding (${error}).`
    );

    return value;
  }
}

/**
 * Returns a resolved path object relative to the given pathname.
 *
 * @see https://reactrouter.com/docs/en/v6/api#resolvepath
 */
export function resolvePath(to: To, fromPathname = "/"): Path {
  let {
    pathname: toPathname,
    search = "",
    hash = "",
  } = typeof to === "string" ? parsePath(to) : to;

  let pathname = toPathname
    ? toPathname.startsWith("/")
      ? toPathname
      : resolvePathname(toPathname, fromPathname)
    : fromPathname;

  return {
    pathname,
    search: normalizeSearch(search),
    hash: normalizeHash(hash),
  };
}

function resolvePathname(relativePath: string, fromPathname: string): string {
  let segments = fromPathname.replace(/\/+$/, "").split("/");
  let relativeSegments = relativePath.split("/");

  relativeSegments.forEach((segment) => {
    if (segment === "..") {
      // Keep the root "" segment so the pathname starts at /
      if (segments.length > 1) segments.pop();
    } else if (segment !== ".") {
      segments.push(segment);
    }
  });

  return segments.length > 1 ? segments.join("/") : "/";
}

function resolveTo(
  toArg: To,
  routePathnames: string[],
  locationPathname: string
): Path {
  let to = typeof toArg === "string" ? parsePath(toArg) : toArg;
  let toPathname = toArg === "" || to.pathname === "" ? "/" : to.pathname;

  // If a pathname is explicitly provided in `to`, it should be relative to the
  // route context. This is explained in `Note on `<Link to>` values` in our
  // migration guide from v5 as a means of disambiguation between `to` values
  // that begin with `/` and those that do not. However, this is problematic for
  // `to` values that do not provide a pathname. `to` can simply be a search or
  // hash string, in which case we should assume that the navigation is relative
  // to the current location's pathname and *not* the route pathname.
  let from: string;
  if (toPathname == null) {
    from = locationPathname;
  } else {
    let routePathnameIndex = routePathnames.length - 1;

    if (toPathname.startsWith("..")) {
      let toSegments = toPathname.split("/");

      // Each leading .. segment means "go up one route" instead of "go up one
      // URL segment".  This is a key difference from how <a href> works and a
      // major reason we call this a "to" value instead of a "href".
      while (toSegments[0] === "..") {
        toSegments.shift();
        routePathnameIndex -= 1;
      }

      to.pathname = toSegments.join("/");
    }

    // If there are more ".." segments than parent routes, resolve relative to
    // the root / URL.
    from = routePathnameIndex >= 0 ? routePathnames[routePathnameIndex] : "/";
  }

  let path = resolvePath(to, from);

  // Ensure the pathname has a trailing slash if the original to value had one.
  if (
    toPathname &&
    toPathname !== "/" &&
    toPathname.endsWith("/") &&
    !path.pathname.endsWith("/")
  ) {
    path.pathname += "/";
  }

  return path;
}

function getToPathname(to: To): string | undefined {
  // Empty strings should be treated the same as / paths
  return to === "" || (to as Path).pathname === ""
    ? "/"
    : typeof to === "string"
    ? parsePath(to).pathname
    : to.pathname;
}

function stripBasename(pathname: string, basename: string): string | null {
  if (basename === "/") return pathname;

  if (!pathname.toLowerCase().startsWith(basename.toLowerCase())) {
    return null;
  }

  let nextChar = pathname.charAt(basename.length);
  if (nextChar && nextChar !== "/") {
    // pathname does not start with basename/
    return null;
  }

  return pathname.slice(basename.length) || "/";
}

const joinPaths = (paths: string[]): string =>
  paths.join("/").replace(/\/\/+/g, "/");

const normalizePathname = (pathname: string): string =>
  pathname.replace(/\/+$/, "").replace(/^\/*/, "/");

const normalizeSearch = (search: string): string =>
  !search || search === "?"
    ? ""
    : search.startsWith("?")
    ? search
    : "?" + search;

const normalizeHash = (hash: string): string =>
  !hash || hash === "#" ? "" : hash.startsWith("#") ? hash : "#" + hash;

///////////////////////////////////////////////////////////////////////////////
// DANGER! PLEASE READ ME!
// We provide these exports as an escape hatch in the event that you need any
// routing data that we don't provide an explicit API for. With that said, we
// want to cover your use case if we can, so if you feel the need to use these
// we want to hear from you. Let us know what you're building and we'll do our
// best to make sure we can support you!
//
// We consider these exports an implementation detail and do not guarantee
// against any breaking changes, regardless of the semver release. Use with
// extreme caution and only if you understand the consequences. Godspeed.
///////////////////////////////////////////////////////////////////////////////

/** @internal */
export {
  NavigationContext as UNSAFE_NavigationContext,
  LocationContext as UNSAFE_LocationContext,
  RouteContext as UNSAFE_RouteContext,
};<|MERGE_RESOLUTION|>--- conflicted
+++ resolved
@@ -6,30 +6,19 @@
   Location,
   MemoryHistory,
   Path,
-<<<<<<< HEAD
   Pathname,
   Search,
   To
-=======
-  To,
->>>>>>> 09aa24f7
 } from "history";
 import {
   Action as NavigationType,
   createMemoryHistory,
   parsePath,
-<<<<<<< HEAD
   createPath
 } from "history";
 
 export { parsePath, createPath, NavigationType };
 export type { Hash, Location, Path, Pathname, Search, To };
-=======
-} from "history";
-
-export { NavigationType };
-export type { Location, Path, To };
->>>>>>> 09aa24f7
 
 function invariant(cond: any, message: string): asserts cond {
   if (!cond) throw new Error(message);
