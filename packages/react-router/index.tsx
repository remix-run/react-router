import * as React from "react";
import type {
  History,
  InitialEntry,
  Location,
  MemoryHistory,
  Path,
  To
} from "history";
import {
  Action as NavigationType,
  createMemoryHistory,
  parsePath
} from "history";

export type { Location, Path, To, NavigationType };

function invariant(cond: any, message: string): asserts cond {
  if (!cond) throw new Error(message);
}

function warning(cond: any, message: string): void {
  if (!cond) {
    // eslint-disable-next-line no-console
    if (typeof console !== "undefined") console.warn(message);

    try {
      // Welcome to debugging React Router!
      //
      // This error is thrown as a convenience so you can more easily
      // find the source for a warning that appears in the console by
      // enabling "pause on exceptions" in your JavaScript debugger.
      throw new Error(message);
      // eslint-disable-next-line no-empty
    } catch (e) {}
  }
}

const alreadyWarned: Record<string, boolean> = {};
function warningOnce(key: string, cond: boolean, message: string) {
  if (!cond && !alreadyWarned[key]) {
    alreadyWarned[key] = true;
    warning(false, message);
  }
}

///////////////////////////////////////////////////////////////////////////////
// CONTEXT
///////////////////////////////////////////////////////////////////////////////

/**
 * A Navigator is a "location changer"; it's how you get to different locations.
 *
 * Every history instance conforms to the Navigator interface, but the
 * distinction is useful primarily when it comes to the low-level <Router> API
 * where both the location and a navigator must be provided separately in order
 * to avoid "tearing" that may occur in a suspense-enabled app if the action
 * and/or location were to be read directly from the history instance.
 */
export type Navigator = Omit<
  History,
  "action" | "location" | "back" | "forward" | "listen" | "block"
>;

interface NavigationContextObject {
  basename: string;
  navigator: Navigator;
  static: boolean;
}

const NavigationContext = React.createContext<NavigationContextObject>(null!);

if (__DEV__) {
  NavigationContext.displayName = "Navigation";
}

interface LocationContextObject {
  location: Location;
  navigationType: NavigationType;
}

const LocationContext = React.createContext<LocationContextObject>(null!);

if (__DEV__) {
  LocationContext.displayName = "Location";
}

interface RouteContextObject {
  outlet: React.ReactElement | null;
  matches: RouteMatch[];
}

const RouteContext = React.createContext<RouteContextObject>({
  outlet: null,
  matches: []
});

if (__DEV__) {
  RouteContext.displayName = "Route";
}

///////////////////////////////////////////////////////////////////////////////
// COMPONENTS
///////////////////////////////////////////////////////////////////////////////

export interface MemoryRouterProps {
  basename?: string;
  children?: React.ReactNode;
  initialEntries?: InitialEntry[];
  initialIndex?: number;
}

/**
 * A <Router> that stores all entries in memory.
 *
 * @see https://reactrouter.com/docs/en/v6/api#memoryrouter
 */
export function MemoryRouter({
  basename,
  children,
  initialEntries,
  initialIndex
}: MemoryRouterProps): React.ReactElement {
  let historyRef = React.useRef<MemoryHistory>();
  if (historyRef.current == null) {
    historyRef.current = createMemoryHistory({ initialEntries, initialIndex });
  }

  let history = historyRef.current;
  let [state, setState] = React.useState({
    action: history.action,
    location: history.location
  });

  React.useLayoutEffect(() => history.listen(setState), [history]);

  return (
    <Router
      basename={basename}
      children={children}
      location={state.location}
      navigationType={state.action}
      navigator={history}
    />
  );
}

export interface NavigateProps {
  to: To;
  replace?: boolean;
  state?: any;
}

/**
 * Changes the current location.
 *
 * Note: This API is mostly useful in React.Component subclasses that are not
 * able to use hooks. In functional components, we recommend you use the
 * `useNavigate` hook instead.
 *
 * @see https://reactrouter.com/docs/en/v6/api#navigate
 */
export function Navigate({ to, replace, state }: NavigateProps): null {
  invariant(
    useInRouterContext(),
    // TODO: This error is probably because they somehow have 2 versions of
    // the router loaded. We can help them understand how to avoid that.
    `<Navigate> may be used only in the context of a <Router> component.`
  );

  warning(
    !React.useContext(NavigationContext).static,
    `<Navigate> must not be used on the initial render in a <StaticRouter>. ` +
      `This is a no-op, but you should modify your code so the <Navigate> is ` +
      `only ever rendered in response to some user interaction or state change.`
  );

  let navigate = useNavigate();
  React.useEffect(() => {
    navigate(to, { replace, state });
  });

  return null;
}

export interface OutletProps {}

/**
 * Renders the child route's element, if there is one.
 *
 * @see https://reactrouter.com/docs/en/v6/api#outlet
 */
export function Outlet(_props: OutletProps): React.ReactElement | null {
  return useOutlet();
}

export interface RouteProps {
  caseSensitive?: boolean;
  children?: React.ReactNode;
  element?: React.ReactElement | null;
  index?: boolean;
  path?: string;
}

export interface PathRouteProps {
  caseSensitive?: boolean;
  children?: React.ReactNode;
  element?: React.ReactElement | null;
  index?: false;
  path: string;
}

export interface LayoutRouteProps {
  children?: React.ReactNode;
  element?: React.ReactElement | null;
}

export interface IndexRouteProps {
  element?: React.ReactElement | null;
  index: true;
}

/**
 * Declares an element that should be rendered at a certain URL path.
 *
 * @see https://reactrouter.com/docs/en/v6/api#route
 */
export function Route(
  _props: PathRouteProps | LayoutRouteProps | IndexRouteProps
): React.ReactElement | null {
  invariant(
    false,
    `A <Route> is only ever to be used as the child of <Routes> element, ` +
      `never rendered directly. Please wrap your <Route> in a <Routes>.`
  );
}

export interface RouterProps {
  basename?: string;
  children?: React.ReactNode;
  location: Partial<Location> | string;
  navigationType?: NavigationType;
  navigator: Navigator;
  static?: boolean;
}

/**
 * Provides location context for the rest of the app.
 *
 * Note: You usually won't render a <Router> directly. Instead, you'll render a
 * router that is more specific to your environment such as a <BrowserRouter>
 * in web browsers or a <StaticRouter> for server rendering.
 *
 * @see https://reactrouter.com/docs/en/v6/api#router
 */
export function Router({
  basename: basenameProp = "/",
  children = null,
  location: locationProp,
  navigationType = NavigationType.Pop,
  navigator,
  static: staticProp = false
}: RouterProps): React.ReactElement | null {
  invariant(
    !useInRouterContext(),
    `You cannot render a <Router> inside another <Router>.` +
      ` You should never have more than one in your app.`
  );

  let basename = normalizePathname(basenameProp);
  let navigationContext = React.useMemo(
    () => ({ basename, navigator, static: staticProp }),
    [basename, navigator, staticProp]
  );

  if (typeof locationProp === "string") {
    locationProp = parsePath(locationProp);
  }

  let {
    pathname = "/",
    search = "",
    hash = "",
    state = null,
    key = "default"
  } = locationProp;

  let location = React.useMemo(() => {
    let trailingPathname = stripBasename(pathname, basename);

    if (trailingPathname == null) {
      return null;
    }

    return {
      pathname: trailingPathname,
      search,
      hash,
      state,
      key
    };
  }, [basename, pathname, search, hash, state, key]);

  warning(
    location != null,
    `<Router basename="${basename}"> is not able to match the URL ` +
      `"${pathname}${search}${hash}" because it does not start with the ` +
      `basename, so the <Router> won't render anything.`
  );

  if (location == null) {
    return null;
  }

  return (
    <NavigationContext.Provider value={navigationContext}>
      <LocationContext.Provider
        children={children}
        value={{ location, navigationType }}
      />
    </NavigationContext.Provider>
  );
}

export interface RoutesProps {
  children?: React.ReactNode;
  location?: Partial<Location> | string;
}

/**
 * A container for a nested tree of <Route> elements that renders the branch
 * that best matches the current location.
 *
 * @see https://reactrouter.com/docs/en/v6/api#routes
 */
export function Routes({
  children,
  location
}: RoutesProps): React.ReactElement | null {
  return useRoutes(createRoutesFromChildren(children), location);
}

///////////////////////////////////////////////////////////////////////////////
// HOOKS
///////////////////////////////////////////////////////////////////////////////

/**
 * Returns the full href for the given "to" value. This is useful for building
 * custom links that are also accessible and preserve right-click behavior.
 *
 * @see https://reactrouter.com/docs/en/v6/api#usehref
 */
export function useHref(to: To): string {
  invariant(
    useInRouterContext(),
    // TODO: This error is probably because they somehow have 2 versions of the
    // router loaded. We can help them understand how to avoid that.
    `useHref() may be used only in the context of a <Router> component.`
  );

  let { basename, navigator } = React.useContext(NavigationContext);
  let { hash, pathname, search } = useResolvedPath(to);

  let joinedPathname = pathname;
  if (basename !== "/") {
    let toPathname = getToPathname(to);
    let endsWithSlash = toPathname != null && toPathname.endsWith("/");
    joinedPathname =
      pathname === "/"
        ? basename + (endsWithSlash ? "/" : "")
        : joinPaths([basename, pathname]);
  }

  return navigator.createHref({ pathname: joinedPathname, search, hash });
}

/**
 * Returns true if this component is a descendant of a <Router>.
 *
 * @see https://reactrouter.com/docs/en/v6/api#useinroutercontext
 */
export function useInRouterContext(): boolean {
  return React.useContext(LocationContext) != null;
}

/**
 * Returns the current location object, which represents the current URL in web
 * browsers.
 *
 * Note: If you're using this it may mean you're doing some of your own
 * "routing" in your app, and we'd like to know what your use case is. We may
 * be able to provide something higher-level to better suit your needs.
 *
 * @see https://reactrouter.com/docs/en/v6/api#uselocation
 */
export function useLocation(): Location {
  invariant(
    useInRouterContext(),
    // TODO: This error is probably because they somehow have 2 versions of the
    // router loaded. We can help them understand how to avoid that.
    `useLocation() may be used only in the context of a <Router> component.`
  );

  return React.useContext(LocationContext).location;
}

type ParamParseFailed = { failed: true };

type ParamParseSegment<Segment extends string> =
  // Check here if there exists a forward slash in the string.
  Segment extends `${infer LeftSegment}/${infer RightSegment}`
    ? // If there is a forward slash, then attempt to parse each side of the
      // forward slash.
      ParamParseSegment<LeftSegment> extends infer LeftResult
      ? ParamParseSegment<RightSegment> extends infer RightResult
        ? LeftResult extends string
          ? // If the left side is successfully parsed as a param, then check if
            // the right side can be successfully parsed as well. If both sides
            // can be parsed, then the result is a union of the two sides
            // (read: "foo" | "bar").
            RightResult extends string
            ? LeftResult | RightResult
            : LeftResult
          : // If the left side is not successfully parsed as a param, then check
          // if only the right side can be successfully parse as a param. If it
          // can, then the result is just right, else it's a failure.
          RightResult extends string
          ? RightResult
          : ParamParseFailed
        : ParamParseFailed
      : // If the left side didn't parse into a param, then just check the right
      // side.
      ParamParseSegment<RightSegment> extends infer RightResult
      ? RightResult extends string
        ? RightResult
        : ParamParseFailed
      : ParamParseFailed
    : // If there's no forward slash, then check if this segment starts with a
    // colon. If it does, then this is a dynamic segment, so the result is
    // just the remainder of the string. Otherwise, it's a failure.
    Segment extends `:${infer Remaining}`
    ? Remaining
    : ParamParseFailed;

// Attempt to parse the given string segment. If it fails, then just return the
// plain string type as a default fallback. Otherwise return the union of the
// parsed string literals that were referenced as dynamic segments in the route.
type ParamParseKey<Segment extends string> =
  ParamParseSegment<Segment> extends string
    ? ParamParseSegment<Segment>
    : string;

/**
 * Returns the current navigation action which describes how the router came to
 * the current location, either by a pop, push, or replace on the history stack.
 *
 * @see https://reactrouter.com/docs/en/v6/api#usenavigationtype
 */
export function useNavigationType(): NavigationType {
  return React.useContext(LocationContext).navigationType;
}

/**
 * Returns true if the URL for the given "to" value matches the current URL.
 * This is useful for components that need to know "active" state, e.g.
 * <NavLink>.
 *
 * @see https://reactrouter.com/docs/en/v6/api#usematch
 */
export function useMatch<
  ParamKey extends ParamParseKey<Path>,
  Path extends string
>(pattern: PathPattern<Path> | Path): PathMatch<ParamKey> | null {
  invariant(
    useInRouterContext(),
    // TODO: This error is probably because they somehow have 2 versions of the
    // router loaded. We can help them understand how to avoid that.
    `useMatch() may be used only in the context of a <Router> component.`
  );

<<<<<<< HEAD
  return matchPath<ParamKey, Path>(pattern, useLocation().pathname);
=======
  let { pathname } = useLocation();
  return React.useMemo(() => matchPath(pattern, pathname), [pathname, pattern]);
>>>>>>> 53847bbb
}

/**
 * The interface for the navigate() function returned from useNavigate().
 */
export interface NavigateFunction {
  (to: To, options?: NavigateOptions): void;
  (delta: number): void;
}

export interface NavigateOptions {
  replace?: boolean;
  state?: any;
}

/**
 * Returns an imperative method for changing the location. Used by <Link>s, but
 * may also be used by other elements to change the location.
 *
 * @see https://reactrouter.com/docs/en/v6/api#usenavigate
 */
export function useNavigate(): NavigateFunction {
  invariant(
    useInRouterContext(),
    // TODO: This error is probably because they somehow have 2 versions of the
    // router loaded. We can help them understand how to avoid that.
    `useNavigate() may be used only in the context of a <Router> component.`
  );

  let { basename, navigator } = React.useContext(NavigationContext);
  let { matches } = React.useContext(RouteContext);
  let { pathname: locationPathname } = useLocation();

  let routePathnamesJson = JSON.stringify(
    matches.map(match => match.pathnameBase)
  );

  let activeRef = React.useRef(false);
  React.useEffect(() => {
    activeRef.current = true;
  });

  let navigate: NavigateFunction = React.useCallback(
    (to: To | number, options: NavigateOptions = {}) => {
      warning(
        activeRef.current,
        `You should call navigate() in a React.useEffect(), not when ` +
          `your component is first rendered.`
      );

      if (!activeRef.current) return;

      if (typeof to === "number") {
        navigator.go(to);
        return;
      }

      let path = resolveTo(
        to,
        JSON.parse(routePathnamesJson),
        locationPathname
      );

      if (basename !== "/") {
        path.pathname = joinPaths([basename, path.pathname]);
      }

      (!!options.replace ? navigator.replace : navigator.push)(
        path,
        options.state
      );
    },
    [basename, navigator, routePathnamesJson, locationPathname]
  );

  return navigate;
}

/**
 * Returns the element for the child route at this level of the route
 * hierarchy. Used internally by <Outlet> to render child routes.
 *
 * @see https://reactrouter.com/docs/en/v6/api#useoutlet
 */
export function useOutlet(): React.ReactElement | null {
  return React.useContext(RouteContext).outlet;
}

/**
 * Returns an object of key/value pairs of the dynamic params from the current
 * URL that were matched by the route path.
 *
 * @see https://reactrouter.com/docs/en/v6/api#useparams
 */
export function useParams<
  ParamsOrKey extends string | Record<string, string | undefined> = string
>(): Readonly<
  [ParamsOrKey] extends [string] ? Params<ParamsOrKey> : Partial<ParamsOrKey>
> {
  let { matches } = React.useContext(RouteContext);
  let routeMatch = matches[matches.length - 1];
  return routeMatch ? (routeMatch.params as any) : {};
}

/**
 * Resolves the pathname of the given `to` value against the current location.
 *
 * @see https://reactrouter.com/docs/en/v6/api#useresolvedpath
 */
export function useResolvedPath(to: To): Path {
  let { matches } = React.useContext(RouteContext);
  let { pathname: locationPathname } = useLocation();

  let routePathnamesJson = JSON.stringify(
    matches.map(match => match.pathnameBase)
  );

  return React.useMemo(
    () => resolveTo(to, JSON.parse(routePathnamesJson), locationPathname),
    [to, routePathnamesJson, locationPathname]
  );
}

/**
 * Returns the element of the route that matched the current location, prepared
 * with the correct context to render the remainder of the route tree. Route
 * elements in the tree must render an <Outlet> to render their child route's
 * element.
 *
 * @see https://reactrouter.com/docs/en/v6/api#useroutes
 */
export function useRoutes(
  routes: RouteObject[],
  locationArg?: Partial<Location> | string
): React.ReactElement | null {
  invariant(
    useInRouterContext(),
    // TODO: This error is probably because they somehow have 2 versions of the
    // router loaded. We can help them understand how to avoid that.
    `useRoutes() may be used only in the context of a <Router> component.`
  );

  let { matches: parentMatches } = React.useContext(RouteContext);
  let routeMatch = parentMatches[parentMatches.length - 1];
  let parentParams = routeMatch ? routeMatch.params : {};
  let parentPathname = routeMatch ? routeMatch.pathname : "/";
  let parentPathnameBase = routeMatch ? routeMatch.pathnameBase : "/";
  let parentRoute = routeMatch && routeMatch.route;

  if (__DEV__) {
    // You won't get a warning about 2 different <Routes> under a <Route>
    // without a trailing *, but this is a best-effort warning anyway since we
    // cannot even give the warning unless they land at the parent route.
    //
    // Example:
    //
    // <Routes>
    //   {/* This route path MUST end with /* because otherwise
    //       it will never match /blog/post/123 */}
    //   <Route path="blog" element={<Blog />} />
    //   <Route path="blog/feed" element={<BlogFeed />} />
    // </Routes>
    //
    // function Blog() {
    //   return (
    //     <Routes>
    //       <Route path="post/:id" element={<Post />} />
    //     </Routes>
    //   );
    // }
    let parentPath = (parentRoute && parentRoute.path) || "";
    warningOnce(
      parentPathname,
      !parentRoute || parentPath.endsWith("*"),
      `You rendered descendant <Routes> (or called \`useRoutes()\`) at ` +
        `"${parentPathname}" (under <Route path="${parentPath}">) but the ` +
        `parent route path has no trailing "*". This means if you navigate ` +
        `deeper, the parent won't match anymore and therefore the child ` +
        `routes will never render.\n\n` +
        `Please change the parent <Route path="${parentPath}"> to <Route ` +
        `path="${parentPath}/*">.`
    );
  }

  let locationFromContext = useLocation();

  let location;
  if (locationArg) {
    let parsedLocationArg =
      typeof locationArg === "string" ? parsePath(locationArg) : locationArg;

    invariant(
      parentPathnameBase === "/" ||
        parsedLocationArg.pathname?.startsWith(parentPathnameBase),
      `When overriding the location using \`<Routes location>\` or \`useRoutes(routes, location)\`, ` +
        `the location pathname must begin with the portion of the URL pathname that was ` +
        `matched by all parent routes. The current pathname base is "${parentPathnameBase}" ` +
        `but pathname "${parsedLocationArg.pathname}" was given in the \`location\` prop.`
    );

    location = parsedLocationArg;
  } else {
    location = locationFromContext;
  }

  let pathname = location.pathname || "/";
  let remainingPathname =
    parentPathnameBase === "/"
      ? pathname
      : pathname.slice(parentPathnameBase.length) || "/";
  let matches = matchRoutes(routes, { pathname: remainingPathname });

  if (__DEV__) {
    warning(
      parentRoute || matches != null,
      `No routes matched location "${location.pathname}${location.search}${location.hash}" `
    );

    warning(
      matches == null ||
        matches[matches.length - 1].route.element !== undefined,
      `Matched leaf route at location "${location.pathname}${location.search}${location.hash}" does not have an element. ` +
        `This means it will render an <Outlet /> with a null value by default resulting in an "empty" page.`
    );
  }

  return _renderMatches(
    matches &&
      matches.map(match =>
        Object.assign({}, match, {
          params: Object.assign({}, parentParams, match.params),
          pathname: joinPaths([parentPathnameBase, match.pathname]),
          pathnameBase:
            match.pathnameBase === "/"
              ? parentPathnameBase
              : joinPaths([parentPathnameBase, match.pathnameBase])
        })
      ),
    parentMatches
  );
}

///////////////////////////////////////////////////////////////////////////////
// UTILS
///////////////////////////////////////////////////////////////////////////////

/**
 * Creates a route config from a React "children" object, which is usually
 * either a `<Route>` element or an array of them. Used internally by
 * `<Routes>` to create a route config from its children.
 *
 * @see https://reactrouter.com/docs/en/v6/api#createroutesfromchildren
 */
export function createRoutesFromChildren(
  children: React.ReactNode
): RouteObject[] {
  let routes: RouteObject[] = [];

  React.Children.forEach(children, element => {
    if (!React.isValidElement(element)) {
      // Ignore non-elements. This allows people to more easily inline
      // conditionals in their route config.
      return;
    }

    if (element.type === React.Fragment) {
      // Transparently support React.Fragment and its children.
      routes.push.apply(
        routes,
        createRoutesFromChildren(element.props.children)
      );
      return;
    }

    invariant(
      element.type === Route,
      `[${
        typeof element.type === "string" ? element.type : element.type.name
      }] is not a <Route> component. All component children of <Routes> must be a <Route> or <React.Fragment>`
    );

    let route: RouteObject = {
      caseSensitive: element.props.caseSensitive,
      element: element.props.element,
      index: element.props.index,
      path: element.props.path
    };

    if (element.props.children) {
      route.children = createRoutesFromChildren(element.props.children);
    }

    routes.push(route);
  });

  return routes;
}

/**
 * The parameters that were parsed from the URL path.
 */
export type Params<Key extends string = string> = {
  readonly [key in Key]: string | undefined;
};

/**
 * A route object represents a logical route, with (optionally) its child
 * routes organized in a tree-like structure.
 */
export interface RouteObject {
  caseSensitive?: boolean;
  children?: RouteObject[];
  element?: React.ReactNode;
  index?: boolean;
  path?: string;
}

/**
 * Returns a path with params interpolated.
 *
 * @see https://reactrouter.com/docs/en/v6/api#generatepath
 */
export function generatePath(path: string, params: Params = {}): string {
  return path
    .replace(/:(\w+)/g, (_, key) => {
      invariant(params[key] != null, `Missing ":${key}" param`);
      return params[key]!;
    })
    .replace(/\/*\*$/, _ =>
      params["*"] == null ? "" : params["*"].replace(/^\/*/, "/")
    );
}

/**
 * A RouteMatch contains info about how a route matched a URL.
 */
export interface RouteMatch<ParamKey extends string = string> {
  /**
   * The names and values of dynamic parameters in the URL.
   */
  params: Params<ParamKey>;
  /**
   * The portion of the URL pathname that was matched.
   */
  pathname: string;
  /**
   * The portion of the URL pathname that was matched before child routes.
   */
  pathnameBase: string;
  /**
   * The route object that was used to match.
   */
  route: RouteObject;
}

/**
 * Matches the given routes to a location and returns the match data.
 *
 * @see https://reactrouter.com/docs/en/v6/api#matchroutes
 */
export function matchRoutes(
  routes: RouteObject[],
  locationArg: Partial<Location> | string,
  basename = "/"
): RouteMatch[] | null {
  let location =
    typeof locationArg === "string" ? parsePath(locationArg) : locationArg;

  let pathname = stripBasename(location.pathname || "/", basename);

  if (pathname == null) {
    return null;
  }

  let branches = flattenRoutes(routes);
  rankRouteBranches(branches);

  let matches = null;
  for (let i = 0; matches == null && i < branches.length; ++i) {
    matches = matchRouteBranch(branches[i], routes, pathname);
  }

  return matches;
}

interface RouteMeta {
  relativePath: string;
  caseSensitive: boolean;
  childrenIndex: number;
}

interface RouteBranch {
  path: string;
  score: number;
  routesMeta: RouteMeta[];
}

function flattenRoutes(
  routes: RouteObject[],
  branches: RouteBranch[] = [],
  parentsMeta: RouteMeta[] = [],
  parentPath = ""
): RouteBranch[] {
  routes.forEach((route, index) => {
    let meta: RouteMeta = {
      relativePath: route.path || "",
      caseSensitive: route.caseSensitive === true,
      childrenIndex: index
    };

    if (meta.relativePath.startsWith("/")) {
      invariant(
        meta.relativePath.startsWith(parentPath),
        `Absolute route path "${meta.relativePath}" nested under path ` +
          `"${parentPath}" is not valid. An absolute child route path ` +
          `must start with the combined path of all its parent routes.`
      );

      meta.relativePath = meta.relativePath.slice(parentPath.length);
    }

    let path = joinPaths([parentPath, meta.relativePath]);
    let routesMeta = parentsMeta.concat(meta);

    // Add the children before adding this route to the array so we traverse the
    // route tree depth-first and child routes appear before their parents in
    // the "flattened" version.
    if (route.children && route.children.length > 0) {
      invariant(
        route.index !== true,
        `Index routes must not have child routes. Please remove ` +
          `all child routes from route path "${path}".`
      );

      flattenRoutes(route.children, branches, routesMeta, path);
    }

    // Routes without a path shouldn't ever match by themselves unless they are
    // index routes, so don't add them to the list of possible branches.
    if (route.path == null && !route.index) {
      return;
    }

    branches.push({ path, score: computeScore(path, route.index), routesMeta });
  });

  return branches;
}

function rankRouteBranches(branches: RouteBranch[]): void {
  branches.sort((a, b) =>
    a.score !== b.score
      ? b.score - a.score // Higher score first
      : compareIndexes(
          a.routesMeta.map(meta => meta.childrenIndex),
          b.routesMeta.map(meta => meta.childrenIndex)
        )
  );
}

const paramRe = /^:\w+$/;
const dynamicSegmentValue = 3;
const indexRouteValue = 2;
const emptySegmentValue = 1;
const staticSegmentValue = 10;
const splatPenalty = -2;
const isSplat = (s: string) => s === "*";

function computeScore(path: string, index: boolean | undefined): number {
  let segments = path.split("/");
  let initialScore = segments.length;
  if (segments.some(isSplat)) {
    initialScore += splatPenalty;
  }

  if (index) {
    initialScore += indexRouteValue;
  }

  return segments
    .filter(s => !isSplat(s))
    .reduce(
      (score, segment) =>
        score +
        (paramRe.test(segment)
          ? dynamicSegmentValue
          : segment === ""
          ? emptySegmentValue
          : staticSegmentValue),
      initialScore
    );
}

function compareIndexes(a: number[], b: number[]): number {
  let siblings =
    a.length === b.length && a.slice(0, -1).every((n, i) => n === b[i]);

  return siblings
    ? // If two routes are siblings, we should try to match the earlier sibling
      // first. This allows people to have fine-grained control over the matching
      // behavior by simply putting routes with identical paths in the order they
      // want them tried.
      a[a.length - 1] - b[b.length - 1]
    : // Otherwise, it doesn't really make sense to rank non-siblings by index,
      // so they sort equally.
      0;
}

function matchRouteBranch<ParamKey extends string = string>(
  branch: RouteBranch,
  // TODO: attach original route object inside routesMeta so we don't need this arg
  routesArg: RouteObject[],
  pathname: string
): RouteMatch<ParamKey>[] | null {
  let routes = routesArg;
  let { routesMeta } = branch;

  let matchedParams = {};
  let matchedPathname = "/";
  let matches: RouteMatch[] = [];
  for (let i = 0; i < routesMeta.length; ++i) {
    let meta = routesMeta[i];
    let end = i === routesMeta.length - 1;
    let remainingPathname =
      matchedPathname === "/"
        ? pathname
        : pathname.slice(matchedPathname.length) || "/";
    let match = matchPath(
      { path: meta.relativePath, caseSensitive: meta.caseSensitive, end },
      remainingPathname
    );

    if (!match) return null;

    Object.assign(matchedParams, match.params);

    let route = routes[meta.childrenIndex];

    matches.push({
      params: matchedParams,
      pathname: joinPaths([matchedPathname, match.pathname]),
      pathnameBase: joinPaths([matchedPathname, match.pathnameBase]),
      route
    });

    if (match.pathnameBase !== "/") {
      matchedPathname = joinPaths([matchedPathname, match.pathnameBase]);
    }

    routes = route.children!;
  }

  return matches;
}

/**
 * Renders the result of `matchRoutes()` into a React element.
 */
export function renderMatches(
  matches: RouteMatch[] | null
): React.ReactElement | null {
  return _renderMatches(matches);
}

function _renderMatches(
  matches: RouteMatch[] | null,
  parentMatches: RouteMatch[] = []
): React.ReactElement | null {
  if (matches == null) return null;

  return matches.reduceRight((outlet, match, index) => {
    return (
      <RouteContext.Provider
        children={
          match.route.element !== undefined ? match.route.element : <Outlet />
        }
        value={{
          outlet,
          matches: parentMatches.concat(matches.slice(0, index + 1))
        }}
      />
    );
  }, null as React.ReactElement | null);
}

/**
 * A PathPattern is used to match on some portion of a URL pathname.
 */
export interface PathPattern<Path extends string = string> {
  /**
   * A string to match against a URL pathname. May contain `:id`-style segments
   * to indicate placeholders for dynamic parameters. May also end with `/*` to
   * indicate matching the rest of the URL pathname.
   */
  path: Path;
  /**
   * Should be `true` if the static portions of the `path` should be matched in
   * the same case.
   */
  caseSensitive?: boolean;
  /**
   * Should be `true` if this pattern should match the entire URL pathname.
   */
  end?: boolean;
}

/**
 * A PathMatch contains info about how a PathPattern matched on a URL pathname.
 */
export interface PathMatch<ParamKey extends string = string> {
  /**
   * The names and values of dynamic parameters in the URL.
   */
  params: Params<ParamKey>;
  /**
   * The portion of the URL pathname that was matched.
   */
  pathname: string;
  /**
   * The portion of the URL pathname that was matched before child routes.
   */
  pathnameBase: string;
  /**
   * The pattern that was used to match.
   */
  pattern: PathPattern;
}

type Mutable<T> = {
  -readonly [P in keyof T]: T[P];
};

/**
 * Performs pattern matching on a URL pathname and returns information about
 * the match.
 *
 * @see https://reactrouter.com/docs/en/v6/api#matchpath
 */
export function matchPath<
  ParamKey extends ParamParseKey<Path>,
  Path extends string
>(
  pattern: PathPattern<Path> | Path,
  pathname: string
): PathMatch<ParamKey> | null {
  if (typeof pattern === "string") {
    pattern = { path: pattern, caseSensitive: false, end: true };
  }

  let [matcher, paramNames] = compilePath(
    pattern.path,
    pattern.caseSensitive,
    pattern.end
  );

  let match = pathname.match(matcher);
  if (!match) return null;

  let matchedPathname = match[0];
  let pathnameBase = matchedPathname.replace(/(.)\/+$/, "$1");
  let captureGroups = match.slice(1);
  let params: Params = paramNames.reduce<Mutable<Params>>(
    (memo, paramName, index) => {
      // We need to compute the pathnameBase here using the raw splat value
      // instead of using params["*"] later because it will be decoded then
      if (paramName === "*") {
        let splatValue = captureGroups[index] || "";
        pathnameBase = matchedPathname
          .slice(0, matchedPathname.length - splatValue.length)
          .replace(/(.)\/+$/, "$1");
      }

      memo[paramName] = safelyDecodeURIComponent(
        captureGroups[index] || "",
        paramName
      );
      return memo;
    },
    {}
  );

  return {
    params,
    pathname: matchedPathname,
    pathnameBase,
    pattern
  };
}

function compilePath(
  path: string,
  caseSensitive = false,
  end = true
): [RegExp, string[]] {
  warning(
    path === "*" || !path.endsWith("*") || path.endsWith("/*"),
    `Route path "${path}" will be treated as if it were ` +
      `"${path.replace(/\*$/, "/*")}" because the \`*\` character must ` +
      `always follow a \`/\` in the pattern. To get rid of this warning, ` +
      `please change the route path to "${path.replace(/\*$/, "/*")}".`
  );

  let paramNames: string[] = [];
  let regexpSource =
    "^" +
    path
      .replace(/\/*\*?$/, "") // Ignore trailing / and /*, we'll handle it below
      .replace(/^\/*/, "/") // Make sure it has a leading /
      .replace(/[\\.*+^$?{}|()[\]]/g, "\\$&") // Escape special regex chars
      .replace(/:(\w+)/g, (_: string, paramName: string) => {
        paramNames.push(paramName);
        return "([^\\/]+)";
      });

  if (path.endsWith("*")) {
    paramNames.push("*");
    regexpSource +=
      path === "*" || path === "/*"
        ? "(.*)$" // Already matched the initial /, just match the rest
        : "(?:\\/(.+)|\\/*)$"; // Don't include the / in params["*"]
  } else {
    regexpSource += end
      ? "\\/*$" // When matching to the end, ignore trailing slashes
      : // Otherwise, at least match a word boundary. This restricts parent
        // routes to matching only their own words and nothing more, e.g. parent
        // route "/home" should not match "/home2".
        "(?:\\b|$)";
  }

  let matcher = new RegExp(regexpSource, caseSensitive ? undefined : "i");

  return [matcher, paramNames];
}

function safelyDecodeURIComponent(value: string, paramName: string) {
  try {
    return decodeURIComponent(value);
  } catch (error) {
    warning(
      false,
      `The value for the URL param "${paramName}" will not be decoded because` +
        ` the string "${value}" is a malformed URL segment. This is probably` +
        ` due to a bad percent encoding (${error}).`
    );

    return value;
  }
}

/**
 * Returns a resolved path object relative to the given pathname.
 *
 * @see https://reactrouter.com/docs/en/v6/api#resolvepath
 */
export function resolvePath(to: To, fromPathname = "/"): Path {
  let {
    pathname: toPathname,
    search = "",
    hash = ""
  } = typeof to === "string" ? parsePath(to) : to;

  let pathname = toPathname
    ? toPathname.startsWith("/")
      ? toPathname
      : resolvePathname(toPathname, fromPathname)
    : fromPathname;

  return {
    pathname,
    search: normalizeSearch(search),
    hash: normalizeHash(hash)
  };
}

function resolvePathname(relativePath: string, fromPathname: string): string {
  let segments = fromPathname.replace(/\/+$/, "").split("/");
  let relativeSegments = relativePath.split("/");

  relativeSegments.forEach(segment => {
    if (segment === "..") {
      // Keep the root "" segment so the pathname starts at /
      if (segments.length > 1) segments.pop();
    } else if (segment !== ".") {
      segments.push(segment);
    }
  });

  return segments.length > 1 ? segments.join("/") : "/";
}

function resolveTo(
  toArg: To,
  routePathnames: string[],
  locationPathname: string
): Path {
  let to = typeof toArg === "string" ? parsePath(toArg) : toArg;
  let toPathname = toArg === "" || to.pathname === "" ? "/" : to.pathname;

  // If a pathname is explicitly provided in `to`, it should be relative to the
  // route context. This is explained in `Note on `<Link to>` values` in our
  // migration guide from v5 as a means of disambiguation between `to` values
  // that begin with `/` and those that do not. However, this is problematic for
  // `to` values that do not provide a pathname. `to` can simply be a search or
  // hash string, in which case we should assume that the navigation is relative
  // to the current location's pathname and *not* the route pathname.
  let from: string;
  if (toPathname == null) {
    from = locationPathname;
  } else {
    let routePathnameIndex = routePathnames.length - 1;

    if (toPathname.startsWith("..")) {
      let toSegments = toPathname.split("/");

      // Each leading .. segment means "go up one route" instead of "go up one
      // URL segment".  This is a key difference from how <a href> works and a
      // major reason we call this a "to" value instead of a "href".
      while (toSegments[0] === "..") {
        toSegments.shift();
        routePathnameIndex -= 1;
      }

      to.pathname = toSegments.join("/");
    }

    // If there are more ".." segments than parent routes, resolve relative to
    // the root / URL.
    from = routePathnameIndex >= 0 ? routePathnames[routePathnameIndex] : "/";
  }

  let path = resolvePath(to, from);

  // Ensure the pathname has a trailing slash if the original to value had one.
  if (
    toPathname &&
    toPathname !== "/" &&
    toPathname.endsWith("/") &&
    !path.pathname.endsWith("/")
  ) {
    path.pathname += "/";
  }

  return path;
}

function getToPathname(to: To): string | undefined {
  // Empty strings should be treated the same as / paths
  return to === "" || (to as Path).pathname === ""
    ? "/"
    : typeof to === "string"
    ? parsePath(to).pathname
    : to.pathname;
}

function stripBasename(pathname: string, basename: string): string | null {
  if (basename === "/") return pathname;

  if (!pathname.toLowerCase().startsWith(basename.toLowerCase())) {
    return null;
  }

  let nextChar = pathname.charAt(basename.length);
  if (nextChar && nextChar !== "/") {
    // pathname does not start with basename/
    return null;
  }

  return pathname.slice(basename.length) || "/";
}

const joinPaths = (paths: string[]): string =>
  paths.join("/").replace(/\/\/+/g, "/");

const normalizePathname = (pathname: string): string =>
  pathname.replace(/\/+$/, "").replace(/^\/*/, "/");

const normalizeSearch = (search: string): string =>
  !search || search === "?"
    ? ""
    : search.startsWith("?")
    ? search
    : "?" + search;

const normalizeHash = (hash: string): string =>
  !hash || hash === "#" ? "" : hash.startsWith("#") ? hash : "#" + hash;

///////////////////////////////////////////////////////////////////////////////
// DANGER! PLEASE READ ME!
// We provide these exports as an escape hatch in the event that you need any
// routing data that we don't provide an explicit API for. With that said, we
// want to cover your use case if we can, so if you feel the need to use these
// we want to hear from you. Let us know what you're building and we'll do our
// best to make sure we can support you!
//
// We consider these exports an implementation detail and do not guarantee
// against any breaking changes, regardless of the semver release. Use with
// extreme caution and only if you understand the consequences. Godspeed.
///////////////////////////////////////////////////////////////////////////////

/** @internal */
export {
  NavigationContext as UNSAFE_NavigationContext,
  LocationContext as UNSAFE_LocationContext,
  RouteContext as UNSAFE_RouteContext
};<|MERGE_RESOLUTION|>--- conflicted
+++ resolved
@@ -478,12 +478,8 @@
     `useMatch() may be used only in the context of a <Router> component.`
   );
 
-<<<<<<< HEAD
-  return matchPath<ParamKey, Path>(pattern, useLocation().pathname);
-=======
   let { pathname } = useLocation();
-  return React.useMemo(() => matchPath(pattern, pathname), [pathname, pattern]);
->>>>>>> 53847bbb
+  return React.useMemo(() => matchPath<ParamKey, Path>(pattern, pathname), [pathname, pattern]);
 }
 
 /**
