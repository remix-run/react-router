--- conflicted
+++ resolved
@@ -19,11 +19,7 @@
   parsePath
 } from 'history';
 
-<<<<<<< HEAD
-const readOnly:<T extends object> (obj: T) => T = __DEV__
-=======
 const readOnly: <T extends unknown>(obj: T) => T = __DEV__
->>>>>>> 1dc28f68
   ? obj => Object.freeze(obj)
   : obj => obj;
 
