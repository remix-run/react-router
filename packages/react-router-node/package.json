--- conflicted
+++ resolved
@@ -29,7 +29,6 @@
         "default": "./dist/index.js"
       }
     },
-<<<<<<< HEAD
     "./install": {
       "node": {
         "types": "./dist/install.d.ts",
@@ -45,8 +44,6 @@
         "default": "./dist/install.js"
       }
     },
-=======
->>>>>>> 31a9ad84
     "./package.json": "./package.json"
   },
   "sideEffects": [
