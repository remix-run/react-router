/**
 * @jest-environment ./__tests__/custom-environment.js
 */

import { JSDOM } from "jsdom";
import * as React from "react";
import {
  act,
  render,
  fireEvent,
  waitFor,
  screen,
  prettyDOM,
} from "@testing-library/react";
import "@testing-library/jest-dom";

import {
  DataBrowserRouter,
  DataHashRouter,
  Form,
  Link,
  Route,
  Outlet,
  useLoaderData,
  useActionData,
  useRouteError,
  useNavigate,
  useNavigation,
  useSubmit,
  useFetcher,
  useFetchers,
  UNSAFE_DataRouterStateContext as DataRouterStateContext,
  defer,
} from "react-router-dom";

// Private API
import { _resetModuleScope } from "../index";

testDomRouter("<DataBrowserRouter>", DataBrowserRouter, (url) =>
  getWindowImpl(url, false)
);

testDomRouter("<DataHashRouter>", DataHashRouter, (url) =>
  getWindowImpl(url, true)
);

function testDomRouter(
  name: string,
  TestDataRouter: typeof DataBrowserRouter,
  getWindow: (initialUrl: string, isHash?: boolean) => Window
) {
  describe(`Router: ${name}`, () => {
    let consoleWarn: jest.SpyInstance;
    let consoleError: jest.SpyInstance;
    beforeEach(() => {
      consoleWarn = jest.spyOn(console, "warn").mockImplementation(() => {});
      consoleError = jest.spyOn(console, "error").mockImplementation(() => {});
    });

    afterEach(() => {
      window.__staticRouterHydrationData = undefined;
      consoleWarn.mockRestore();
      consoleError.mockRestore();
      _resetModuleScope();
    });

    it("renders the first route that matches the URL", () => {
      let { container } = render(
        <TestDataRouter hydrationData={{}}>
          <Route path="/" element={<h1>Home</h1>} />
        </TestDataRouter>
      );

      expect(getHtml(container)).toMatchInlineSnapshot(`
         "<div>
           <h1>
             Home
           </h1>
         </div>"
       `);
    });

    it("renders the first route that matches the URL when wrapped in a root Route", () => {
      let { container } = render(
        <TestDataRouter
          window={getWindow("/my/base/path/thing")}
          hydrationData={{}}
        >
          <Route path="/my/base/path">
            <Route element={<Outlet />}>
              <Route path="thing" element={<h1>Heyooo</h1>} />
            </Route>
          </Route>
        </TestDataRouter>
      );

      expect(getHtml(container)).toMatchInlineSnapshot(`
         "<div>
           <h1>
             Heyooo
           </h1>
         </div>"
       `);
    });

    it("supports a basename prop", () => {
      let { container } = render(
        <TestDataRouter
          basename="/my/base/path"
          window={getWindow("/my/base/path/thing")}
          hydrationData={{}}
        >
          <Route path="thing" element={<h1>Heyooo</h1>} />
        </TestDataRouter>
      );

      expect(getHtml(container)).toMatchInlineSnapshot(`
        "<div>
          <h1>
            Heyooo
          </h1>
        </div>"
      `);
    });

    it("renders with hydration data", async () => {
      let { container } = render(
        <TestDataRouter
          window={getWindow("/child")}
          hydrationData={{
            loaderData: {
              "0": "parent data",
              "0-0": "child data",
            },
            actionData: {
              "0-0": "child action",
            },
          }}
        >
          <Route path="/" element={<Comp />}>
            <Route path="child" element={<Comp />} />
          </Route>
        </TestDataRouter>
      );

      function Comp() {
        let data = useLoaderData();
        let actionData = useActionData();
        let navigation = useNavigation();
        return (
          <div>
            {data}
            {actionData}
            {navigation.state}
            <Outlet />
          </div>
        );
      }

      expect(getHtml(container)).toMatchInlineSnapshot(`
        "<div>
          <div>
            parent data
            child action
            idle
            <div>
              child data
              child action
              idle
            </div>
          </div>
        </div>"
      `);
    });

    it("handles automatic hydration from the window", async () => {
      window.__staticRouterHydrationData = {
        loaderData: {
          "0": "parent data",
          "0-0": "child data",
        },
        actionData: {
          "0-0": "child action",
        },
      };
      let { container } = render(
        <TestDataRouter window={getWindow("/child")}>
          <Route path="/" element={<Comp />}>
            <Route path="child" element={<Comp />} />
          </Route>
        </TestDataRouter>
      );

      function Comp() {
        let data = useLoaderData();
        let actionData = useActionData();
        let navigation = useNavigation();
        return (
          <div>
            {data}
            {actionData}
            {navigation.state}
            <Outlet />
          </div>
        );
      }

      expect(getHtml(container)).toMatchInlineSnapshot(`
        "<div>
          <div>
            parent data
            child action
            idle
            <div>
              child data
              child action
              idle
            </div>
          </div>
        </div>"
      `);
    });

    it("renders fallbackElement while first data fetch happens", async () => {
      let fooDefer = createDeferred();
      let { container } = render(
        <TestDataRouter
          window={getWindow("/foo")}
          fallbackElement={<FallbackElement />}
        >
          <Route path="/" element={<Outlet />}>
            <Route
              path="foo"
              loader={() => fooDefer.promise}
              element={<Foo />}
            />
            <Route path="bar" element={<Bar />} />
          </Route>
        </TestDataRouter>
      );

      function FallbackElement() {
        return <p>Loading...</p>;
      }

      function Foo() {
        let data = useLoaderData();
        return <h1>Foo:{data?.message}</h1>;
      }

      function Bar() {
        return <h1>Bar Heading</h1>;
      }

      expect(getHtml(container)).toMatchInlineSnapshot(`
        "<div>
          <p>
            Loading...
          </p>
        </div>"
      `);

      fooDefer.resolve({ message: "From Foo Loader" });
      await waitFor(() => screen.getByText("Foo:From Foo Loader"));
      expect(getHtml(container)).toMatchInlineSnapshot(`
        "<div>
          <h1>
            Foo:
            From Foo Loader
          </h1>
        </div>"
      `);
    });

    it("does not render fallbackElement if no data fetch is required", async () => {
      let fooDefer = createDeferred();
      let { container } = render(
        <TestDataRouter
          window={getWindow("/bar")}
          fallbackElement={<FallbackElement />}
        >
          <Route path="/" element={<Outlet />}>
            <Route
              path="foo"
              loader={() => fooDefer.promise}
              element={<Foo />}
            />
            <Route path="bar" element={<Bar />} />
          </Route>
        </TestDataRouter>
      );

      function FallbackElement() {
        return <p>Loading...</p>;
      }

      function Foo() {
        let data = useLoaderData();
        return <h1>Foo:{data?.message}</h1>;
      }

      function Bar() {
        return <h1>Bar Heading</h1>;
      }

      expect(getHtml(container)).toMatchInlineSnapshot(`
        "<div>
          <h1>
            Bar Heading
          </h1>
        </div>"
      `);
    });

    it("handles link navigations", async () => {
      render(
        <TestDataRouter window={getWindow("/foo")} hydrationData={{}}>
          <Route path="/" element={<Layout />}>
            <Route path="foo" element={<h1>Foo Heading</h1>} />
            <Route path="bar" element={<h1>Bar Heading</h1>} />
          </Route>
        </TestDataRouter>
      );

      function Layout() {
        return (
          <div>
            <Link to="/foo">Link to Foo</Link>
            <Link to="/bar">Link to Bar</Link>
            <Outlet />
          </div>
        );
      }

      expect(screen.getByText("Foo Heading")).toBeDefined();
      fireEvent.click(screen.getByText("Link to Bar"));
      await waitFor(() => screen.getByText("Bar Heading"));

      fireEvent.click(screen.getByText("Link to Foo"));
      await waitFor(() => screen.getByText("Foo Heading"));
    });

    it("handles link navigations when using a basename", async () => {
      let testWindow = getWindow("/base/name/foo");
      render(
        <TestDataRouter
          basename="/base/name"
          window={testWindow}
          hydrationData={{}}
        >
          <Route path="/" element={<Layout />}>
            <Route path="foo" element={<h1>Foo Heading</h1>} />
            <Route path="bar" element={<h1>Bar Heading</h1>} />
          </Route>
        </TestDataRouter>
      );

      function Layout() {
        return (
          <div>
            <Link to="/foo">Link to Foo</Link>
            <Link to="/bar">Link to Bar</Link>
            <Outlet />
          </div>
        );
      }

      function assertPathname(pathname) {
        if (name === "<DataHashRouter>") {
          // eslint-disable-next-line jest/no-conditional-expect
          expect(testWindow.location.hash).toEqual("#" + pathname);
        } else {
          // eslint-disable-next-line jest/no-conditional-expect
          expect(testWindow.location.pathname).toEqual(pathname);
        }
      }

      assertPathname("/base/name/foo");

      expect(screen.getByText("Foo Heading")).toBeDefined();
      fireEvent.click(screen.getByText("Link to Bar"));
      await waitFor(() => screen.getByText("Bar Heading"));
      assertPathname("/base/name/bar");

      fireEvent.click(screen.getByText("Link to Foo"));
      await waitFor(() => screen.getByText("Foo Heading"));
      assertPathname("/base/name/foo");
    });

    it("executes route loaders on navigation", async () => {
      let barDefer = createDeferred();

      let { container } = render(
        <TestDataRouter window={getWindow("/foo")} hydrationData={{}}>
          <Route path="/" element={<Layout />}>
            <Route path="foo" element={<Foo />} />
            <Route
              path="bar"
              loader={() => barDefer.promise}
              element={<Bar />}
            />
          </Route>
        </TestDataRouter>
      );

      function Layout() {
        let navigation = useNavigation();
        return (
          <div>
            <Link to="/bar">Link to Bar</Link>
            <p>{navigation.state}</p>
            <Outlet />
          </div>
        );
      }

      function Foo() {
        return <h1>Foo</h1>;
      }
      function Bar() {
        let data = useLoaderData();
        return <h1>{data?.message}</h1>;
      }

      expect(getHtml(container)).toMatchInlineSnapshot(`
        "<div>
          <div>
            <a
              href=\\"/bar\\"
            >
              Link to Bar
            </a>
            <p>
              idle
            </p>
            <h1>
              Foo
            </h1>
          </div>
        </div>"
      `);

      fireEvent.click(screen.getByText("Link to Bar"));
      expect(getHtml(container)).toMatchInlineSnapshot(`
        "<div>
          <div>
            <a
              href=\\"/bar\\"
            >
              Link to Bar
            </a>
            <p>
              loading
            </p>
            <h1>
              Foo
            </h1>
          </div>
        </div>"
      `);

      barDefer.resolve({ message: "Bar Loader" });
      await waitFor(() => screen.getByText("idle"));
      expect(getHtml(container)).toMatchInlineSnapshot(`
        "<div>
          <div>
            <a
              href=\\"/bar\\"
            >
              Link to Bar
            </a>
            <p>
              idle
            </p>
            <h1>
              Bar Loader
            </h1>
          </div>
        </div>"
      `);
    });

    it("handles link navigations with resetScroll=false", async () => {
      let { container } = render(
        <TestDataRouter window={getWindow("/foo")} hydrationData={{}}>
          <Route path="/" element={<Layout />}>
            <Route path="foo" element={<h1>Foo Heading</h1>} />
            <Route path="bar" element={<h1>Bar Heading</h1>} />
          </Route>
        </TestDataRouter>
      );

      function Layout() {
        let state = React.useContext(DataRouterStateContext);
        return (
          <div>
            <Link to="/foo" resetScroll={false}>
              Link to Foo
            </Link>
            <Link to="/bar">Link to Bar</Link>
            <p id="resetScrollPosition">{String(state.resetScrollPosition)}</p>
            <Outlet />
          </div>
        );
      }

      fireEvent.click(screen.getByText("Link to Bar"));
      await waitFor(() => screen.getByText("Bar Heading"));
      expect(getHtml(container.querySelector("#resetScrollPosition")))
        .toMatchInlineSnapshot(`
        "<p
          id=\\"resetScrollPosition\\"
        >
          true
        </p>"
      `);

      fireEvent.click(screen.getByText("Link to Foo"));
      await waitFor(() => screen.getByText("Foo Heading"));
      expect(getHtml(container.querySelector("#resetScrollPosition")))
        .toMatchInlineSnapshot(`
        "<p
          id=\\"resetScrollPosition\\"
        >
          false
        </p>"
      `);
    });

    it("executes route actions/loaders on useSubmit navigations", async () => {
      let loaderDefer = createDeferred();
      let actionDefer = createDeferred();

      let { container } = render(
        <TestDataRouter window={getWindow("/")} hydrationData={{}}>
          <Route
            path="/"
            action={() => actionDefer.promise}
            loader={() => loaderDefer.promise}
            element={<Home />}
          />
        </TestDataRouter>
      );

      function Home() {
        let data = useLoaderData();
        let actionData = useActionData();
        let navigation = useNavigation();
        let submit = useSubmit();
        let formRef = React.useRef();
        return (
          <div>
            <form method="post" action="/" ref={formRef}>
              <input name="test" value="value" />
            </form>
            <button onClick={() => submit(formRef.current)}>Submit Form</button>
            <div id="output">
              <p>{navigation.state}</p>
              <p>{data}</p>
              <p>{actionData}</p>
            </div>
            <Outlet />
          </div>
        );
      }

      expect(getHtml(container.querySelector("#output")))
        .toMatchInlineSnapshot(`
        "<div
          id=\\"output\\"
        >
          <p>
            idle
          </p>
          <p />
          <p />
        </div>"
      `);

      fireEvent.click(screen.getByText("Submit Form"));
      await waitFor(() => screen.getByText("submitting"));
      expect(getHtml(container.querySelector("#output")))
        .toMatchInlineSnapshot(`
        "<div
          id=\\"output\\"
        >
          <p>
            submitting
          </p>
          <p />
          <p />
        </div>"
      `);

      actionDefer.resolve("Action Data");
      await waitFor(() => screen.getByText("loading"));
      expect(getHtml(container.querySelector("#output")))
        .toMatchInlineSnapshot(`
        "<div
          id=\\"output\\"
        >
          <p>
            loading
          </p>
          <p />
          <p>
            Action Data
          </p>
        </div>"
      `);

      loaderDefer.resolve("Loader Data");
      await waitFor(() => screen.getByText("idle"));
      expect(getHtml(container.querySelector("#output")))
        .toMatchInlineSnapshot(`
        "<div
          id=\\"output\\"
        >
          <p>
            idle
          </p>
          <p>
            Loader Data
          </p>
          <p>
            Action Data
          </p>
        </div>"
      `);
    });

    it("executes route loaders on <Form method=get> navigations", async () => {
      let loaderDefer = createDeferred();
      let actionDefer = createDeferred();

      let { container } = render(
        <TestDataRouter window={getWindow("/")} hydrationData={{}}>
          <Route
            path="/"
            action={() => actionDefer.promise}
            loader={async ({ request }) => {
              let resolvedValue = await loaderDefer.promise;
              let urlParam = new URL(
                `https://remix.run${request.url}`
              ).searchParams.get("test");
              return `${resolvedValue}:${urlParam}`;
            }}
            element={<Home />}
          />
        </TestDataRouter>
      );

      function Home() {
        let data = useLoaderData();
        let actionData = useActionData();
        let navigation = useNavigation();
        return (
          <div>
            <Form method="get">
              <input name="test" value="value" />
              <button type="submit">Submit Form</button>
            </Form>
            <div id="output">
              <p>{navigation.state}</p>
              <p>{data}</p>
              <p>{actionData}</p>
            </div>
            <Outlet />
          </div>
        );
      }

      expect(getHtml(container.querySelector("#output")))
        .toMatchInlineSnapshot(`
        "<div
          id=\\"output\\"
        >
          <p>
            idle
          </p>
          <p />
          <p />
        </div>"
      `);

      fireEvent.click(screen.getByText("Submit Form"));
      await waitFor(() => screen.getByText("loading"));
      expect(getHtml(container.querySelector("#output")))
        .toMatchInlineSnapshot(`
        "<div
          id=\\"output\\"
        >
          <p>
            loading
          </p>
          <p />
          <p />
        </div>"
      `);

      loaderDefer.resolve("Loader Data");
      await waitFor(() => screen.getByText("idle"));
      expect(getHtml(container.querySelector("#output")))
        .toMatchInlineSnapshot(`
        "<div
          id=\\"output\\"
        >
          <p>
            idle
          </p>
          <p>
            Loader Data:value
          </p>
          <p />
        </div>"
      `);
    });

    it("executes route actions/loaders on <Form method=post> navigations", async () => {
      let loaderDefer = createDeferred();
      let actionDefer = createDeferred();

      let { container } = render(
        <TestDataRouter window={getWindow("/")} hydrationData={{}}>
          <Route
            path="/"
            action={async ({ request }) => {
              let resolvedValue = await actionDefer.promise;
              let formData = await request.formData();
              return `${resolvedValue}:${formData.get("test")}`;
            }}
            loader={() => loaderDefer.promise}
            element={<Home />}
          />
        </TestDataRouter>
      );

      function Home() {
        let data = useLoaderData();
        let actionData = useActionData();
        let navigation = useNavigation();
        return (
          <div>
            <Form method="post">
              <input name="test" value="value" />
              <button type="submit">Submit Form</button>
            </Form>
            <div id="output">
              <p>{navigation.state}</p>
              <p>{data}</p>
              <p>{actionData}</p>
            </div>
            <Outlet />
          </div>
        );
      }

      expect(getHtml(container.querySelector("#output")))
        .toMatchInlineSnapshot(`
        "<div
          id=\\"output\\"
        >
          <p>
            idle
          </p>
          <p />
          <p />
        </div>"
      `);

      fireEvent.click(screen.getByText("Submit Form"));
      await waitFor(() => screen.getByText("submitting"));
      expect(getHtml(container.querySelector("#output")))
        .toMatchInlineSnapshot(`
        "<div
          id=\\"output\\"
        >
          <p>
            submitting
          </p>
          <p />
          <p />
        </div>"
      `);

      actionDefer.resolve("Action Data");
      await waitFor(() => screen.getByText("loading"));
      expect(getHtml(container.querySelector("#output")))
        .toMatchInlineSnapshot(`
        "<div
          id=\\"output\\"
        >
          <p>
            loading
          </p>
          <p />
          <p>
            Action Data:value
          </p>
        </div>"
      `);

      loaderDefer.resolve("Loader Data");
      await waitFor(() => screen.getByText("idle"));
      expect(getHtml(container.querySelector("#output")))
        .toMatchInlineSnapshot(`
        "<div
          id=\\"output\\"
        >
          <p>
            idle
          </p>
          <p>
            Loader Data
          </p>
          <p>
            Action Data:value
          </p>
        </div>"
      `);
    });

    it("supports <Form reloadDocument={true}>", async () => {
      let actionSpy = jest.fn();
      render(
        <TestDataRouter window={getWindow("/")} hydrationData={{}}>
          <Route path="/" action={actionSpy} element={<Home />} />
        </TestDataRouter>
      );

      let handlerCalled;
      let defaultPrevented;

      function Home() {
        return (
          <Form
            method="post"
            reloadDocument={true}
            onSubmit={(e) => {
              handlerCalled = true;
              defaultPrevented = e.defaultPrevented;
            }}
          >
            <input name="test" value="value" />
            <button type="submit">Submit Form</button>
          </Form>
        );
      }

      fireEvent.click(screen.getByText("Submit Form"));
      expect(handlerCalled).toBe(true);
      expect(defaultPrevented).toBe(false);
      expect(actionSpy).not.toHaveBeenCalled();
    });

    it('defaults <Form method="get"> to be a PUSH navigation', async () => {
      let { container } = render(
        <TestDataRouter window={getWindow("/")} hydrationData={{}}>
          <Route element={<Layout />}>
            <Route index loader={() => "index"} element={<h1>index</h1>} />
            <Route path="1" loader={() => "1"} element={<h1>Page 1</h1>} />
            <Route path="2" loader={() => "2"} element={<h1>Page 2</h1>} />
          </Route>
        </TestDataRouter>
      );

      function Layout() {
        let navigate = useNavigate();
        return (
          <>
            <Form action="1">
              <input name="test" defaultValue="value" />
              <button type="submit">Submit Form</button>
            </Form>
            <button onClick={() => navigate(-1)}>Go back</button>
            <div className="output">
              <Outlet />
            </div>
          </>
        );
      }

      expect(getHtml(container.querySelector(".output")))
        .toMatchInlineSnapshot(`
        "<div
          class=\\"output\\"
        >
          <h1>
            index
          </h1>
        </div>"
      `);

      fireEvent.click(screen.getByText("Submit Form"));
      await waitFor(() => screen.getByText("Page 1"));
      expect(getHtml(container.querySelector(".output")))
        .toMatchInlineSnapshot(`
        "<div
          class=\\"output\\"
        >
          <h1>
            Page 1
          </h1>
        </div>"
      `);

      fireEvent.click(screen.getByText("Go back"));
      await waitFor(() => screen.getByText("index"));
      expect(getHtml(container.querySelector(".output")))
        .toMatchInlineSnapshot(`
        "<div
          class=\\"output\\"
        >
          <h1>
            index
          </h1>
        </div>"
      `);
    });

    it('defaults <Form method="post"> to be a REPLACE navigation', async () => {
      let { container } = render(
        <TestDataRouter window={getWindow("/")} hydrationData={{}}>
          <Route element={<Layout />}>
            <Route index loader={() => "index"} element={<h1>Index Page</h1>} />
            <Route
              path="form"
              action={() => "action data"}
              element={<FormPage />}
            />
            <Route path="result" element={<h1>Result Page</h1>} />
          </Route>
        </TestDataRouter>
      );

      function Layout() {
        let navigate = useNavigate();
        return (
          <>
            <Link to="form">Go to Form</Link>
            <button onClick={() => navigate(-1)}>Go back</button>
            <div className="output">
              <Outlet />
            </div>
          </>
        );
      }

      function FormPage() {
        let data = useActionData();
        return (
          <Form method="post">
            <p>Form Page</p>
            <p>{data}</p>
            <input name="test" defaultValue="value" />
            <button type="submit">Submit</button>
          </Form>
        );
      }

      let html = () => getHtml(container.querySelector(".output"));

      // Start on index page
      expect(html()).toMatch("Index Page");

      // Navigate to form page
      fireEvent.click(screen.getByText("Go to Form"));
      await waitFor(() => screen.getByText("Form Page"));
      expect(html()).not.toMatch("action result");

      // Submit without redirect does a replace
      fireEvent.click(screen.getByText("Submit"));
      await waitFor(() => screen.getByText("action data"));
      expect(html()).toMatch("Form Page");
      expect(html()).toMatch("action data");

      // Back navigate to index page
      fireEvent.click(screen.getByText("Go back"));
      await waitFor(() => screen.getByText("Index Page"));
    });

    it('Uses a PUSH navigation on <Form method="post"> if it redirects', async () => {
      let { container } = render(
        <TestDataRouter window={getWindow("/")} hydrationData={{}}>
          <Route element={<Layout />}>
            <Route index loader={() => "index"} element={<h1>Index Page</h1>} />
            <Route
              path="form"
              action={() =>
                new Response(null, {
                  status: 302,
                  headers: { Location: "/result" },
                })
              }
              element={<FormPage />}
            />
            <Route path="result" element={<h1>Result Page</h1>} />
          </Route>
        </TestDataRouter>
      );

      function Layout() {
        let navigate = useNavigate();
        return (
          <>
            <Link to="form">Go to Form</Link>
            <button onClick={() => navigate(-1)}>Go back</button>
            <div className="output">
              <Outlet />
            </div>
          </>
        );
      }

      function FormPage() {
        let data = useActionData();
        return (
          <Form method="post">
            <p>Form Page</p>
            <p>{data}</p>
            <input name="test" defaultValue="value" />
            <button type="submit">Submit</button>
          </Form>
        );
      }

      let html = () => getHtml(container.querySelector(".output"));

      // Start on index page
      expect(html()).toMatch("Index Page");

      // Navigate to form page
      fireEvent.click(screen.getByText("Go to Form"));
      await waitFor(() => screen.getByText("Form Page"));

      // Submit with redirect
      fireEvent.click(screen.getByText("Submit"));
      await waitFor(() => screen.getByText("Result Page"));

      // Back navigate to form page
      fireEvent.click(screen.getByText("Go back"));
      await waitFor(() => screen.getByText("Form Page"));
    });

    it('defaults useSubmit({ method: "get" }) to be a PUSH navigation', async () => {
      let { container } = render(
        <TestDataRouter window={getWindow("/")} hydrationData={{}}>
          <Route element={<Layout />}>
            <Route index loader={() => "index"} element={<h1>index</h1>} />
            <Route path="1" loader={() => "1"} element={<h1>Page 1</h1>} />
            <Route path="2" loader={() => "2"} element={<h1>Page 2</h1>} />
          </Route>
        </TestDataRouter>
      );

      function Layout() {
        let navigate = useNavigate();
        let submit = useSubmit();
        let formData = new FormData();
        formData.append("test", "value");
        return (
          <>
            <button
              onClick={() => submit(formData, { action: "1", method: "get" })}
            >
              Submit
            </button>
            <button onClick={() => navigate(-1)}>Go back</button>
            <div className="output">
              <Outlet />
            </div>
          </>
        );
      }

      expect(getHtml(container.querySelector(".output")))
        .toMatchInlineSnapshot(`
        "<div
          class=\\"output\\"
        >
          <h1>
            index
          </h1>
        </div>"
      `);

      fireEvent.click(screen.getByText("Submit"));
      await waitFor(() => screen.getByText("Page 1"));
      expect(getHtml(container.querySelector(".output")))
        .toMatchInlineSnapshot(`
        "<div
          class=\\"output\\"
        >
          <h1>
            Page 1
          </h1>
        </div>"
      `);

      fireEvent.click(screen.getByText("Go back"));
      await waitFor(() => screen.getByText("index"));
      expect(getHtml(container.querySelector(".output")))
        .toMatchInlineSnapshot(`
        "<div
          class=\\"output\\"
        >
          <h1>
            index
          </h1>
        </div>"
      `);
    });

    it('defaults useSubmit({ method: "post" }) to be a REPLACE navigation', async () => {
      let { container } = render(
        <TestDataRouter window={getWindow("/")} hydrationData={{}}>
          <Route element={<Layout />}>
            <Route index loader={() => "index"} element={<h1>index</h1>} />
            <Route path="1" loader={() => "1"} element={<h1>Page 1</h1>} />
            <Route
              path="2"
              action={() => "action"}
              loader={() => "2"}
              element={<h1>Page 2</h1>}
            />
          </Route>
        </TestDataRouter>
      );

      function Layout() {
        let navigate = useNavigate();
        let submit = useSubmit();
        let formData = new FormData();
        formData.append("test", "value");
        return (
          <>
            <Link to="1">Go to 1</Link>
            <button
              onClick={() => {
                submit(formData, { action: "2", method: "post" });
              }}
            >
              Submit
            </button>
            <button onClick={() => navigate(-1)}>Go back</button>
            <div className="output">
              <Outlet />
            </div>
          </>
        );
      }

      expect(getHtml(container.querySelector(".output")))
        .toMatchInlineSnapshot(`
        "<div
          class=\\"output\\"
        >
          <h1>
            index
          </h1>
        </div>"
      `);

      fireEvent.click(screen.getByText("Go to 1"));
      await waitFor(() => screen.getByText("Page 1"));
      expect(getHtml(container.querySelector(".output")))
        .toMatchInlineSnapshot(`
        "<div
          class=\\"output\\"
        >
          <h1>
            Page 1
          </h1>
        </div>"
      `);

      fireEvent.click(screen.getByText("Submit"));
      await waitFor(() => screen.getByText("Page 2"));
      expect(getHtml(container.querySelector(".output")))
        .toMatchInlineSnapshot(`
        "<div
          class=\\"output\\"
        >
          <h1>
            Page 2
          </h1>
        </div>"
      `);

      fireEvent.click(screen.getByText("Go back"));
      await waitFor(() => screen.getByText("index"));
      expect(getHtml(container.querySelector(".output")))
        .toMatchInlineSnapshot(`
        "<div
          class=\\"output\\"
        >
          <h1>
            index
          </h1>
        </div>"
      `);
    });

<<<<<<< HEAD
    describe("<Form action>", () => {
      function NoActionComponent() {
        return (
          <Form method="post">
            <input name="b" value="2" />
            <button type="submit">Submit Form</button>
          </Form>
        );
      }

      function ActionDotComponent() {
        return (
          <Form method="post" action=".">
            <input name="b" value="2" />
            <button type="submit">Submit Form</button>
          </Form>
        );
      }

      function ActionEmptyComponent() {
        return (
          <Form method="post" action="">
            <input name="b" value="2" />
            <button type="submit">Submit Form</button>
          </Form>
        );
      }

      describe("static routes", () => {
        it("uses full URL when no action is specified", async () => {
          let { container } = render(
            <TestDataRouter
              window={getWindow("/foo/bar?a=1#hash")}
              hydrationData={{}}
            >
              <Route path="/">
                <Route path="foo">
                  <Route path="bar" element={<NoActionComponent />} />
                </Route>
              </Route>
            </TestDataRouter>
          );

          expect(container.querySelector("form")?.getAttribute("action")).toBe(
            "/foo/bar?a=1#hash"
          );
        });

        it("uses current route path when action='.' is specified", async () => {
          let { container } = render(
            <TestDataRouter
              window={getWindow("/foo/bar?a=1#hash")}
              hydrationData={{}}
            >
              <Route path="/">
                <Route path="foo">
                  <Route path="bar" element={<ActionDotComponent />} />
                </Route>
              </Route>
            </TestDataRouter>
          );

          expect(container.querySelector("form")?.getAttribute("action")).toBe(
            "/foo/bar"
          );
        });

        it("uses current route path when action='' is specified", async () => {
          let { container } = render(
            <TestDataRouter
              window={getWindow("/foo/bar?a=1#hash")}
              hydrationData={{}}
            >
              <Route path="/">
                <Route path="foo">
                  <Route path="bar" element={<ActionEmptyComponent />} />
                </Route>
              </Route>
            </TestDataRouter>
          );

          expect(container.querySelector("form")?.getAttribute("action")).toBe(
            "/foo/bar"
          );
        });
      });

      describe("layout routes", () => {
        it("uses full URL when no action is specified", async () => {
          let { container } = render(
            <TestDataRouter
              window={getWindow("/foo/bar?a=1#hash")}
              hydrationData={{}}
            >
              <Route path="/">
                <Route path="foo">
                  <Route path="bar" element={<NoActionComponent />}>
                    <Route index={true} element={<h1>Index</h1>} />
                  </Route>
                </Route>
              </Route>
            </TestDataRouter>
          );

          expect(container.querySelector("form")?.getAttribute("action")).toBe(
            "/foo/bar?a=1#hash"
          );
        });

        it("uses current route path when action='.' is specified", async () => {
          let { container } = render(
            <TestDataRouter
              window={getWindow("/foo/bar?a=1#hash")}
              hydrationData={{}}
            >
              <Route path="/">
                <Route path="foo">
                  <Route path="bar" element={<ActionDotComponent />}>
                    <Route index={true} element={<h1>Index</h1>} />
                  </Route>
                </Route>
              </Route>
            </TestDataRouter>
          );

          expect(container.querySelector("form")?.getAttribute("action")).toBe(
            "/foo/bar"
          );
        });

        it("uses current route path when action='' is specified", async () => {
          let { container } = render(
            <TestDataRouter
              window={getWindow("/foo/bar?a=1#hash")}
              hydrationData={{}}
            >
              <Route path="/">
                <Route path="foo">
                  <Route path="bar" element={<ActionEmptyComponent />}>
                    <Route index={true} element={<h1>Index</h1>} />
                  </Route>
                </Route>
              </Route>
            </TestDataRouter>
          );

          expect(container.querySelector("form")?.getAttribute("action")).toBe(
            "/foo/bar"
          );
        });
      });

      describe("index routes", () => {
        it("uses full URL when no action is specified", async () => {
          let { container } = render(
            <TestDataRouter
              window={getWindow("/foo/bar?a=1#hash")}
              hydrationData={{}}
            >
              <Route path="/">
                <Route path="foo">
                  <Route path="bar">
                    <Route index={true} element={<NoActionComponent />} />
                  </Route>
                </Route>
              </Route>
            </TestDataRouter>
          );

          expect(container.querySelector("form")?.getAttribute("action")).toBe(
            "/foo/bar?index&a=1#hash"
          );
        });

        it("uses current route path when action='.' is specified", async () => {
          let { container } = render(
            <TestDataRouter
              window={getWindow("/foo/bar?a=1#hash")}
              hydrationData={{}}
            >
              <Route path="/">
                <Route path="foo">
                  <Route path="bar">
                    <Route index={true} element={<ActionDotComponent />} />
                  </Route>
                </Route>
              </Route>
            </TestDataRouter>
          );

          expect(container.querySelector("form")?.getAttribute("action")).toBe(
            "/foo/bar?index"
          );
        });

        it("uses current route path when action='' is specified", async () => {
          let { container } = render(
            <TestDataRouter
              window={getWindow("/foo/bar?a=1#hash")}
              hydrationData={{}}
            >
              <Route path="/">
                <Route path="foo">
                  <Route path="bar">
                    <Route index={true} element={<ActionEmptyComponent />} />
                  </Route>
                </Route>
              </Route>
            </TestDataRouter>
          );

          expect(container.querySelector("form")?.getAttribute("action")).toBe(
            "/foo/bar?index"
          );
        });
      });

      describe("dynamic routes", () => {
        it("uses full URL when no action is specified", async () => {
          let { container } = render(
            <TestDataRouter
              window={getWindow("/foo/bar?a=1#hash")}
              hydrationData={{}}
            >
              <Route path="/">
                <Route path="foo">
                  <Route path=":param" element={<NoActionComponent />} />
                </Route>
              </Route>
            </TestDataRouter>
          );

          expect(container.querySelector("form")?.getAttribute("action")).toBe(
            "/foo/bar?a=1#hash"
          );
        });

        it("uses current route path when action='.' is specified", async () => {
          let { container } = render(
            <TestDataRouter
              window={getWindow("/foo/bar?a=1#hash")}
              hydrationData={{}}
            >
              <Route path="/">
                <Route path="foo">
                  <Route path=":param" element={<ActionDotComponent />} />
                </Route>
              </Route>
            </TestDataRouter>
          );

          expect(container.querySelector("form")?.getAttribute("action")).toBe(
            "/foo/bar"
          );
        });

        it("uses current route path when action='' is specified", async () => {
          let { container } = render(
            <TestDataRouter
              window={getWindow("/foo/bar?a=1#hash")}
              hydrationData={{}}
            >
              <Route path="/">
                <Route path="foo">
                  <Route path=":param" element={<ActionEmptyComponent />} />
                </Route>
              </Route>
            </TestDataRouter>
          );

          expect(container.querySelector("form")?.getAttribute("action")).toBe(
            "/foo/bar"
          );
        });
      });

      describe("splat routes", () => {
        it("uses full URL when no action is specified", async () => {
          let { container } = render(
            <TestDataRouter
              window={getWindow("/foo/bar?a=1#hash")}
              hydrationData={{}}
            >
              <Route path="/">
                <Route path="foo">
                  <Route path="*" element={<NoActionComponent />} />
                </Route>
              </Route>
            </TestDataRouter>
          );

          expect(container.querySelector("form")?.getAttribute("action")).toBe(
            "/foo/bar?a=1#hash"
          );
        });

        it("uses current route path (excluding splat) when action='.' is specified", async () => {
          let { container } = render(
            <TestDataRouter
              window={getWindow("/foo/bar?a=1#hash")}
              hydrationData={{}}
            >
              <Route path="/">
                <Route path="foo">
                  <Route path="*" element={<ActionDotComponent />} />
                </Route>
              </Route>
            </TestDataRouter>
          );

          expect(container.querySelector("form")?.getAttribute("action")).toBe(
            "/foo"
          );
        });

        it("uses current route path (excluding splat) when action='' is specified", async () => {
          let { container } = render(
            <TestDataRouter
              window={getWindow("/foo/bar?a=1#hash")}
              hydrationData={{}}
            >
              <Route path="/">
                <Route path="foo">
                  <Route path="*" element={<ActionEmptyComponent />} />
                </Route>
              </Route>
            </TestDataRouter>
          );

          expect(container.querySelector("form")?.getAttribute("action")).toBe(
            "/foo"
          );
        });
=======
    describe("useSubmit/Form FormData", () => {
      it("gathers form data on <Form> submissions", async () => {
        let actionSpy = jest.fn();
        render(
          <TestDataRouter window={getWindow("/")}>
            <Route path="/" action={actionSpy} element={<FormPage />} />
          </TestDataRouter>
        );

        function FormPage() {
          return (
            <Form method="post">
              <input name="a" defaultValue="1" />
              <input name="b" defaultValue="2" />
              <button type="submit">Submit</button>
            </Form>
          );
        }

        fireEvent.click(screen.getByText("Submit"));
        let formData = await actionSpy.mock.calls[0][0].request.formData();
        expect(formData.get("a")).toBe("1");
        expect(formData.get("b")).toBe("2");
      });

      it("gathers form data on submit(form) submissions", async () => {
        let actionSpy = jest.fn();
        render(
          <TestDataRouter window={getWindow("/")}>
            <Route path="/" action={actionSpy} element={<FormPage />} />
          </TestDataRouter>
        );

        function FormPage() {
          let submit = useSubmit();
          let formRef = React.useRef(null);
          return (
            <>
              <Form method="post" ref={formRef}>
                <input name="a" defaultValue="1" />
                <input name="b" defaultValue="2" />
              </Form>
              <button onClick={() => submit(formRef.current)}>Submit</button>
            </>
          );
        }

        fireEvent.click(screen.getByText("Submit"));
        let formData = await actionSpy.mock.calls[0][0].request.formData();
        expect(formData.get("a")).toBe("1");
        expect(formData.get("b")).toBe("2");
      });

      it("gathers form data on submit(button) submissions", async () => {
        let actionSpy = jest.fn();
        render(
          <TestDataRouter window={getWindow("/")}>
            <Route path="/" action={actionSpy} element={<FormPage />} />
          </TestDataRouter>
        );

        function FormPage() {
          let submit = useSubmit();
          return (
            <>
              <Form method="post">
                <input name="a" defaultValue="1" />
                <input name="b" defaultValue="2" />
                <button
                  onClick={(e) => {
                    e.preventDefault();
                    submit(e.currentTarget);
                  }}
                >
                  Submit
                </button>
              </Form>
            </>
          );
        }

        fireEvent.click(screen.getByText("Submit"));
        let formData = await actionSpy.mock.calls[0][0].request.formData();
        expect(formData.get("a")).toBe("1");
        expect(formData.get("b")).toBe("2");
      });

      it("gathers form data on submit(input[type=submit]) submissions", async () => {
        let actionSpy = jest.fn();
        render(
          <TestDataRouter window={getWindow("/")}>
            <Route path="/" action={actionSpy} element={<FormPage />} />
          </TestDataRouter>
        );

        function FormPage() {
          let submit = useSubmit();
          return (
            <>
              <Form method="post">
                <input name="a" defaultValue="1" />
                <input name="b" defaultValue="2" />
                <input
                  type="submit"
                  value="Submit"
                  onClick={(e) => {
                    e.preventDefault();
                    submit(e.currentTarget);
                  }}
                />
              </Form>
            </>
          );
        }

        fireEvent.click(screen.getByText("Submit"));
        let formData = await actionSpy.mock.calls[0][0].request.formData();
        expect(formData.get("a")).toBe("1");
        expect(formData.get("b")).toBe("2");
      });

      it("gathers form data on submit(FormData) submissions", async () => {
        let actionSpy = jest.fn();
        render(
          <TestDataRouter window={getWindow("/")}>
            <Route path="/" action={actionSpy} element={<FormPage />} />
          </TestDataRouter>
        );

        function FormPage() {
          let submit = useSubmit();
          let formData = new FormData();
          formData.set("a", "1");
          formData.set("b", "2");
          return (
            <button onClick={() => submit(formData, { method: "post" })}>
              Submit
            </button>
          );
        }

        fireEvent.click(screen.getByText("Submit"));
        let formData = await actionSpy.mock.calls[0][0].request.formData();
        expect(formData.get("a")).toBe("1");
        expect(formData.get("b")).toBe("2");
      });

      it("gathers form data on submit(object) submissions", async () => {
        let actionSpy = jest.fn();
        render(
          <TestDataRouter window={getWindow("/")}>
            <Route path="/" action={actionSpy} element={<FormPage />} />
          </TestDataRouter>
        );

        function FormPage() {
          let submit = useSubmit();
          return (
            <button
              onClick={() => submit({ a: "1", b: "2" }, { method: "post" })}
            >
              Submit
            </button>
          );
        }

        fireEvent.click(screen.getByText("Submit"));
        let formData = await actionSpy.mock.calls[0][0].request.formData();
        expect(formData.get("a")).toBe("1");
        expect(formData.get("b")).toBe("2");
      });

      it("includes submit button name/value on form submission", async () => {
        let actionSpy = jest.fn();
        render(
          <TestDataRouter window={getWindow("/")}>
            <Route path="/" action={actionSpy} element={<FormPage />} />
          </TestDataRouter>
        );

        function FormPage() {
          return (
            <Form
              method="post"
              onSubmit={(e) => {
                // jsdom doesn't handle submitter so we add it here
                // See https://github.com/jsdom/jsdom/issues/3117
                // @ts-expect-error
                e.nativeEvent.submitter =
                  e.currentTarget.querySelector("button");
              }}
            >
              <input name="a" defaultValue="1" />
              <input name="b" defaultValue="2" />
              <button name="c" value="3" type="submit">
                Submit
              </button>
            </Form>
          );
        }

        fireEvent.click(screen.getByText("Submit"));
        let formData = await actionSpy.mock.calls[0][0].request.formData();
        expect(formData.get("a")).toBe("1");
        expect(formData.get("b")).toBe("2");
        expect(formData.get("c")).toBe("3");
      });

      it("includes submit button name/value on button submission", async () => {
        let actionSpy = jest.fn();
        render(
          <TestDataRouter window={getWindow("/")}>
            <Route path="/" action={actionSpy} element={<FormPage />} />
          </TestDataRouter>
        );

        function FormPage() {
          let submit = useSubmit();
          return (
            <Form
              method="post"
              onSubmit={(e) => {
                // jsdom doesn't handle submitter so we add it here
                // See https://github.com/jsdom/jsdom/issues/3117
                // @ts-expect-error
                e.nativeEvent.submitter =
                  e.currentTarget.querySelector("button");
              }}
            >
              <input name="a" defaultValue="1" />
              <input name="b" defaultValue="2" />
              <button
                name="c"
                value="3"
                onClick={(e) => {
                  e.preventDefault();
                  submit(e.currentTarget);
                }}
              >
                Submit
              </button>
            </Form>
          );
        }

        fireEvent.click(screen.getByText("Submit"));
        let formData = await actionSpy.mock.calls[0][0].request.formData();
        expect(formData.get("a")).toBe("1");
        expect(formData.get("b")).toBe("2");
        expect(formData.get("c")).toBe("3");
      });

      it("appends button name/value and doesn't overwrite inputs with same name (form)", async () => {
        let actionSpy = jest.fn();
        render(
          <TestDataRouter window={getWindow("/")}>
            <Route path="/" action={actionSpy} element={<FormPage />} />
          </TestDataRouter>
        );

        function FormPage() {
          return (
            <Form
              method="post"
              onSubmit={(e) => {
                // jsdom doesn't handle submitter so we add it here
                // See https://github.com/jsdom/jsdom/issues/3117
                // @ts-expect-error
                e.nativeEvent.submitter =
                  e.currentTarget.querySelector("button");
              }}
            >
              <input name="a" defaultValue="1" />
              <input name="b" defaultValue="2" />
              <button name="b" value="3" type="submit">
                Submit
              </button>
            </Form>
          );
        }

        fireEvent.click(screen.getByText("Submit"));
        let formData = await actionSpy.mock.calls[0][0].request.formData();
        expect(formData.get("a")).toBe("1");
        expect(formData.getAll("b")).toEqual(["2", "3"]);
      });

      it("appends button name/value and doesn't overwrite inputs with same name (button)", async () => {
        let actionSpy = jest.fn();
        render(
          <TestDataRouter window={getWindow("/")}>
            <Route path="/" action={actionSpy} element={<FormPage />} />
          </TestDataRouter>
        );

        function FormPage() {
          let submit = useSubmit();
          return (
            <Form
              method="post"
              onSubmit={(e) => {
                // jsdom doesn't handle submitter so we add it here
                // See https://github.com/jsdom/jsdom/issues/3117
                // @ts-expect-error
                e.nativeEvent.submitter =
                  e.currentTarget.querySelector("button");
              }}
            >
              <input name="a" defaultValue="1" />
              <input name="b" defaultValue="2" />
              <button
                name="b"
                value="3"
                onClick={(e) => {
                  e.preventDefault();
                  submit(e.currentTarget);
                }}
              >
                Submit
              </button>
            </Form>
          );
        }

        fireEvent.click(screen.getByText("Submit"));
        let formData = await actionSpy.mock.calls[0][0].request.formData();
        expect(formData.get("a")).toBe("1");
        expect(formData.getAll("b")).toEqual(["2", "3"]);
>>>>>>> 51f505b7
      });
    });

    describe("useFetcher(s)", () => {
      it("handles fetcher.load and fetcher.submit", async () => {
        let count = 0;
        let { container } = render(
          <TestDataRouter
            window={getWindow("/")}
            hydrationData={{ loaderData: { "0": null } }}
          >
            <Route
              path="/"
              element={<Comp />}
              action={async ({ request }) => {
                let formData = await request.formData();
                count = count + parseInt(String(formData.get("increment")), 10);
                return { count };
              }}
              loader={async ({ request }) => {
                // Need to add a domain on here in node unit testing so it's a
                // valid URL. When running in the browser the domain is
                // automatically added in new Request()
                let increment =
                  new URL(`https://remix.test${request.url}`).searchParams.get(
                    "increment"
                  ) || "1";
                count = count + parseInt(increment, 10);
                return { count };
              }}
            />
          </TestDataRouter>
        );

        function Comp() {
          let fetcher = useFetcher();
          let fd = new FormData();
          fd.append("increment", "10");
          return (
            <>
              <p id="output">
                {fetcher.state}
                {fetcher.data ? JSON.stringify(fetcher.data) : null}
              </p>
              <button onClick={() => fetcher.load("/")}>load 1</button>
              <button onClick={() => fetcher.load("/?increment=5")}>
                load 5
              </button>
              <button onClick={() => fetcher.submit(fd, { method: "post" })}>
                submit 10
              </button>
            </>
          );
        }

        expect(getHtml(container.querySelector("#output")))
          .toMatchInlineSnapshot(`
          "<p
            id=\\"output\\"
          >
            idle
          </p>"
        `);

        fireEvent.click(screen.getByText("load 1"));
        expect(getHtml(container.querySelector("#output")))
          .toMatchInlineSnapshot(`
          "<p
            id=\\"output\\"
          >
            loading
          </p>"
        `);

        await waitFor(() => screen.getByText(/idle/));
        expect(getHtml(container.querySelector("#output")))
          .toMatchInlineSnapshot(`
          "<p
            id=\\"output\\"
          >
            idle
            {\\"count\\":1}
          </p>"
        `);

        fireEvent.click(screen.getByText("load 5"));
        expect(getHtml(container.querySelector("#output")))
          .toMatchInlineSnapshot(`
          "<p
            id=\\"output\\"
          >
            loading
            {\\"count\\":1}
          </p>"
        `);

        await waitFor(() => screen.getByText(/idle/));
        expect(getHtml(container.querySelector("#output")))
          .toMatchInlineSnapshot(`
          "<p
            id=\\"output\\"
          >
            idle
            {\\"count\\":6}
          </p>"
        `);

        fireEvent.click(screen.getByText("submit 10"));
        expect(getHtml(container.querySelector("#output")))
          .toMatchInlineSnapshot(`
          "<p
            id=\\"output\\"
          >
            submitting
            {\\"count\\":6}
          </p>"
        `);

        await waitFor(() => screen.getByText(/idle/));
        expect(getHtml(container.querySelector("#output")))
          .toMatchInlineSnapshot(`
          "<p
            id=\\"output\\"
          >
            idle
            {\\"count\\":16}
          </p>"
        `);
      });

      it("handles fetcher.load errors", async () => {
        let { container } = render(
          <TestDataRouter
            window={getWindow("/")}
            hydrationData={{ loaderData: { "0": null } }}
          >
            <Route
              path="/"
              element={<Comp />}
              errorElement={<ErrorElement />}
              loader={async () => {
                throw new Error("Kaboom!");
              }}
            />
          </TestDataRouter>
        );

        function Comp() {
          let fetcher = useFetcher();
          return (
            <>
              <p>
                {fetcher.state}
                {fetcher.data ? JSON.stringify(fetcher.data) : null}
              </p>
              <button onClick={() => fetcher.load("/")}>load</button>
            </>
          );
        }

        function ErrorElement() {
          let error = useRouteError();
          return <p>{error.message}</p>;
        }

        expect(getHtml(container)).toMatchInlineSnapshot(`
          "<div>
            <p>
              idle
            </p>
            <button>
              load
            </button>
          </div>"
        `);

        fireEvent.click(screen.getByText("load"));
        expect(getHtml(container)).toMatchInlineSnapshot(`
          "<div>
            <p>
              loading
            </p>
            <button>
              load
            </button>
          </div>"
        `);

        await waitFor(() => screen.getByText("Kaboom!"));
        expect(getHtml(container)).toMatchInlineSnapshot(`
          "<div>
            <p>
              Kaboom!
            </p>
          </div>"
        `);
      });

      it("handles fetcher.load errors (defer)", async () => {
        let dfd = createDeferred();
        let { container } = render(
          <TestDataRouter
            window={getWindow("/")}
            hydrationData={{ loaderData: { "0": null } }}
          >
            <Route
              path="/"
              element={<Comp />}
              errorElement={<ErrorElement />}
              loader={() => defer({ value: dfd.promise })}
            />
          </TestDataRouter>
        );

        function Comp() {
          let fetcher = useFetcher();
          return (
            <>
              <p>
                {fetcher.state}
                {fetcher.data ? JSON.stringify(fetcher.data.value) : null}
              </p>
              <button onClick={() => fetcher.load("/")}>load</button>
            </>
          );
        }

        function ErrorElement() {
          let error = useRouteError();
          return <p>{error.message}</p>;
        }

        expect(getHtml(container)).toMatchInlineSnapshot(`
          "<div>
            <p>
              idle
            </p>
            <button>
              load
            </button>
          </div>"
        `);

        fireEvent.click(screen.getByText("load"));
        expect(getHtml(container)).toMatchInlineSnapshot(`
          "<div>
            <p>
              loading
            </p>
            <button>
              load
            </button>
          </div>"
        `);

        dfd.reject(new Error("Kaboom!"));
        await waitFor(() => screen.getByText("Kaboom!"));
        expect(getHtml(container)).toMatchInlineSnapshot(`
          "<div>
            <p>
              Kaboom!
            </p>
          </div>"
        `);
      });

      it("handles fetcher.submit errors", async () => {
        let { container } = render(
          <TestDataRouter
            window={getWindow("/")}
            hydrationData={{ loaderData: { "0": null } }}
          >
            <Route
              path="/"
              element={<Comp />}
              errorElement={<ErrorElement />}
              action={async () => {
                throw new Error("Kaboom!");
              }}
            />
          </TestDataRouter>
        );

        function Comp() {
          let fetcher = useFetcher();
          return (
            <>
              <p>
                {fetcher.state}
                {fetcher.data ? JSON.stringify(fetcher.data) : null}
              </p>
              <button
                onClick={() =>
                  fetcher.submit(new FormData(), { method: "post" })
                }
              >
                submit
              </button>
            </>
          );
        }

        function ErrorElement() {
          let error = useRouteError();
          return <p>{error.message}</p>;
        }

        expect(getHtml(container)).toMatchInlineSnapshot(`
          "<div>
            <p>
              idle
            </p>
            <button>
              submit
            </button>
          </div>"
        `);

        fireEvent.click(screen.getByText("submit"));
        expect(getHtml(container)).toMatchInlineSnapshot(`
          "<div>
            <p>
              submitting
            </p>
            <button>
              submit
            </button>
          </div>"
        `);

        await waitFor(() => screen.getByText("Kaboom!"));
        expect(getHtml(container)).toMatchInlineSnapshot(`
          "<div>
            <p>
              Kaboom!
            </p>
          </div>"
        `);
      });

      it("handles fetcher.Form", async () => {
        let count = 0;
        let { container } = render(
          <TestDataRouter
            window={getWindow("/")}
            hydrationData={{ loaderData: { "0": null } }}
          >
            <Route
              path="/"
              element={<Comp />}
              action={async ({ request }) => {
                let formData = await request.formData();
                count = count + parseInt(String(formData.get("increment")), 10);
                return { count };
              }}
              loader={async ({ request }) => {
                // Need to add a domain on here in node unit testing so it's a
                // valid URL. When running in the browser the domain is
                // automatically added in new Request()
                let increment =
                  new URL(`https://remix.test${request.url}`).searchParams.get(
                    "increment"
                  ) || "1";
                count = count + parseInt(increment, 10);
                return { count };
              }}
            />
          </TestDataRouter>
        );

        // Note: jsdom doesn't properly attach event.submitter for
        // <button type="submit"> clicks, so we have to use an input to drive
        // this.  See https://github.com/jsdom/jsdom/issues/3117
        function Comp() {
          let fetcher = useFetcher();
          return (
            <>
              <p id="output">
                {fetcher.state}
                {fetcher.data ? JSON.stringify(fetcher.data) : null}
              </p>
              <fetcher.Form>
                <input name="increment" value="1" />
                <button type="submit">submit get 1</button>
              </fetcher.Form>
              <fetcher.Form method="post">
                <input name="increment" value="10" />
                <button type="submit">submit post 10</button>
              </fetcher.Form>
            </>
          );
        }

        expect(getHtml(container.querySelector("#output")))
          .toMatchInlineSnapshot(`
          "<p
            id=\\"output\\"
          >
            idle
          </p>"
        `);

        fireEvent.click(screen.getByText("submit get 1"));
        expect(getHtml(container.querySelector("#output")))
          .toMatchInlineSnapshot(`
          "<p
            id=\\"output\\"
          >
            loading
          </p>"
        `);

        await waitFor(() => screen.getByText(/idle/));
        expect(getHtml(container.querySelector("#output")))
          .toMatchInlineSnapshot(`
          "<p
            id=\\"output\\"
          >
            idle
            {\\"count\\":1}
          </p>"
        `);

        fireEvent.click(screen.getByText("submit post 10"));
        expect(getHtml(container.querySelector("#output")))
          .toMatchInlineSnapshot(`
          "<p
            id=\\"output\\"
          >
            submitting
            {\\"count\\":1}
          </p>"
        `);

        await waitFor(() => screen.getByText(/idle/));
        expect(getHtml(container.querySelector("#output")))
          .toMatchInlineSnapshot(`
          "<p
            id=\\"output\\"
          >
            idle
            {\\"count\\":11}
          </p>"
        `);
      });

      it("handles fetcher.Form get errors", async () => {
        let { container } = render(
          <TestDataRouter
            window={getWindow("/")}
            hydrationData={{ loaderData: { "0": null } }}
          >
            <Route
              path="/"
              element={<Comp />}
              errorElement={<ErrorElement />}
              loader={async () => {
                throw new Error("Kaboom!");
              }}
            />
          </TestDataRouter>
        );

        function Comp() {
          let fetcher = useFetcher();
          return (
            <>
              <p id="output">
                {fetcher.state}
                {fetcher.data ? JSON.stringify(fetcher.data) : null}
              </p>
              <fetcher.Form>
                <button type="submit">submit</button>
              </fetcher.Form>
            </>
          );
        }

        function ErrorElement() {
          let error = useRouteError();
          return <p>{error.message}</p>;
        }

        expect(getHtml(container.querySelector("#output")))
          .toMatchInlineSnapshot(`
          "<p
            id=\\"output\\"
          >
            idle
          </p>"
        `);

        fireEvent.click(screen.getByText("submit"));
        expect(getHtml(container.querySelector("#output")))
          .toMatchInlineSnapshot(`
          "<p
            id=\\"output\\"
          >
            loading
          </p>"
        `);

        await waitFor(() => screen.getByText("Kaboom!"));
        expect(getHtml(container)).toMatchInlineSnapshot(`
          "<div>
            <p>
              Kaboom!
            </p>
          </div>"
        `);
      });

      it("handles fetcher.Form post errors", async () => {
        let { container } = render(
          <TestDataRouter
            window={getWindow("/")}
            hydrationData={{ loaderData: { "0": null } }}
          >
            <Route
              path="/"
              element={<Comp />}
              errorElement={<ErrorElement />}
              action={async () => {
                throw new Error("Kaboom!");
              }}
            />
          </TestDataRouter>
        );

        function Comp() {
          let fetcher = useFetcher();
          return (
            <>
              <p id="output">
                {fetcher.state}
                {fetcher.data ? JSON.stringify(fetcher.data) : null}
              </p>
              <fetcher.Form method="post">
                <button type="submit">submit</button>
              </fetcher.Form>
            </>
          );
        }

        function ErrorElement() {
          let error = useRouteError();
          return <p>{error.message}</p>;
        }

        expect(getHtml(container.querySelector("#output")))
          .toMatchInlineSnapshot(`
          "<p
            id=\\"output\\"
          >
            idle
          </p>"
        `);

        fireEvent.click(screen.getByText("submit"));
        expect(getHtml(container.querySelector("#output")))
          .toMatchInlineSnapshot(`
          "<p
            id=\\"output\\"
          >
            submitting
          </p>"
        `);

        await waitFor(() => screen.getByText("Kaboom!"));
        expect(getHtml(container)).toMatchInlineSnapshot(`
          "<div>
            <p>
              Kaboom!
            </p>
          </div>"
        `);
      });

      it("show all fetchers via useFetchers and cleans up fetchers on unmount", async () => {
        let dfd1 = createDeferred();
        let dfd2 = createDeferred();
        let { container } = render(
          <TestDataRouter
            window={getWindow("/1")}
            hydrationData={{ loaderData: { "0": null, "0-0": null } }}
          >
            <Route path="/" element={<Parent />}>
              <Route
                path="/1"
                loader={async () => await dfd1.promise}
                element={<Comp1 />}
              />
              <Route
                path="/2"
                loader={async () => await dfd2.promise}
                element={<Comp2 />}
              />
            </Route>
          </TestDataRouter>
        );

        function Parent() {
          let fetchers = useFetchers();
          return (
            <>
              <Link to="/1">Link to 1</Link>
              <Link to="/2">Link to 2</Link>
              <div id="output">
                <p>{JSON.stringify(fetchers.map((f) => f.state))}</p>
                <Outlet />
              </div>
            </>
          );
        }

        function Comp1() {
          let fetcher = useFetcher();
          return (
            <>
              <p>
                1{fetcher.state}
                {fetcher.data || "null"}
              </p>
              <button onClick={() => fetcher.load("/1")}>load</button>
            </>
          );
        }

        function Comp2() {
          let fetcher = useFetcher();
          return (
            <>
              <p>
                2{fetcher.state}
                {fetcher.data || "null"}
              </p>
              <button onClick={() => fetcher.load("/2")}>load</button>
            </>
          );
        }

        // Initial state - no useFetchers reflected yet
        expect(getHtml(container.querySelector("#output")))
          .toMatchInlineSnapshot(`
          "<div
            id=\\"output\\"
          >
            <p>
              []
            </p>
            <p>
              1
              idle
              null
            </p>
            <button>
              load
            </button>
          </div>"
        `);

        // Activate Comp1 fetcher
        fireEvent.click(screen.getByText("load"));
        expect(getHtml(container.querySelector("#output")))
          .toMatchInlineSnapshot(`
          "<div
            id=\\"output\\"
          >
            <p>
              [\\"loading\\"]
            </p>
            <p>
              1
              loading
              null
            </p>
            <button>
              load
            </button>
          </div>"
        `);

        // Resolve Comp1 fetcher - UI updates
        dfd1.resolve("data 1");
        await waitFor(() => screen.getByText(/data 1/));
        expect(getHtml(container.querySelector("#output")))
          .toMatchInlineSnapshot(`
          "<div
            id=\\"output\\"
          >
            <p>
              [\\"idle\\"]
            </p>
            <p>
              1
              idle
              data 1
            </p>
            <button>
              load
            </button>
          </div>"
        `);

        // Link to Comp2 - loaders run
        fireEvent.click(screen.getByText("Link to 2"));
        expect(getHtml(container.querySelector("#output")))
          .toMatchInlineSnapshot(`
          "<div
            id=\\"output\\"
          >
            <p>
              [\\"idle\\"]
            </p>
            <p>
              1
              idle
              data 1
            </p>
            <button>
              load
            </button>
          </div>"
        `);

        // Resolve Comp2 loader and complete navigation - Comp1 fetcher is still
        // reflected here since deleteFetcher doesn't updateState
        // TODO: Is this expected?
        dfd2.resolve("data 2");
        await waitFor(() => screen.getByText(/2.*idle/));
        expect(getHtml(container.querySelector("#output")))
          .toMatchInlineSnapshot(`
          "<div
            id=\\"output\\"
          >
            <p>
              [\\"idle\\"]
            </p>
            <p>
              2
              idle
              null
            </p>
            <button>
              load
            </button>
          </div>"
        `);

        // Activate Comp2 fetcher, which now officially kicks out Comp1's
        // fetcher from useFetchers and reflects Comp2's fetcher
        fireEvent.click(screen.getByText("load"));
        expect(getHtml(container.querySelector("#output")))
          .toMatchInlineSnapshot(`
          "<div
            id=\\"output\\"
          >
            <p>
              [\\"loading\\"]
            </p>
            <p>
              2
              loading
              null
            </p>
            <button>
              load
            </button>
          </div>"
        `);

        // Comp2 loader resolves with the same data, useFetchers reflects idle-done
        await waitFor(() => screen.getByText(/2.*idle/));
        expect(getHtml(container.querySelector("#output")))
          .toMatchInlineSnapshot(`
          "<div
            id=\\"output\\"
          >
            <p>
              [\\"idle\\"]
            </p>
            <p>
              2
              idle
              data 2
            </p>
            <button>
              load
            </button>
          </div>"
        `);
      });

      it("handles revalidating fetchers", async () => {
        let count = 0;
        let fetchCount = 0;
        let { container } = render(
          <TestDataRouter
            window={getWindow("/")}
            hydrationData={{ loaderData: { "0": null } }}
          >
            <Route
              path="/"
              element={<Comp />}
              action={async ({ request }) => {
                let formData = await request.formData();
                count = count + parseInt(String(formData.get("increment")), 10);
                return { count };
              }}
              loader={async () => ({ count: ++count })}
            />
            <Route
              path="/fetch"
              loader={async () => ({ fetchCount: ++fetchCount })}
            />
          </TestDataRouter>
        );

        function Comp() {
          let fetcher = useFetcher();
          return (
            <>
              <p id="output">
                {fetcher.state}
                {fetcher.data ? JSON.stringify(fetcher.data) : null}
              </p>
              <button onClick={() => fetcher.load("/fetch")}>
                load fetcher
              </button>
              <Form method="post">
                <button type="submit" name="increment" value="10">
                  submit
                </button>
              </Form>
            </>
          );
        }

        expect(getHtml(container.querySelector("#output")))
          .toMatchInlineSnapshot(`
          "<p
            id=\\"output\\"
          >
            idle
          </p>"
        `);

        await act(async () => {
          fireEvent.click(screen.getByText("load fetcher"));
          await waitFor(() => screen.getByText(/idle/));
        });
        expect(getHtml(container.querySelector("#output")))
          .toMatchInlineSnapshot(`
          "<p
            id=\\"output\\"
          >
            idle
            {\\"fetchCount\\":1}
          </p>"
        `);

        await act(async () => {
          fireEvent.click(screen.getByText("submit"));
          await waitFor(() => screen.getByText(/idle/));
        });
        expect(getHtml(container.querySelector("#output")))
          .toMatchInlineSnapshot(`
          "<p
            id=\\"output\\"
          >
            idle
            {\\"fetchCount\\":2}
          </p>"
        `);
      });

      it("handles fetcher 404 errors at the correct spot in the route hierarchy", async () => {
        let { container } = render(
          <TestDataRouter
            window={getWindow("/child")}
            hydrationData={{ loaderData: { "0": null } }}
          >
            <Route path="/" element={<Outlet />} errorElement={<p>Not I!</p>}>
              <Route
                path="child"
                element={<Comp />}
                errorElement={<ErrorElement />}
              />
            </Route>
          </TestDataRouter>
        );

        function Comp() {
          let fetcher = useFetcher();
          return (
            <button onClick={() => fetcher.load("/not-found")}>load</button>
          );
        }

        function ErrorElement() {
          let { status, statusText } = useRouteError();
          return <p>contextual error:{`${status} ${statusText}`}</p>;
        }

        expect(getHtml(container)).toMatchInlineSnapshot(`
          "<div>
            <button>
              load
            </button>
          </div>"
        `);

        fireEvent.click(screen.getByText("load"));
        await waitFor(() => screen.getByText(/Not Found/));
        expect(getHtml(container)).toMatchInlineSnapshot(`
          "<div>
            <p>
              contextual error:
              404 Not Found
            </p>
          </div>"
        `);
      });

      it("handles fetcher.load errors at the correct spot in the route hierarchy", async () => {
        let { container } = render(
          <TestDataRouter
            window={getWindow("/child")}
            hydrationData={{ loaderData: { "0": null } }}
          >
            <Route path="/" element={<Outlet />} errorElement={<p>Not I!</p>}>
              <Route
                path="child"
                element={<Comp />}
                errorElement={<ErrorElement />}
              />
              <Route
                path="fetch"
                loader={() => {
                  throw new Error("Kaboom!");
                }}
                errorElement={<p>Not I!</p>}
              />
            </Route>
          </TestDataRouter>
        );

        function Comp() {
          let fetcher = useFetcher();
          return <button onClick={() => fetcher.load("/fetch")}>load</button>;
        }

        function ErrorElement() {
          return <p>contextual error:{useRouteError().message}</p>;
        }

        expect(getHtml(container)).toMatchInlineSnapshot(`
          "<div>
            <button>
              load
            </button>
          </div>"
        `);

        fireEvent.click(screen.getByText("load"));
        await waitFor(() => screen.getByText(/Kaboom!/));
        expect(getHtml(container)).toMatchInlineSnapshot(`
          "<div>
            <p>
              contextual error:
              Kaboom!
            </p>
          </div>"
        `);
      });

      it("handles fetcher.submit errors at the correct spot in the route hierarchy", async () => {
        let { container } = render(
          <TestDataRouter
            window={getWindow("/child")}
            hydrationData={{ loaderData: { "0": null } }}
          >
            <Route path="/" element={<Outlet />} errorElement={<p>Not I!</p>}>
              <Route
                path="child"
                element={<Comp />}
                errorElement={<ErrorElement />}
              />
              <Route
                path="fetch"
                action={() => {
                  throw new Error("Kaboom!");
                }}
                errorElement={<p>Not I!</p>}
              />
            </Route>
          </TestDataRouter>
        );

        function Comp() {
          let fetcher = useFetcher();
          return (
            <button
              onClick={() =>
                fetcher.submit(
                  { key: "value" },
                  { method: "post", action: "/fetch" }
                )
              }
            >
              submit
            </button>
          );
        }

        function ErrorElement() {
          return <p>contextual error:{useRouteError().message}</p>;
        }

        expect(getHtml(container)).toMatchInlineSnapshot(`
            "<div>
              <button>
                submit
              </button>
            </div>"
          `);

        fireEvent.click(screen.getByText("submit"));
        await waitFor(() => screen.getByText(/Kaboom!/));
        expect(getHtml(container)).toMatchInlineSnapshot(`
            "<div>
              <p>
                contextual error:
                Kaboom!
              </p>
            </div>"
          `);
      });

      it("handles fetcher.Form errors at the correct spot in the route hierarchy", async () => {
        let { container } = render(
          <TestDataRouter
            window={getWindow("/child")}
            hydrationData={{ loaderData: { "0": null } }}
          >
            <Route path="/" element={<Outlet />} errorElement={<p>Not I!</p>}>
              <Route
                path="child"
                element={<Comp />}
                errorElement={<ErrorElement />}
              />
              <Route
                path="fetch"
                action={() => {
                  throw new Error("Kaboom!");
                }}
                errorElement={<p>Not I!</p>}
              />
            </Route>
          </TestDataRouter>
        );

        function Comp() {
          let fetcher = useFetcher();
          return (
            <fetcher.Form method="post" action="/fetch">
              <button type="submit" name="key" value="value">
                submit
              </button>
            </fetcher.Form>
          );
        }

        function ErrorElement() {
          return <p>contextual error:{useRouteError().message}</p>;
        }

        expect(getHtml(container)).toMatchInlineSnapshot(`
          "<div>
            <form
              action=\\"/fetch\\"
              method=\\"post\\"
            >
              <button
                name=\\"key\\"
                type=\\"submit\\"
                value=\\"value\\"
              >
                submit
              </button>
            </form>
          </div>"
        `);

        fireEvent.click(screen.getByText("submit"));
        await waitFor(() => screen.getByText(/Kaboom!/));
        expect(getHtml(container)).toMatchInlineSnapshot(`
          "<div>
            <p>
              contextual error:
              Kaboom!
            </p>
          </div>"
        `);
      });
    });

    describe("errors", () => {
      it("renders hydration errors on leaf elements", async () => {
        let { container } = render(
          <TestDataRouter
            window={getWindow("/child")}
            hydrationData={{
              loaderData: {
                "0": "parent data",
              },
              actionData: {
                "0": "parent action",
              },
              errors: {
                "0-0": new Error("Kaboom 💥"),
              },
            }}
          >
            <Route path="/" element={<Comp />}>
              <Route
                path="child"
                element={<Comp />}
                errorElement={<ErrorBoundary />}
              />
            </Route>
          </TestDataRouter>
        );

        function Comp() {
          let data = useLoaderData();
          let actionData = useActionData();
          let navigation = useNavigation();
          return (
            <div>
              {data}
              {actionData}
              {navigation.state}
              <Outlet />
            </div>
          );
        }

        function ErrorBoundary() {
          let error = useRouteError();
          return <p>{error.message}</p>;
        }

        expect(getHtml(container)).toMatchInlineSnapshot(`
          "<div>
            <div>
              parent data
              parent action
              idle
              <p>
                Kaboom 💥
              </p>
            </div>
          </div>"
        `);
      });

      it("renders hydration errors on parent elements", async () => {
        let { container } = render(
          <TestDataRouter
            window={getWindow("/child")}
            hydrationData={{
              loaderData: {},
              actionData: null,
              errors: {
                "0": new Error("Kaboom 💥"),
              },
            }}
          >
            <Route path="/" element={<Comp />} errorElement={<ErrorBoundary />}>
              <Route path="child" element={<Comp />} />
            </Route>
          </TestDataRouter>
        );

        function Comp() {
          let data = useLoaderData();
          let actionData = useActionData();
          let navigation = useNavigation();
          return (
            <div>
              {data}
              {actionData}
              {navigation.state}
              <Outlet />
            </div>
          );
        }

        function ErrorBoundary() {
          let error = useRouteError();
          return <p>{error.message}</p>;
        }

        expect(getHtml(container)).toMatchInlineSnapshot(`
          "<div>
            <p>
              Kaboom 💥
            </p>
          </div>"
        `);
      });

      it("renders navigation errors on leaf elements", async () => {
        let fooDefer = createDeferred();
        let barDefer = createDeferred();

        let { container } = render(
          <TestDataRouter
            window={getWindow("/foo")}
            hydrationData={{
              loaderData: {
                "0-0": {
                  message: "hydrated from foo",
                },
              },
            }}
          >
            <Route path="/" element={<Layout />}>
              <Route
                path="foo"
                loader={() => fooDefer.promise}
                element={<Foo />}
                errorElement={<FooError />}
              />
              <Route
                path="bar"
                loader={() => barDefer.promise}
                element={<Bar />}
                errorElement={<BarError />}
              />
            </Route>
          </TestDataRouter>
        );

        function Layout() {
          let navigation = useNavigation();
          return (
            <div>
              <Link to="/foo">Link to Foo</Link>
              <Link to="/bar">Link to Bar</Link>
              <p>{navigation.state}</p>
              <Outlet />
            </div>
          );
        }

        function Foo() {
          let data = useLoaderData();
          return <h1>Foo:{data?.message}</h1>;
        }
        function FooError() {
          let error = useRouteError();
          return <p>Foo Error:{error.message}</p>;
        }
        function Bar() {
          let data = useLoaderData();
          return <h1>Bar:{data?.message}</h1>;
        }
        function BarError() {
          let error = useRouteError();
          return <p>Bar Error:{error.message}</p>;
        }

        expect(getHtml(container)).toMatchInlineSnapshot(`
          "<div>
            <div>
              <a
                href=\\"/foo\\"
              >
                Link to Foo
              </a>
              <a
                href=\\"/bar\\"
              >
                Link to Bar
              </a>
              <p>
                idle
              </p>
              <h1>
                Foo:
                hydrated from foo
              </h1>
            </div>
          </div>"
        `);

        fireEvent.click(screen.getByText("Link to Bar"));
        barDefer.reject(new Error("Kaboom!"));
        await waitFor(() => screen.getByText("idle"));
        expect(getHtml(container)).toMatchInlineSnapshot(`
          "<div>
            <div>
              <a
                href=\\"/foo\\"
              >
                Link to Foo
              </a>
              <a
                href=\\"/bar\\"
              >
                Link to Bar
              </a>
              <p>
                idle
              </p>
              <p>
                Bar Error:
                Kaboom!
              </p>
            </div>
          </div>"
        `);

        fireEvent.click(screen.getByText("Link to Foo"));
        fooDefer.reject(new Error("Kaboom!"));
        await waitFor(() => screen.getByText("idle"));
        expect(getHtml(container)).toMatchInlineSnapshot(`
          "<div>
            <div>
              <a
                href=\\"/foo\\"
              >
                Link to Foo
              </a>
              <a
                href=\\"/bar\\"
              >
                Link to Bar
              </a>
              <p>
                idle
              </p>
              <p>
                Foo Error:
                Kaboom!
              </p>
            </div>
          </div>"
         `);
      });

      it("renders navigation errors on parent elements", async () => {
        let fooDefer = createDeferred();
        let barDefer = createDeferred();

        let { container } = render(
          <TestDataRouter
            window={getWindow("/foo")}
            hydrationData={{
              loaderData: {
                "0-0": {
                  message: "hydrated from foo",
                },
              },
            }}
          >
            <Route path="/" element={<Layout />} errorElement={<LayoutError />}>
              <Route
                path="foo"
                loader={() => fooDefer.promise}
                element={<Foo />}
                errorElement={<FooError />}
              />
              <Route
                path="bar"
                loader={() => barDefer.promise}
                element={<Bar />}
              />
            </Route>
          </TestDataRouter>
        );

        function Layout() {
          let navigation = useNavigation();
          return (
            <div>
              <Link to="/foo">Link to Foo</Link>
              <Link to="/bar">Link to Bar</Link>
              <p>{navigation.state}</p>
              <Outlet />
            </div>
          );
        }
        function LayoutError() {
          let error = useRouteError();
          return <p>Layout Error:{error.message}</p>;
        }
        function Foo() {
          let data = useLoaderData();
          return <h1>Foo:{data?.message}</h1>;
        }
        function FooError() {
          let error = useRouteError();
          return <p>Foo Error:{error.message}</p>;
        }
        function Bar() {
          let data = useLoaderData();
          return <h1>Bar:{data?.message}</h1>;
        }

        expect(getHtml(container)).toMatchInlineSnapshot(`
          "<div>
            <div>
              <a
                href=\\"/foo\\"
              >
                Link to Foo
              </a>
              <a
                href=\\"/bar\\"
              >
                Link to Bar
              </a>
              <p>
                idle
              </p>
              <h1>
                Foo:
                hydrated from foo
              </h1>
            </div>
          </div>"
        `);

        fireEvent.click(screen.getByText("Link to Bar"));
        barDefer.reject(new Error("Kaboom!"));
        await waitFor(() => screen.getByText("Layout Error:Kaboom!"));
        expect(getHtml(container)).toMatchInlineSnapshot(`
          "<div>
            <p>
              Layout Error:
              Kaboom!
            </p>
          </div>"
        `);
      });
    });
  });
}

function createDeferred() {
  let resolve: (val?: any) => Promise<void>;
  let reject: (error?: Error) => Promise<void>;
  let promise = new Promise((res, rej) => {
    resolve = async (val: any) => {
      res(val);
      try {
        await promise;
      } catch (e) {}
    };
    reject = async (error?: Error) => {
      rej(error);
      try {
        await promise;
      } catch (e) {}
    };
  });
  return {
    promise,
    //@ts-ignore
    resolve,
    //@ts-ignore
    reject,
  };
}

function getWindowImpl(initialUrl: string, isHash = false): Window {
  // Need to use our own custom DOM in order to get a working history
  const dom = new JSDOM(`<!DOCTYPE html>`, { url: "https://remix.run/" });
  dom.window.history.replaceState(null, "", (isHash ? "#" : "") + initialUrl);
  return dom.window as unknown as Window;
}

function getHtml(container: HTMLElement) {
  return prettyDOM(container, null, {
    highlight: false,
    theme: {
      comment: null,
      content: null,
      prop: null,
      tag: null,
      value: null,
    },
  });
}<|MERGE_RESOLUTION|>--- conflicted
+++ resolved
@@ -1201,7 +1201,6 @@
       `);
     });
 
-<<<<<<< HEAD
     describe("<Form action>", () => {
       function NoActionComponent() {
         return (
@@ -1535,7 +1534,9 @@
             "/foo"
           );
         });
-=======
+      });
+    });
+
     describe("useSubmit/Form FormData", () => {
       it("gathers form data on <Form> submissions", async () => {
         let actionSpy = jest.fn();
@@ -1864,7 +1865,6 @@
         let formData = await actionSpy.mock.calls[0][0].request.formData();
         expect(formData.get("a")).toBe("1");
         expect(formData.getAll("b")).toEqual(["2", "3"]);
->>>>>>> 51f505b7
       });
     });
 
