import type { ErrorResponse, Fetcher } from "@remix-run/router";
import "@testing-library/jest-dom";
import {
  act,
  fireEvent,
  render,
  screen,
  waitFor,
} from "@testing-library/react";
import { JSDOM } from "jsdom";
import * as React from "react";
import type { RouteObject } from "react-router-dom";
import {
  UNSAFE_DataRouterStateContext as DataRouterStateContext,
  Form,
  Link,
  Outlet,
  Route,
  RouterProvider,
  createBrowserRouter,
  createHashRouter,
  createRoutesFromElements,
  defer,
  isRouteErrorResponse,
  matchRoutes,
  redirect,
  useActionData,
  useFetcher,
  useFetchers,
  useLoaderData,
  useLocation,
  useNavigate,
  useNavigation,
  useRouteError,
  useSearchParams,
  useSubmit,
} from "react-router-dom";

import getHtml from "../../react-router/__tests__/utils/getHtml";
import { createDeferred } from "../../router/__tests__/utils/utils";

testDomRouter("<DataBrowserRouter>", createBrowserRouter, (url) =>
  getWindowImpl(url, false)
);

testDomRouter("<DataHashRouter>", createHashRouter, (url) =>
  getWindowImpl(url, true)
);

function testDomRouter(
  name: string,
  createTestRouter: typeof createBrowserRouter | typeof createHashRouter,
  getWindow: (initialUrl: string, isHash?: boolean) => Window
) {
  // Utility to assert location info based on the type of router
  function assertLocation(
    testWindow: Window,
    pathname: string,
    search?: string
  ) {
    if (name === "<DataHashRouter>") {
      // eslint-disable-next-line jest/no-conditional-expect
      expect(testWindow.location.hash).toEqual("#" + pathname + (search || ""));
    } else {
      // eslint-disable-next-line jest/no-conditional-expect
      expect(testWindow.location.pathname).toEqual(pathname);
      if (search) {
        expect(testWindow.location.search).toEqual(search);
      }
    }
  }

  describe(`Router: ${name}`, () => {
    let consoleWarn: jest.SpyInstance;
    let consoleError: jest.SpyInstance;

    beforeEach(() => {
      consoleWarn = jest.spyOn(console, "warn").mockImplementation(() => {});
      consoleError = jest.spyOn(console, "error").mockImplementation(() => {});
    });

    afterEach(() => {
      window.__staticRouterHydrationData = undefined;
      consoleWarn.mockRestore();
      consoleError.mockRestore();
    });

    it("renders the first route that matches the URL", () => {
      let router = createTestRouter(
        createRoutesFromElements(<Route path="/" element={<h1>Home</h1>} />)
      );
      let { container } = render(<RouterProvider router={router} />);

      expect(getHtml(container)).toMatchInlineSnapshot(`
         "<div>
           <h1>
             Home
           </h1>
         </div>"
       `);
    });

    it("renders the first route that matches the URL when wrapped in a root Route", () => {
      let router = createTestRouter(
        createRoutesFromElements(
          <Route path="/my/base/path">
            <Route element={<Outlet />}>
              <Route path="thing" element={<h1>Heyooo</h1>} />
            </Route>
          </Route>
        ),
        {
          window: getWindow("/my/base/path/thing"),
        }
      );
      let { container } = render(<RouterProvider router={router} />);

      expect(getHtml(container)).toMatchInlineSnapshot(`
         "<div>
           <h1>
             Heyooo
           </h1>
         </div>"
       `);
    });

    it("supports a basename prop", () => {
      let router = createTestRouter(
        createRoutesFromElements(
          <Route path="thing" element={<h1>Heyooo</h1>} />
        ),
        {
          basename: "/my/base/path",
          window: getWindow("/my/base/path/thing"),
        }
      );
      let { container } = render(<RouterProvider router={router} />);

      expect(getHtml(container)).toMatchInlineSnapshot(`
        "<div>
          <h1>
            Heyooo
          </h1>
        </div>"
      `);
    });

    it("renders with hydration data", async () => {
      let router = createTestRouter(
        createRoutesFromElements(
          <Route path="/" element={<Comp />}>
            <Route path="child" element={<Comp />} />
          </Route>
        ),
        {
          window: getWindow("/child"),
          hydrationData: {
            loaderData: {
              "0": "parent data",
              "0-0": "child data",
            },
            actionData: {
              "0-0": "child action",
            },
          },
        }
      );
      let { container } = render(<RouterProvider router={router} />);

      function Comp() {
        let data = useLoaderData();
        let actionData = useActionData();
        let navigation = useNavigation();
        return (
          <div>
            <>{data}</>
            <>{actionData}</>
            <>{navigation.state}</>
            <Outlet />
          </div>
        );
      }

      expect(getHtml(container)).toMatchInlineSnapshot(`
        "<div>
          <div>
            parent data
            idle
            <div>
              child data
              child action
              idle
            </div>
          </div>
        </div>"
      `);
    });

    it("handles automatic hydration from the window", async () => {
      window.__staticRouterHydrationData = {
        loaderData: {
          "0": "parent data",
          "0-0": "child data",
        },
        actionData: {
          "0-0": "child action",
        },
      };
      let router = createTestRouter(
        createRoutesFromElements(
          <Route path="/" element={<Comp />}>
            <Route path="child" element={<Comp />} />
          </Route>
        ),
        {
          window: getWindow("/child"),
        }
      );
      let { container } = render(<RouterProvider router={router} />);

      function Comp() {
        let data = useLoaderData();
        let actionData = useActionData();
        let navigation = useNavigation();
        return (
          <div>
            <>{data}</>
            <>{actionData}</>
            <>{navigation.state}</>
            <Outlet />
          </div>
        );
      }

      expect(getHtml(container)).toMatchInlineSnapshot(`
        "<div>
          <div>
            parent data
            idle
            <div>
              child data
              child action
              idle
            </div>
          </div>
        </div>"
      `);
    });

    it("deserializes ErrorResponse instances from the window", async () => {
      window.__staticRouterHydrationData = {
        loaderData: {},
        actionData: null,
        errors: {
          "0": {
            status: 404,
            statusText: "Not Found",
            internal: false,
            data: { not: "found" },
            __type: "RouteErrorResponse",
          },
        },
      };
      let router = createTestRouter(
        createRoutesFromElements(
          <Route path="/" element={<h1>Nope</h1>} errorElement={<Boundary />} />
        )
      );
      let { container } = render(<RouterProvider router={router} />);

      function Boundary() {
        let error = useRouteError() as unknown;
        return isRouteErrorResponse(error) ? (
          <pre>{JSON.stringify(error)}</pre>
        ) : (
          <p>No :(</p>
        );
      }

      expect(getHtml(container)).toMatchInlineSnapshot(`
        "<div>
          <pre>
            {"status":404,"statusText":"Not Found","internal":false,"data":{"not":"found"}}
          </pre>
        </div>"
      `);
    });

    it("deserializes Error instances from the window", async () => {
      window.__staticRouterHydrationData = {
        loaderData: {},
        actionData: null,
        errors: {
          "0": {
            message: "error message",
            __type: "Error",
          },
        },
      };
      let router = createTestRouter(
        createRoutesFromElements(
          <Route path="/" element={<h1>Nope</h1>} errorElement={<Boundary />} />
        )
      );
      let { container } = render(<RouterProvider router={router} />);

      function Boundary() {
        let error = useRouteError() as Error;
        return error instanceof Error ? (
          <>
            <pre>{error.toString()}</pre>
            <pre>stack:{error.stack}</pre>
          </>
        ) : (
          <p>No :(</p>
        );
      }

      expect(getHtml(container)).toMatchInlineSnapshot(`
        "<div>
          <pre>
            Error: error message
          </pre>
          <pre>
            stack:
          </pre>
        </div>"
      `);
    });

    it("deserializes Error subclass instances from the window", async () => {
      window.__staticRouterHydrationData = {
        loaderData: {},
        actionData: null,
        errors: {
          "0": {
            message: "error message",
            __type: "Error",
            __subType: "ReferenceError",
          },
        },
      };
      let router = createTestRouter(
        createRoutesFromElements(
          <Route path="/" element={<h1>Nope</h1>} errorElement={<Boundary />} />
        )
      );
      let { container } = render(<RouterProvider router={router} />);

      function Boundary() {
        let error = useRouteError() as Error;
        return error instanceof Error ? (
          <>
            <pre>{error.toString()}</pre>
            <pre>stack:{error.stack}</pre>
          </>
        ) : (
          <p>No :(</p>
        );
      }

      expect(getHtml(container)).toMatchInlineSnapshot(`
        "<div>
          <pre>
            ReferenceError: error message
          </pre>
          <pre>
            stack:
          </pre>
        </div>"
      `);
    });

    it("renders fallbackElement while first data fetch happens", async () => {
      let fooDefer = createDeferred();
      let router = createTestRouter(
        createRoutesFromElements(
          <Route path="/" element={<Outlet />}>
            <Route
              path="foo"
              loader={() => fooDefer.promise}
              element={<Foo />}
            />
            <Route path="bar" element={<Bar />} />
          </Route>
        ),
        {
          window: getWindow("/foo"),
        }
      );
      let { container } = render(
        <RouterProvider router={router} fallbackElement={<FallbackElement />} />
      );

      function FallbackElement() {
        return <p>Loading...</p>;
      }

      function Foo() {
        let data = useLoaderData<{ message: string }>();
        return <h1>Foo:{data.message}</h1>;
      }

      function Bar() {
        return <h1>Bar Heading</h1>;
      }

      expect(getHtml(container)).toMatchInlineSnapshot(`
        "<div>
          <p>
            Loading...
          </p>
        </div>"
      `);

      fooDefer.resolve({ message: "From Foo Loader" });
      await waitFor(() => screen.getByText("Foo:From Foo Loader"));
      expect(getHtml(container)).toMatchInlineSnapshot(`
        "<div>
          <h1>
            Foo:
            From Foo Loader
          </h1>
        </div>"
      `);
    });

    it("renders fallbackElement while first data fetch and lazy route load happens", async () => {
      let fooDefer = createDeferred();
      let router = createTestRouter(
        createRoutesFromElements(
          <Route path="/" element={<Outlet />}>
            <Route
              path="foo"
              lazy={async () => {
                return {
                  loader: () => fooDefer.promise,
                  element: <Foo />,
                };
              }}
            />
            <Route path="bar" element={<Bar />} />
          </Route>
        ),
        {
          window: getWindow("/foo"),
        }
      );
      let { container } = render(
        <RouterProvider router={router} fallbackElement={<FallbackElement />} />
      );

      function FallbackElement() {
        return <p>Loading...</p>;
      }

      function Foo() {
        let data = useLoaderData<{ message: string }>();
        return <h1>Foo:{data.message}</h1>;
      }

      function Bar() {
        return <h1>Bar Heading</h1>;
      }

      expect(getHtml(container)).toMatchInlineSnapshot(`
        "<div>
          <p>
            Loading...
          </p>
        </div>"
      `);

      fooDefer.resolve({ message: "From Lazy Foo Loader" });
      await waitFor(() => screen.getByText("Foo:From Lazy Foo Loader"));
      expect(getHtml(container)).toMatchInlineSnapshot(`
        "<div>
          <h1>
            Foo:
            From Lazy Foo Loader
          </h1>
        </div>"
      `);
    });

    it("does not render fallbackElement if no data fetch or lazy loading is required", async () => {
      let fooDefer = createDeferred();
      let router = createTestRouter(
        createRoutesFromElements(
          <Route path="/" element={<Outlet />}>
            <Route
              path="foo"
              loader={() => fooDefer.promise}
              element={<Foo />}
            />
            <Route path="bar" element={<Bar />} />
          </Route>
        ),
        {
          window: getWindow("/bar"),
        }
      );
      let { container } = render(
        <RouterProvider router={router} fallbackElement={<FallbackElement />} />
      );

      function FallbackElement() {
        return <p>Loading...</p>;
      }

      function Foo() {
        let data = useLoaderData<{ message: string }>();
        return <h1>Foo:{data.message}</h1>;
      }

      function Bar() {
        return <h1>Bar Heading</h1>;
      }

      expect(getHtml(container)).toMatchInlineSnapshot(`
        "<div>
          <h1>
            Bar Heading
          </h1>
        </div>"
      `);
    });

    it("renders fallbackElement within router contexts", async () => {
      let fooDefer = createDeferred();
      let router = createTestRouter(
        createRoutesFromElements(
          <Route path="/" element={<Outlet />}>
            <Route
              path="foo"
              loader={() => fooDefer.promise}
              element={<Foo />}
            />
          </Route>
        ),
        { window: getWindow("/foo") }
      );
      let { container } = render(
        <RouterProvider router={router} fallbackElement={<FallbackElement />} />
      );

      function FallbackElement() {
        let location = useLocation();
        return <p>Loading{location.pathname}</p>;
      }

      function Foo() {
        let data = useLoaderData<{ message: string }>();
        return <h1>Foo:{data.message}</h1>;
      }

      expect(getHtml(container)).toMatchInlineSnapshot(`
        "<div>
          <p>
            Loading
            /foo
          </p>
        </div>"
      `);

      fooDefer.resolve({ message: "From Foo Loader" });
      await waitFor(() => screen.getByText("Foo:From Foo Loader"));
      expect(getHtml(container)).toMatchInlineSnapshot(`
        "<div>
          <h1>
            Foo:
            From Foo Loader
          </h1>
        </div>"
      `);
    });

    it("handles link navigations", async () => {
      let router = createTestRouter(
        createRoutesFromElements(
          <Route path="/" element={<Layout />}>
            <Route path="foo" element={<h1>Foo Heading</h1>} />
            <Route path="bar" element={<h1>Bar Heading</h1>} />
          </Route>
        ),
        { window: getWindow("/foo") }
      );
      render(<RouterProvider router={router} />);

      function Layout() {
        return (
          <div>
            <Link to="/foo">Link to Foo</Link>
            <Link to="/bar">Link to Bar</Link>
            <Outlet />
          </div>
        );
      }

      expect(screen.getByText("Foo Heading")).toBeDefined();
      fireEvent.click(screen.getByText("Link to Bar"));
      await waitFor(() => screen.getByText("Bar Heading"));

      fireEvent.click(screen.getByText("Link to Foo"));
      await waitFor(() => screen.getByText("Foo Heading"));
    });

    it("handles link navigations when using a basename", async () => {
      let testWindow = getWindow("/base/name/foo");
      let router = createTestRouter(
        createRoutesFromElements(
          <Route path="/" element={<Layout />}>
            <Route path="foo" element={<h1>Foo Heading</h1>} />
            <Route path="bar" element={<h1>Bar Heading</h1>} />
          </Route>
        ),
        {
          window: testWindow,
          basename: "/base/name",
        }
      );
      render(<RouterProvider router={router} />);

      function Layout() {
        return (
          <div>
            <Link to="/foo">Link to Foo</Link>
            <Link to="/bar">Link to Bar</Link>
            <div id="output">
              <Outlet />
            </div>
          </div>
        );
      }

      assertLocation(testWindow, "/base/name/foo");
      expect(screen.getByText("Foo Heading")).toBeDefined();

      fireEvent.click(screen.getByText("Link to Bar"));
      await waitFor(() => screen.getByText("Bar Heading"));
      assertLocation(testWindow, "/base/name/bar");

      fireEvent.click(screen.getByText("Link to Foo"));
      await waitFor(() => screen.getByText("Foo Heading"));
      assertLocation(testWindow, "/base/name/foo");
    });

    it("executes route loaders on navigation", async () => {
      let barDefer = createDeferred();

      let router = createTestRouter(
        createRoutesFromElements(
          <Route path="/" element={<Layout />}>
            <Route path="foo" element={<Foo />} />
            <Route
              path="bar"
              loader={() => barDefer.promise}
              element={<Bar />}
            />
          </Route>
        ),
        { window: getWindow("/foo") }
      );
      let { container } = render(<RouterProvider router={router} />);

      function Layout() {
        let navigation = useNavigation();
        return (
          <div>
            <Link to="/bar">Link to Bar</Link>
            <div id="output">
              <p>{navigation.state}</p>
              <Outlet />
            </div>
          </div>
        );
      }

      function Foo() {
        return <h1>Foo</h1>;
      }
      function Bar() {
        let data = useLoaderData<{ message: string }>();
        return <h1>{data.message}</h1>;
      }

      expect(getHtml(container.querySelector("#output")!))
        .toMatchInlineSnapshot(`
          "<div
            id="output"
          >
            <p>
              idle
            </p>
            <h1>
              Foo
            </h1>
          </div>"
        `);

      fireEvent.click(screen.getByText("Link to Bar"));
      expect(getHtml(container.querySelector("#output")!))
        .toMatchInlineSnapshot(`
          "<div
            id="output"
          >
            <p>
              loading
            </p>
            <h1>
              Foo
            </h1>
          </div>"
        `);

      barDefer.resolve({ message: "Bar Loader" });
      await waitFor(() => screen.getByText("idle"));
      expect(getHtml(container.querySelector("#output")!))
        .toMatchInlineSnapshot(`
          "<div
            id="output"
          >
            <p>
              idle
            </p>
            <h1>
              Bar Loader
            </h1>
          </div>"
        `);
    });

    it("executes lazy route loaders on navigation", async () => {
      let barDefer = createDeferred();

      let router = createTestRouter(
        createRoutesFromElements(
          <Route path="/" element={<Layout />}>
            <Route path="foo" element={<Foo />} />
            <Route
              path="bar"
              lazy={async () => ({
                loader: () => barDefer.promise,
                element: <Bar />,
              })}
            />
          </Route>
        ),
        {
          window: getWindow("/foo"),
        }
      );
      let { container } = render(<RouterProvider router={router} />);

      function Layout() {
        let navigation = useNavigation();
        return (
          <div>
            <Link to="/bar">Link to Bar</Link>
            <div id="output">
              <p>{navigation.state}</p>
              <Outlet />
            </div>
          </div>
        );
      }

      function Foo() {
        return <h1>Foo</h1>;
      }
      function Bar() {
        let data = useLoaderData<{ message: string }>();
        return <h1>{data.message}</h1>;
      }

      expect(getHtml(container.querySelector("#output")!))
        .toMatchInlineSnapshot(`
          "<div
            id="output"
          >
            <p>
              idle
            </p>
            <h1>
              Foo
            </h1>
          </div>"
        `);

      fireEvent.click(screen.getByText("Link to Bar"));
      expect(getHtml(container.querySelector("#output")!))
        .toMatchInlineSnapshot(`
          "<div
            id="output"
          >
            <p>
              loading
            </p>
            <h1>
              Foo
            </h1>
          </div>"
        `);

      barDefer.resolve({ message: "Bar Loader" });
      await waitFor(() => screen.getByText("idle"));
      expect(getHtml(container.querySelector("#output")!))
        .toMatchInlineSnapshot(`
          "<div
            id="output"
          >
            <p>
              idle
            </p>
            <h1>
              Bar Loader
            </h1>
          </div>"
        `);
    });

    it("handles link navigations with preventScrollReset", async () => {
      let router = createTestRouter(
        createRoutesFromElements(
          <Route path="/" element={<Layout />}>
            <Route path="foo" element={<h1>Foo Heading</h1>} />
            <Route path="bar" element={<h1>Bar Heading</h1>} />
          </Route>
        ),
        { window: getWindow("/foo") }
      );
      let { container } = render(<RouterProvider router={router} />);

      function Layout() {
        let state = React.useContext(DataRouterStateContext);
        return (
          <div>
            <Link to="/foo" preventScrollReset>
              Link to Foo
            </Link>
            <Link to="/bar">Link to Bar</Link>
            <p id="preventScrollReset">{String(state?.preventScrollReset)}</p>
            <Outlet />
          </div>
        );
      }

      fireEvent.click(screen.getByText("Link to Bar"));
      await waitFor(() => screen.getByText("Bar Heading"));
      expect(getHtml(container.querySelector("#preventScrollReset")!))
        .toMatchInlineSnapshot(`
        "<p
          id="preventScrollReset"
        >
          false
        </p>"
      `);

      fireEvent.click(screen.getByText("Link to Foo"));
      await waitFor(() => screen.getByText("Foo Heading"));
      expect(getHtml(container.querySelector("#preventScrollReset")!))
        .toMatchInlineSnapshot(`
        "<p
          id="preventScrollReset"
        >
          true
        </p>"
      `);
    });

    it("handles link navigations with preventScrollReset={true}", async () => {
      let router = createTestRouter(
        createRoutesFromElements(
          <Route path="/" element={<Layout />}>
            <Route path="foo" element={<h1>Foo Heading</h1>} />
            <Route path="bar" element={<h1>Bar Heading</h1>} />
          </Route>
        ),
        { window: getWindow("/foo") }
      );
      let { container } = render(<RouterProvider router={router} />);

      function Layout() {
        let state = React.useContext(DataRouterStateContext);
        return (
          <div>
            <Link to="/foo" preventScrollReset={true}>
              Link to Foo
            </Link>
            <Link to="/bar">Link to Bar</Link>
            <p id="preventScrollReset">{String(state?.preventScrollReset)}</p>
            <Outlet />
          </div>
        );
      }

      fireEvent.click(screen.getByText("Link to Bar"));
      await waitFor(() => screen.getByText("Bar Heading"));
      expect(getHtml(container.querySelector("#preventScrollReset")!))
        .toMatchInlineSnapshot(`
        "<p
          id="preventScrollReset"
        >
          false
        </p>"
      `);

      fireEvent.click(screen.getByText("Link to Foo"));
      await waitFor(() => screen.getByText("Foo Heading"));
      expect(getHtml(container.querySelector("#preventScrollReset")!))
        .toMatchInlineSnapshot(`
        "<p
          id="preventScrollReset"
        >
          true
        </p>"
      `);
    });

    it("executes route actions/loaders on useSubmit navigations", async () => {
      let loaderDefer = createDeferred();
      let actionDefer = createDeferred();

      let router = createTestRouter(
        createRoutesFromElements(
          <Route
            path="/"
            action={() => actionDefer.promise}
            loader={() => loaderDefer.promise}
            element={<Home />}
          />
        ),
        {
          window: getWindow("/"),
          hydrationData: { loaderData: { "0": null } },
        }
      );
      let { container } = render(<RouterProvider router={router} />);

      function Home() {
        let data = useLoaderData<string>();
        let actionData = useActionData() as string | undefined;
        let navigation = useNavigation();
        let submit = useSubmit();
        let formRef = React.useRef<HTMLFormElement>(null);
        return (
          <div>
            <form method="post" action="/" ref={formRef}>
              <input name="test" value="value" />
            </form>
            <button onClick={() => submit(formRef.current!)}>
              Submit Form
            </button>
            <div id="output">
              <p>{navigation.state}</p>
              <p>{data}</p>
              <p>{actionData}</p>
            </div>
            <Outlet />
          </div>
        );
      }

      expect(getHtml(container.querySelector("#output")!))
        .toMatchInlineSnapshot(`
        "<div
          id="output"
        >
          <p>
            idle
          </p>
          <p />
          <p />
        </div>"
      `);

      fireEvent.click(screen.getByText("Submit Form"));
      await waitFor(() => screen.getByText("submitting"));
      expect(getHtml(container.querySelector("#output")!))
        .toMatchInlineSnapshot(`
        "<div
          id="output"
        >
          <p>
            submitting
          </p>
          <p />
          <p />
        </div>"
      `);

      actionDefer.resolve("Action Data");
      await waitFor(() => screen.getByText("loading"));
      expect(getHtml(container.querySelector("#output")!))
        .toMatchInlineSnapshot(`
        "<div
          id="output"
        >
          <p>
            loading
          </p>
          <p />
          <p>
            Action Data
          </p>
        </div>"
      `);

      loaderDefer.resolve("Loader Data");
      await waitFor(() => screen.getByText("idle"));
      expect(getHtml(container.querySelector("#output")!))
        .toMatchInlineSnapshot(`
        "<div
          id="output"
        >
          <p>
            idle
          </p>
          <p>
            Loader Data
          </p>
          <p>
            Action Data
          </p>
        </div>"
      `);
    });

    it("executes lazy route actions/loaders on useSubmit navigations", async () => {
      let loaderDefer = createDeferred();
      let actionDefer = createDeferred();

      let router = createTestRouter(
        createRoutesFromElements(
          <Route path="/" element={<Home />}>
            <Route index element={<h1>Home</h1>} />
            <Route
              path="action"
              lazy={async () => ({
                action: () => actionDefer.promise,
                loader: () => loaderDefer.promise,
                Component() {
                  let data = useLoaderData() as string;
                  let actionData = useActionData() as string | undefined;
                  return (
                    <>
                      <h1>Action</h1>
                      <p>{data}</p>
                      <p>{actionData}</p>
                    </>
                  );
                },
              })}
            />
          </Route>
        ),
        {
          window: getWindow("/"),
        }
      );
      let { container } = render(<RouterProvider router={router} />);

      function Home() {
        let navigation = useNavigation();
        let submit = useSubmit();
        let formRef = React.useRef<HTMLFormElement>(null);
        return (
          <div>
            <form method="post" action="/action" ref={formRef}>
              <input name="test" value="value" />
            </form>
            <button onClick={() => submit(formRef.current)}>Submit Form</button>
            <div id="output">
              <p>{navigation.state}</p>
              <Outlet />
            </div>
          </div>
        );
      }

      await waitFor(() => screen.getByText("idle"));
      expect(getHtml(container.querySelector("#output")!))
        .toMatchInlineSnapshot(`
        "<div
          id="output"
        >
          <p>
            idle
          </p>
          <h1>
            Home
          </h1>
        </div>"
      `);

      fireEvent.click(screen.getByText("Submit Form"));
      await waitFor(() => screen.getByText("submitting"));
      expect(getHtml(container.querySelector("#output")!))
        .toMatchInlineSnapshot(`
        "<div
          id="output"
        >
          <p>
            submitting
          </p>
          <h1>
            Home
          </h1>
        </div>"
      `);

      actionDefer.resolve("Action Data");
      await waitFor(() => screen.getByText("loading"));
      expect(getHtml(container.querySelector("#output")!))
        .toMatchInlineSnapshot(`
        "<div
          id="output"
        >
          <p>
            loading
          </p>
          <h1>
            Home
          </h1>
        </div>"
      `);

      loaderDefer.resolve("Loader Data");
      await waitFor(() => screen.getByText("idle"));
      expect(getHtml(container.querySelector("#output")!))
        .toMatchInlineSnapshot(`
        "<div
          id="output"
        >
          <p>
            idle
          </p>
          <h1>
            Action
          </h1>
          <p>
            Loader Data
          </p>
          <p>
            Action Data
          </p>
        </div>"
      `);
    });

    it("executes route loaders on <Form method=get> navigations", async () => {
      let loaderDefer = createDeferred();
      let actionDefer = createDeferred();

      let router = createTestRouter(
        createRoutesFromElements(
          <Route
            path="/"
            action={() => actionDefer.promise}
            loader={async ({ request }) => {
              let resolvedValue = await loaderDefer.promise;
              let urlParam = new URL(
                `https://remix.run${request.url}`
              ).searchParams.get("test");
              return `${resolvedValue}:${urlParam}`;
            }}
            element={<Home />}
          />
        ),
        {
          window: getWindow("/"),
          hydrationData: { loaderData: { "0": null } },
        }
      );
      let { container } = render(<RouterProvider router={router} />);

      function Home() {
        let data = useLoaderData<string>();
        let actionData = useActionData() as string | undefined;
        let navigation = useNavigation();
        return (
          <div>
            <Form method="get">
              <input name="test" value="value" />
              <button type="submit">Submit Form</button>
            </Form>
            <div id="output">
              <p>{navigation.state}</p>
              <p>{data}</p>
              <p>{actionData}</p>
            </div>
            <Outlet />
          </div>
        );
      }

      expect(getHtml(container.querySelector("#output")!))
        .toMatchInlineSnapshot(`
        "<div
          id="output"
        >
          <p>
            idle
          </p>
          <p />
          <p />
        </div>"
      `);

      fireEvent.click(screen.getByText("Submit Form"));
      await waitFor(() => screen.getByText("loading"));
      expect(getHtml(container.querySelector("#output")!))
        .toMatchInlineSnapshot(`
        "<div
          id="output"
        >
          <p>
            loading
          </p>
          <p />
          <p />
        </div>"
      `);

      loaderDefer.resolve("Loader Data");
      await waitFor(() => screen.getByText("idle"));
      expect(getHtml(container.querySelector("#output")!))
        .toMatchInlineSnapshot(`
        "<div
          id="output"
        >
          <p>
            idle
          </p>
          <p>
            Loader Data:value
          </p>
          <p />
        </div>"
      `);
    });

    it("executes lazy route loaders on <Form method=get> navigations", async () => {
      let loaderDefer = createDeferred();
      let actionDefer = createDeferred();

      let router = createTestRouter(
        createRoutesFromElements(
          <Route path="/" element={<Home />}>
            <Route index element={<h1>Home</h1>} />
            <Route
              path="path"
              lazy={async () => ({
                action: () => actionDefer.promise,
                loader: async ({ request }) => {
                  let resolvedValue = await loaderDefer.promise;
                  let urlParam = new URL(
                    `https://remix.run${request.url}`
                  ).searchParams.get("test");
                  return `${resolvedValue}:${urlParam}`;
                },
                Component() {
                  let data = useLoaderData() as string;
                  let actionData = useActionData() as string | undefined;
                  return (
                    <>
                      <h1>Path</h1>
                      <p>{data}</p>
                      <p>{actionData}</p>
                    </>
                  );
                },
              })}
            />
          </Route>
        ),
        {
          window: getWindow("/"),
        }
      );
      let { container } = render(<RouterProvider router={router} />);

      function Home() {
        let navigation = useNavigation();
        return (
          <div>
            <Form method="get" action="path">
              <input name="test" value="value" />
              <button type="submit">Submit Form</button>
            </Form>
            <div id="output">
              <p>{navigation.state}</p>
              <Outlet />
            </div>
          </div>
        );
      }

      await waitFor(() => screen.getByText("idle"));
      expect(getHtml(container.querySelector("#output")!))
        .toMatchInlineSnapshot(`
        "<div
          id="output"
        >
          <p>
            idle
          </p>
          <h1>
            Home
          </h1>
        </div>"
      `);

      fireEvent.click(screen.getByText("Submit Form"));
      await waitFor(() => screen.getByText("loading"));
      expect(getHtml(container.querySelector("#output")!))
        .toMatchInlineSnapshot(`
        "<div
          id="output"
        >
          <p>
            loading
          </p>
          <h1>
            Home
          </h1>
        </div>"
      `);

      loaderDefer.resolve("Loader Data");
      await waitFor(() => screen.getByText("idle"));
      expect(getHtml(container.querySelector("#output")!))
        .toMatchInlineSnapshot(`
        "<div
          id="output"
        >
          <p>
            idle
          </p>
          <h1>
            Path
          </h1>
          <p>
            Loader Data:value
          </p>
          <p />
        </div>"
      `);
    });

    it("executes route actions/loaders on <Form method=post> navigations", async () => {
      let loaderDefer = createDeferred();
      let actionDefer = createDeferred();

      let router = createTestRouter(
        createRoutesFromElements(
          <Route
            path="/"
            action={async ({ request }) => {
              let resolvedValue = await actionDefer.promise;
              let formData = await request.formData();
              return `${resolvedValue}:${formData.get("test")}`;
            }}
            loader={() => loaderDefer.promise}
            element={<Home />}
          />
        ),
        {
          window: getWindow("/"),
          hydrationData: { loaderData: { "0": null } },
        }
      );
      let { container } = render(<RouterProvider router={router} />);

      function Home() {
        let data = useLoaderData<string>();
        let actionData = useActionData() as string | undefined;
        let navigation = useNavigation();
        return (
          <div>
            <Form method="post">
              <input name="test" value="value" />
              <button type="submit">Submit Form</button>
            </Form>
            <div id="output">
              <p>{navigation.state}</p>
              <p>{data}</p>
              <p>{actionData}</p>
            </div>
            <Outlet />
          </div>
        );
      }

      expect(getHtml(container.querySelector("#output")!))
        .toMatchInlineSnapshot(`
        "<div
          id="output"
        >
          <p>
            idle
          </p>
          <p />
          <p />
        </div>"
      `);

      fireEvent.click(screen.getByText("Submit Form"));
      await waitFor(() => screen.getByText("submitting"));
      expect(getHtml(container.querySelector("#output")!))
        .toMatchInlineSnapshot(`
        "<div
          id="output"
        >
          <p>
            submitting
          </p>
          <p />
          <p />
        </div>"
      `);

      actionDefer.resolve("Action Data");
      await waitFor(() => screen.getByText("loading"));
      expect(getHtml(container.querySelector("#output")!))
        .toMatchInlineSnapshot(`
        "<div
          id="output"
        >
          <p>
            loading
          </p>
          <p />
          <p>
            Action Data:value
          </p>
        </div>"
      `);

      loaderDefer.resolve("Loader Data");
      await waitFor(() => screen.getByText("idle"));
      expect(getHtml(container.querySelector("#output")!))
        .toMatchInlineSnapshot(`
        "<div
          id="output"
        >
          <p>
            idle
          </p>
          <p>
            Loader Data
          </p>
          <p>
            Action Data:value
          </p>
        </div>"
      `);
    });

    it("executes lazy route actions/loaders on <Form method=post> navigations", async () => {
      let loaderDefer = createDeferred();
      let actionDefer = createDeferred();

      let router = createTestRouter(
        createRoutesFromElements(
          <Route path="/" element={<Home />}>
            <Route index element={<h1>Home</h1>} />
            <Route
              path="action"
              lazy={async () => ({
                action: async ({ request }) => {
                  let resolvedValue = await actionDefer.promise;
                  let formData = await request.formData();
                  return `${resolvedValue}:${formData.get("test")}`;
                },
                loader: () => loaderDefer.promise,
                Component() {
                  let data = useLoaderData() as string;
                  let actionData = useActionData() as string | undefined;
                  return (
                    <>
                      <h1>Action</h1>
                      <p>{data}</p>
                      <p>{actionData}</p>
                    </>
                  );
                },
              })}
            />
          </Route>
        ),
        {
          window: getWindow("/"),
          hydrationData: { loaderData: { "0": null } },
        }
      );
      let { container } = render(<RouterProvider router={router} />);

      function Home() {
        let navigation = useNavigation();
        return (
          <div>
            <Form method="post" action="action">
              <input name="test" value="value" />
              <button type="submit">Submit Form</button>
            </Form>
            <div id="output">
              <p>{navigation.state}</p>
              <Outlet />
            </div>
          </div>
        );
      }

      await waitFor(() => screen.getByText("idle"));
      expect(getHtml(container.querySelector("#output")!))
        .toMatchInlineSnapshot(`
        "<div
          id="output"
        >
          <p>
            idle
          </p>
          <h1>
            Home
          </h1>
        </div>"
      `);

      fireEvent.click(screen.getByText("Submit Form"));
      await waitFor(() => screen.getByText("submitting"));
      expect(getHtml(container.querySelector("#output")!))
        .toMatchInlineSnapshot(`
        "<div
          id="output"
        >
          <p>
            submitting
          </p>
          <h1>
            Home
          </h1>
        </div>"
      `);

      actionDefer.resolve("Action Data");
      await waitFor(() => screen.getByText("loading"));
      expect(getHtml(container.querySelector("#output")!))
        .toMatchInlineSnapshot(`
        "<div
          id="output"
        >
          <p>
            loading
          </p>
          <h1>
            Home
          </h1>
        </div>"
      `);

      loaderDefer.resolve("Loader Data");
      await waitFor(() => screen.getByText("idle"));
      expect(getHtml(container.querySelector("#output")!))
        .toMatchInlineSnapshot(`
        "<div
          id="output"
        >
          <p>
            idle
          </p>
          <h1>
            Action
          </h1>
          <p>
            Loader Data
          </p>
          <p>
            Action Data:value
          </p>
        </div>"
      `);
    });

    it("supports <Form state>", async () => {
      let testWindow = getWindow("/");
      let router = createTestRouter(
        [
          {
            path: "/",
            Component() {
              return (
                <Form method="post" action="/action" state={{ key: "value" }}>
                  <button type="submit">Submit</button>
                </Form>
              );
            },
          },
          {
            path: "/action",
            action: () => null,
            Component() {
              let state = useLocation().state;
              return <p>{JSON.stringify(state)}</p>;
            },
          },
        ],
        { window: testWindow }
      );
      let { container } = render(<RouterProvider router={router} />);
      expect(testWindow.history.state.usr).toBeUndefined();

      fireEvent.click(screen.getByText("Submit"));
      await waitFor(() => screen.getByText('{"key":"value"}'));
      expect(getHtml(container)).toMatchInlineSnapshot(`
        "<div>
          <p>
            {"key":"value"}
          </p>
        </div>"
      `);
      expect(testWindow.history.state.usr).toEqual({ key: "value" });
    });

    it("supports <Form reloadDocument={true}>", async () => {
      let actionSpy = jest.fn();
      let router = createTestRouter(
        createRoutesFromElements(
          <Route path="/" action={actionSpy} element={<Home />} />
        )
      );
      render(<RouterProvider router={router} />);

      let handlerCalled;
      let defaultPrevented;

      function Home() {
        return (
          <Form
            method="post"
            reloadDocument={true}
            onSubmit={(e) => {
              handlerCalled = true;
              defaultPrevented = e.defaultPrevented;
            }}
          >
            <input name="test" value="value" />
            <button type="submit">Submit Form</button>
          </Form>
        );
      }

      fireEvent.click(screen.getByText("Submit Form"));
      expect(handlerCalled).toBe(true);
      expect(defaultPrevented).toBe(false);
      expect(actionSpy).not.toHaveBeenCalled();
    });

    it('defaults <Form method="get"> to be a PUSH navigation', async () => {
      let router = createTestRouter(
        createRoutesFromElements(
          <Route element={<Layout />}>
            <Route index loader={() => "index"} element={<h1>index</h1>} />
            <Route path="1" loader={() => "1"} element={<h1>Page 1</h1>} />
            <Route path="2" loader={() => "2"} element={<h1>Page 2</h1>} />
          </Route>
        ),
        {
          hydrationData: {},
        }
      );
      let { container } = render(<RouterProvider router={router} />);

      function Layout() {
        let navigate = useNavigate();
        return (
          <>
            <Form action="1">
              <input name="test" defaultValue="value" />
              <button type="submit">Submit Form</button>
            </Form>
            <button onClick={() => navigate(-1)}>Go back</button>
            <div className="output">
              <Outlet />
            </div>
          </>
        );
      }

      expect(getHtml(container.querySelector(".output")!))
        .toMatchInlineSnapshot(`
        "<div
          class="output"
        >
          <h1>
            index
          </h1>
        </div>"
      `);

      fireEvent.click(screen.getByText("Submit Form"));
      await waitFor(() => screen.getByText("Page 1"));
      expect(getHtml(container.querySelector(".output")!))
        .toMatchInlineSnapshot(`
        "<div
          class="output"
        >
          <h1>
            Page 1
          </h1>
        </div>"
      `);

      fireEvent.click(screen.getByText("Go back"));
      await waitFor(() => screen.getByText("index"));
      expect(getHtml(container.querySelector(".output")!))
        .toMatchInlineSnapshot(`
        "<div
          class="output"
        >
          <h1>
            index
          </h1>
        </div>"
      `);
    });

    it('defaults <Form method="post"> to be a REPLACE navigation', async () => {
      let router = createTestRouter(
        createRoutesFromElements(
          <Route element={<Layout />}>
            <Route index loader={() => "index"} element={<h1>Index Page</h1>} />
            <Route
              path="form"
              action={() => "action data"}
              element={<FormPage />}
            />
            <Route path="result" element={<h1>Result Page</h1>} />
          </Route>
        ),
        {
          hydrationData: {},
        }
      );
      let { container } = render(<RouterProvider router={router} />);

      function Layout() {
        let navigate = useNavigate();
        return (
          <>
            <Link to="form">Go to Form</Link>
            <button onClick={() => navigate(-1)}>Go back</button>
            <div className="output">
              <Outlet />
            </div>
          </>
        );
      }

      function FormPage() {
        let data = useActionData() as string | undefined;
        return (
          <Form method="post">
            <p>Form Page</p>
            <p>{data}</p>
            <input name="test" defaultValue="value" />
            <button type="submit">Submit</button>
          </Form>
        );
      }

      let html = () => getHtml(container.querySelector(".output")!);

      // Start on index page
      expect(html()).toMatch("Index Page");

      // Navigate to form page
      fireEvent.click(screen.getByText("Go to Form"));
      await waitFor(() => screen.getByText("Form Page"));
      expect(html()).not.toMatch("action result");

      // Submit without redirect does a replace
      fireEvent.click(screen.getByText("Submit"));
      await waitFor(() => screen.getByText("action data"));
      expect(html()).toMatch("Form Page");
      expect(html()).toMatch("action data");

      // Back navigate to index page
      fireEvent.click(screen.getByText("Go back"));
      await waitFor(() => screen.getByText("Index Page"));
    });

    it('Uses a PUSH navigation on <Form method="post"> if it redirects', async () => {
      let router = createTestRouter(
        createRoutesFromElements(
          <Route element={<Layout />}>
            <Route index loader={() => "index"} element={<h1>Index Page</h1>} />
            <Route
              path="form"
              action={() =>
                new Response(null, {
                  status: 302,
                  headers: { Location: "/result" },
                })
              }
              element={<FormPage />}
            />
            <Route path="result" element={<h1>Result Page</h1>} />
          </Route>
        ),
        { hydrationData: {} }
      );
      let { container } = render(<RouterProvider router={router} />);

      function Layout() {
        let navigate = useNavigate();
        return (
          <>
            <Link to="form">Go to Form</Link>
            <button onClick={() => navigate(-1)}>Go back</button>
            <div className="output">
              <Outlet />
            </div>
          </>
        );
      }

      function FormPage() {
        let data = useActionData() as string | undefined;
        return (
          <Form method="post">
            <p>Form Page</p>
            <p>{data}</p>
            <input name="test" defaultValue="value" />
            <button type="submit">Submit</button>
          </Form>
        );
      }

      let html = () => getHtml(container.querySelector(".output")!);

      // Start on index page
      expect(html()).toMatch("Index Page");

      // Navigate to form page
      fireEvent.click(screen.getByText("Go to Form"));
      await waitFor(() => screen.getByText("Form Page"));

      // Submit with redirect
      fireEvent.click(screen.getByText("Submit"));
      await waitFor(() => screen.getByText("Result Page"));

      // Back navigate to form page
      fireEvent.click(screen.getByText("Go back"));
      await waitFor(() => screen.getByText("Form Page"));
    });

    it('defaults useSubmit({ method: "get" }) to be a PUSH navigation', async () => {
      let router = createTestRouter(
        createRoutesFromElements(
          <Route element={<Layout />}>
            <Route index loader={() => "index"} element={<h1>index</h1>} />
            <Route path="1" loader={() => "1"} element={<h1>Page 1</h1>} />
            <Route path="2" loader={() => "2"} element={<h1>Page 2</h1>} />
          </Route>
        ),
        {
          hydrationData: {},
          window: getWindow("/"),
        }
      );
      let { container } = render(<RouterProvider router={router} />);

      function Layout() {
        let navigate = useNavigate();
        let submit = useSubmit();
        let formData = new FormData();
        formData.append("test", "value");
        return (
          <>
            <button
              onClick={() => submit(formData, { action: "1", method: "get" })}
            >
              Submit
            </button>
            <button onClick={() => navigate(-1)}>Go back</button>
            <div className="output">
              <Outlet />
            </div>
          </>
        );
      }

      expect(getHtml(container.querySelector(".output")!))
        .toMatchInlineSnapshot(`
        "<div
          class="output"
        >
          <h1>
            index
          </h1>
        </div>"
      `);

      fireEvent.click(screen.getByText("Submit"));
      await waitFor(() => screen.getByText("Page 1"));
      expect(getHtml(container.querySelector(".output")!))
        .toMatchInlineSnapshot(`
        "<div
          class="output"
        >
          <h1>
            Page 1
          </h1>
        </div>"
      `);

      fireEvent.click(screen.getByText("Go back"));
      await waitFor(() => screen.getByText("index"));
      expect(getHtml(container.querySelector(".output")!))
        .toMatchInlineSnapshot(`
        "<div
          class="output"
        >
          <h1>
            index
          </h1>
        </div>"
      `);
    });

    it('defaults useSubmit({ method: "post" }) to a new location to be a PUSH navigation', async () => {
      let router = createTestRouter(
        createRoutesFromElements(
          <Route element={<Layout />}>
            <Route index loader={() => "index"} element={<h1>index</h1>} />
            <Route path="1" loader={() => "1"} element={<h1>Page 1</h1>} />
            <Route
              path="2"
              action={() => "action"}
              loader={() => "2"}
              element={<h1>Page 2</h1>}
            />
          </Route>
        ),
        {
          hydrationData: {},
          window: getWindow("/"),
        }
      );
      let { container } = render(<RouterProvider router={router} />);

      function Layout() {
        let navigate = useNavigate();
        let submit = useSubmit();
        let formData = new FormData();
        formData.append("test", "value");
        return (
          <>
            <Link to="1">Go to 1</Link>
            <button
              onClick={() => {
                submit(formData, { action: "2", method: "post" });
              }}
            >
              Submit
            </button>
            <button onClick={() => navigate(-1)}>Go back</button>
            <div className="output">
              <Outlet />
            </div>
          </>
        );
      }

      expect(getHtml(container.querySelector(".output")!))
        .toMatchInlineSnapshot(`
        "<div
          class="output"
        >
          <h1>
            index
          </h1>
        </div>"
      `);

      fireEvent.click(screen.getByText("Go to 1"));
      await waitFor(() => screen.getByText("Page 1"));
      expect(getHtml(container.querySelector(".output")!))
        .toMatchInlineSnapshot(`
        "<div
          class="output"
        >
          <h1>
            Page 1
          </h1>
        </div>"
      `);

      fireEvent.click(screen.getByText("Submit"));
      await waitFor(() => screen.getByText("Page 2"));
      expect(getHtml(container.querySelector(".output")!))
        .toMatchInlineSnapshot(`
        "<div
          class="output"
        >
          <h1>
            Page 2
          </h1>
        </div>"
      `);

      fireEvent.click(screen.getByText("Go back"));
      await waitFor(() => screen.getByText("Page 1"));
      expect(getHtml(container.querySelector(".output")!))
        .toMatchInlineSnapshot(`
        "<div
          class="output"
        >
          <h1>
            Page 1
          </h1>
        </div>"
      `);
    });

    it('defaults useSubmit({ method: "post" }) to the same location to be a REPLACE navigation', async () => {
      let router = createTestRouter(
        createRoutesFromElements(
          <Route element={<Layout />}>
            <Route index loader={() => "index"} element={<h1>index</h1>} />
            <Route
              path="1"
              action={() => "action"}
              loader={() => "1"}
              element={<Page />}
            />
          </Route>
        ),
        {
          hydrationData: {},
          window: getWindow("/"),
        }
      );
      let { container } = render(<RouterProvider router={router} />);

      function Layout() {
        let navigate = useNavigate();
        let submit = useSubmit();
        let formData = new FormData();
        formData.append("test", "value");
        return (
          <>
            <Link to="1">Go to 1</Link>
            <button
              onClick={() => {
                submit(formData, { action: "1", method: "post" });
              }}
            >
              Submit
            </button>
            <button onClick={() => navigate(-1)}>Go back</button>
            <div className="output">
              <Outlet />
            </div>
          </>
        );
      }

      function Page() {
        let actionData = useActionData() as string | undefined;
        return (
          <>
            <h1>Page 1</h1>
            <p>{actionData}</p>
          </>
        );
      }

      expect(getHtml(container.querySelector(".output")!))
        .toMatchInlineSnapshot(`
        "<div
          class="output"
        >
          <h1>
            index
          </h1>
        </div>"
      `);

      fireEvent.click(screen.getByText("Go to 1"));
      await waitFor(() => screen.getByText("Page 1"));
      expect(getHtml(container.querySelector(".output")!))
        .toMatchInlineSnapshot(`
        "<div
          class="output"
        >
          <h1>
            Page 1
          </h1>
          <p />
        </div>"
      `);

      fireEvent.click(screen.getByText("Submit"));
      await waitFor(() => screen.getByText("action"));
      expect(getHtml(container.querySelector(".output")!))
        .toMatchInlineSnapshot(`
        "<div
          class="output"
        >
          <h1>
            Page 1
          </h1>
          <p>
            action
          </p>
        </div>"
      `);

      fireEvent.click(screen.getByText("Go back"));
      await waitFor(() => screen.getByText("index"));
      expect(getHtml(container.querySelector(".output")!))
        .toMatchInlineSnapshot(`
        "<div
          class="output"
        >
          <h1>
            index
          </h1>
        </div>"
      `);
    });

    it('supports a basename on <Form method="get">', async () => {
      let testWindow = getWindow("/base/path");
      let router = createTestRouter(
        createRoutesFromElements(<Route path="path" element={<Comp />} />),
        { basename: "/base", hydrationData: {}, window: testWindow }
      );
      let { container } = render(<RouterProvider router={router} />);

      function Comp() {
        let location = useLocation();
        return (
          <Form>
            <p>{location.pathname + location.search}</p>
            <input name="a" defaultValue="1" />
            <button type="submit" name="b" value="2">
              Submit
            </button>
          </Form>
        );
      }

      assertLocation(testWindow, "/base/path");
      expect(getHtml(container)).toMatchInlineSnapshot(`
        "<div>
          <form
            action="/base/path"
            method="get"
          >
            <p>
              /path
            </p>
            <input
              name="a"
              value="1"
            />
            <button
              name="b"
              type="submit"
              value="2"
            >
              Submit
            </button>
          </form>
        </div>"
      `);

      fireEvent.click(screen.getByText("Submit"));
      assertLocation(testWindow, "/base/path", "?a=1&b=2");
      expect(getHtml(container)).toMatchInlineSnapshot(`
        "<div>
          <form
            action="/base/path?a=1&b=2"
            method="get"
          >
            <p>
              /path?a=1&b=2
            </p>
            <input
              name="a"
              value="1"
            />
            <button
              name="b"
              type="submit"
              value="2"
            >
              Submit
            </button>
          </form>
        </div>"
      `);
    });

    it('supports a basename on <Form method="post">', async () => {
      let testWindow = getWindow("/base/path");
      let router = createTestRouter(
        createRoutesFromElements(
          <Route path="path" action={() => "action data"} element={<Comp />} />
        ),
        {
          basename: "/base",
          hydrationData: {},
          window: testWindow,
        }
      );
      let { container } = render(<RouterProvider router={router} />);

      function Comp() {
        let location = useLocation();
        let data = useActionData() as string | undefined;
        return (
          <Form method="post">
            <p>{location.pathname + location.search}</p>
            {data && <p>{data}</p>}
            <input name="a" defaultValue="1" />
            <button type="submit" name="b" value="2">
              Submit
            </button>
          </Form>
        );
      }

      assertLocation(testWindow, "/base/path");
      expect(getHtml(container)).toMatchInlineSnapshot(`
        "<div>
          <form
            action="/base/path"
            method="post"
          >
            <p>
              /path
            </p>
            <input
              name="a"
              value="1"
            />
            <button
              name="b"
              type="submit"
              value="2"
            >
              Submit
            </button>
          </form>
        </div>"
      `);

      fireEvent.click(screen.getByText("Submit"));
      await waitFor(() => screen.getByText("action data"));
      assertLocation(testWindow, "/base/path");
      expect(getHtml(container)).toMatchInlineSnapshot(`
        "<div>
          <form
            action="/base/path"
            method="post"
          >
            <p>
              /path
            </p>
            <p>
              action data
            </p>
            <input
              name="a"
              value="1"
            />
            <button
              name="b"
              type="submit"
              value="2"
            >
              Submit
            </button>
          </form>
        </div>"
      `);
    });

    it("allows a button to override the <form method>", async () => {
      let loaderDefer = createDeferred();

      let router = createTestRouter(
        createRoutesFromElements(
          <Route
            path="/"
            action={async ({ request }) => {
              throw new Error("Should not hit this");
            }}
            loader={() => loaderDefer.promise}
            element={<Home />}
          />
        ),
        {
          hydrationData: {},
          window: getWindow("/"),
        }
      );
      let { container } = render(<RouterProvider router={router} />);

      function Home() {
        let data = useLoaderData<string>();
        let navigation = useNavigation();
        return (
          <div>
            <Form method="post">
              <input name="test" value="value" />
              <button type="submit" formMethod="get">
                Submit Form
              </button>
            </Form>
            <div id="output">
              <p>{navigation.state}</p>
              <p>{data}</p>
            </div>
            <Outlet />
          </div>
        );
      }

      expect(getHtml(container.querySelector("#output")!))
        .toMatchInlineSnapshot(`
        "<div
          id="output"
        >
          <p>
            idle
          </p>
          <p />
        </div>"
      `);

      fireEvent.click(screen.getByText("Submit Form"));
      await waitFor(() => screen.getByText("loading"));
      expect(getHtml(container.querySelector("#output")!))
        .toMatchInlineSnapshot(`
        "<div
          id="output"
        >
          <p>
            loading
          </p>
          <p />
        </div>"
      `);

      loaderDefer.resolve("Loader Data");
      await waitFor(() => screen.getByText("idle"));
      expect(getHtml(container.querySelector("#output")!))
        .toMatchInlineSnapshot(`
        "<div
          id="output"
        >
          <p>
            idle
          </p>
          <p>
            Loader Data
          </p>
        </div>"
      `);
    });

    it("allows a button to override the <form action>", async () => {
      let router = createTestRouter(
        createRoutesFromElements(
          <Route path="/">
            <Route
              path="foo"
              action={() => {
                throw new Error("No");
              }}
            >
              <Route
                path="bar"
                action={() => "Yes"}
                Component={() => {
                  let actionData = useActionData() as string | undefined;
                  return (
                    <Form method="post" action="/foo">
                      <p>{actionData || "No"}</p>
                      <button type="submit" formAction="/foo/bar">
                        Submit
                      </button>
                    </Form>
                  );
                }}
              />
            </Route>
          </Route>
        ),
        {
          window: getWindow("/foo/bar"),
        }
      );
      let { container } = render(<RouterProvider router={router} />);

      expect(container.querySelector("form")?.getAttribute("action")).toBe(
        "/foo"
      );
      expect(
        container.querySelector("button")?.getAttribute("formaction")
      ).toBe("/foo/bar");

      fireEvent.click(screen.getByText("Submit"));
      await waitFor(() => screen.getByText("Yes"));
      expect(getHtml(container)).toMatchInlineSnapshot(`
          "<div>
            <form
              action="/foo"
              method="post"
            >
              <p>
                Yes
              </p>
              <button
                formaction="/foo/bar"
                type="submit"
              >
                Submit
              </button>
            </form>
          </div>"
        `);
    });

    it("supports uppercase form method attributes", async () => {
      let loaderDefer = createDeferred();
      let actionDefer = createDeferred();

      let router = createTestRouter(
        createRoutesFromElements(
          <Route
            path="/"
            action={async ({ request }) => {
              let resolvedValue = await actionDefer.promise;
              let formData = await request.formData();
              return `${resolvedValue}:${formData.get("test")}`;
            }}
            loader={() => loaderDefer.promise}
            element={<Home />}
          />
        ),
        {
          hydrationData: {},
          window: getWindow("/"),
        }
      );
      let { container } = render(<RouterProvider router={router} />);

      function Home() {
        let data = useLoaderData<string>();
        let actionData = useActionData() as string | undefined;
        let navigation = useNavigation();
        return (
          <div>
            <Form method="post">
              <input name="test" value="value" />
              <button type="submit">Submit Form</button>
            </Form>
            <div id="output">
              <p>{navigation.state}</p>
              <p>{data}</p>
              <p>{actionData}</p>
            </div>
            <Outlet />
          </div>
        );
      }

      fireEvent.click(screen.getByText("Submit Form"));
      await waitFor(() => screen.getByText("submitting"));
      actionDefer.resolve("Action Data");
      await waitFor(() => screen.getByText("loading"));
      loaderDefer.resolve("Loader Data");
      await waitFor(() => screen.getByText("idle"));
      expect(getHtml(container.querySelector("#output")!))
        .toMatchInlineSnapshot(`
        "<div
          id="output"
        >
          <p>
            idle
          </p>
          <p>
            Loader Data
          </p>
          <p>
            Action Data:value
          </p>
        </div>"
      `);
    });

    describe("<Form action>", () => {
      function NoActionComponent() {
        return (
          <Form method="post">
            <input name="b" value="2" />
            <button type="submit">Submit Form</button>
          </Form>
        );
      }

      function ActionDotComponent() {
        return (
          <Form method="post" action=".">
            <input name="b" value="2" />
            <button type="submit">Submit Form</button>
          </Form>
        );
      }

      function ActionEmptyComponent() {
        return (
          <Form method="post" action="">
            <input name="b" value="2" />
            <button type="submit">Submit Form</button>
          </Form>
        );
      }

      describe("static routes", () => {
        it("includes search params when no action is specified", async () => {
          let router = createTestRouter(
            createRoutesFromElements(
              <Route path="/">
                <Route path="foo">
                  <Route path="bar" element={<NoActionComponent />} />
                </Route>
              </Route>
            ),
            {
              window: getWindow("/foo/bar?a=1#hash"),
            }
          );
          let { container } = render(<RouterProvider router={router} />);

          expect(container.querySelector("form")?.getAttribute("action")).toBe(
            "/foo/bar?a=1"
          );
        });

        it("does not include search params when action='.'", async () => {
          let router = createTestRouter(
            createRoutesFromElements(
              <Route path="/">
                <Route path="foo">
                  <Route path="bar" element={<ActionDotComponent />} />
                </Route>
              </Route>
            ),
            { window: getWindow("/foo/bar?a=1#hash") }
          );
          let { container } = render(<RouterProvider router={router} />);

          expect(container.querySelector("form")?.getAttribute("action")).toBe(
            "/foo/bar"
          );
        });

        it("does not include search params when action=''", async () => {
          let router = createTestRouter(
            createRoutesFromElements(
              <Route path="/">
                <Route path="foo">
                  <Route path="bar" element={<ActionEmptyComponent />} />
                </Route>
              </Route>
            ),
            { window: getWindow("/foo/bar?a=1#hash") }
          );
          let { container } = render(<RouterProvider router={router} />);

          expect(container.querySelector("form")?.getAttribute("action")).toBe(
            "/foo/bar"
          );
        });
      });

      describe("layout routes", () => {
        it("includes search params when no action is specified", async () => {
          let router = createTestRouter(
            createRoutesFromElements(
              <Route path="/">
                <Route path="foo">
                  <Route path="bar" element={<NoActionComponent />}>
                    <Route index={true} element={<h1>Index</h1>} />
                  </Route>
                </Route>
              </Route>
            ),
            {
              window: getWindow("/foo/bar?a=1#hash"),
            }
          );
          let { container } = render(<RouterProvider router={router} />);

          expect(container.querySelector("form")?.getAttribute("action")).toBe(
            "/foo/bar?a=1"
          );
        });

        it("does not include search params when action='.'", async () => {
          let router = createTestRouter(
            createRoutesFromElements(
              <Route path="/">
                <Route path="foo">
                  <Route path="bar" element={<ActionDotComponent />}>
                    <Route index={true} element={<h1>Index</h1>} />
                  </Route>
                </Route>
              </Route>
            ),
            {
              window: getWindow("/foo/bar?a=1#hash"),
            }
          );
          let { container } = render(<RouterProvider router={router} />);

          expect(container.querySelector("form")?.getAttribute("action")).toBe(
            "/foo/bar"
          );
        });

        it("does not include search params when action=''", async () => {
          let router = createTestRouter(
            createRoutesFromElements(
              <Route path="/">
                <Route path="foo">
                  <Route path="bar" element={<ActionEmptyComponent />}>
                    <Route index={true} element={<h1>Index</h1>} />
                  </Route>
                </Route>
              </Route>
            ),
            {
              window: getWindow("/foo/bar?a=1#hash"),
            }
          );
          let { container } = render(<RouterProvider router={router} />);

          expect(container.querySelector("form")?.getAttribute("action")).toBe(
            "/foo/bar"
          );
        });

        it("does not include dynamic parameters from a parent layout route", async () => {
          let router = createTestRouter(
            createRoutesFromElements(
              <Route path="/">
                <Route path="foo" element={<ActionEmptyComponent />}>
                  <Route path=":param" element={<h1>Param</h1>} />
                </Route>
              </Route>
            ),
            {
              window: getWindow("/foo/bar"),
            }
          );
          let { container } = render(<RouterProvider router={router} />);

          expect(container.querySelector("form")?.getAttribute("action")).toBe(
            "/foo"
          );
        });

        it("does not include splat parameters from a parent layout route", async () => {
          let router = createTestRouter(
            createRoutesFromElements(
              <Route path="/">
                <Route path="foo" element={<ActionEmptyComponent />}>
                  <Route path="*" element={<h1>Splat</h1>} />
                </Route>
              </Route>
            ),
            {
              window: getWindow("/foo/bar/baz/qux"),
            }
          );
          let { container } = render(<RouterProvider router={router} />);

          expect(container.querySelector("form")?.getAttribute("action")).toBe(
            "/foo"
          );
        });

        it("does not include the index parameter if we've submitted to a child index route", async () => {
          let router = createTestRouter(
            createRoutesFromElements(
              <Route path="/">
                <Route path="foo">
                  <Route path="bar" element={<NoActionComponent />}>
                    <Route index={true} element={<h1>Index</h1>} />
                  </Route>
                </Route>
              </Route>
            ),
            {
              window: getWindow("/foo/bar?index&a=1"),
            }
          );
          let { container } = render(<RouterProvider router={router} />);

          expect(container.querySelector("form")?.getAttribute("action")).toBe(
            "/foo/bar?a=1"
          );
        });
      });

      describe("index routes", () => {
        it("includes search params when no action is specified", async () => {
          let router = createTestRouter(
            createRoutesFromElements(
              <Route path="/">
                <Route path="foo">
                  <Route path="bar">
                    <Route index={true} element={<NoActionComponent />} />
                  </Route>
                </Route>
              </Route>
            ),
            {
              window: getWindow("/foo/bar?a=1#hash"),
            }
          );
          let { container } = render(<RouterProvider router={router} />);

          expect(container.querySelector("form")?.getAttribute("action")).toBe(
            "/foo/bar?index&a=1"
          );
        });

        it("does not include search params action='.'", async () => {
          let router = createTestRouter(
            createRoutesFromElements(
              <Route path="/">
                <Route path="foo">
                  <Route path="bar">
                    <Route index={true} element={<ActionDotComponent />} />
                  </Route>
                </Route>
              </Route>
            ),
            {
              window: getWindow("/foo/bar?a=1#hash"),
            }
          );
          let { container } = render(<RouterProvider router={router} />);

          expect(container.querySelector("form")?.getAttribute("action")).toBe(
            "/foo/bar?index"
          );
        });

        it("does not include search params action=''", async () => {
          let router = createTestRouter(
            createRoutesFromElements(
              <Route path="/">
                <Route path="foo">
                  <Route path="bar">
                    <Route index={true} element={<ActionEmptyComponent />} />
                  </Route>
                </Route>
              </Route>
            ),
            {
              window: getWindow("/foo/bar?a=1#hash"),
            }
          );
          let { container } = render(<RouterProvider router={router} />);

          expect(container.querySelector("form")?.getAttribute("action")).toBe(
            "/foo/bar?index"
          );
        });

        // eslint-disable-next-line jest/expect-expect
        it("does not repeatedly add ?index params on submissions", async () => {
          let testWindow = getWindow("/form");
          let router = createTestRouter(
            createRoutesFromElements(
              <Route path="/">
                <Route path="form">
                  <Route
                    index={true}
                    action={() => ({})}
                    element={
                      <Form method="post">
                        <button type="submit" name="name" value="value">
                          Submit
                        </button>
                      </Form>
                    }
                  />
                </Route>
              </Route>
            ),
            {
              window: testWindow,
            }
          );
          render(<RouterProvider router={router} />);

          assertLocation(testWindow, "/form", "");

          fireEvent.click(screen.getByText("Submit"));
          await new Promise((r) => setTimeout(r, 0));
          assertLocation(testWindow, "/form", "?index");

          fireEvent.click(screen.getByText("Submit"));
          await new Promise((r) => setTimeout(r, 0));
          assertLocation(testWindow, "/form", "?index");
        });

        it("handles index routes with a path", async () => {
          let router = createTestRouter(
            createRoutesFromElements(
              <Route path="/">
                <Route path="foo">
                  <Route
                    index={true}
                    path="bar"
                    element={<NoActionComponent />}
                  />
                </Route>
              </Route>
            ),
            { window: getWindow("/foo/bar?a=1#hash") }
          );
          let { container } = render(<RouterProvider router={router} />);

          expect(container.querySelector("form")?.getAttribute("action")).toBe(
            "/foo/bar?index&a=1"
          );
        });

        // eslint-disable-next-line jest/expect-expect
        it('does not put ?index param in final URL for <Form method="get"', async () => {
          let testWindow = getWindow("/form");
          let router = createTestRouter(
            createRoutesFromElements(
              <Route path="/">
                <Route path="form">
                  <Route
                    index={true}
                    element={
                      <Form>
                        <button type="submit" name="name" value="value">
                          Submit
                        </button>
                      </Form>
                    }
                  />
                </Route>
              </Route>
            ),
            {
              window: testWindow,
            }
          );
          render(<RouterProvider router={router} />);

          assertLocation(testWindow, "/form", "");

          fireEvent.click(screen.getByText("Submit"));
          await new Promise((r) => setTimeout(r, 0));
          assertLocation(testWindow, "/form", "?name=value");
        });
      });

      describe("dynamic routes", () => {
        it("includes search params when no action is specified", async () => {
          let router = createTestRouter(
            createRoutesFromElements(
              <Route path="/">
                <Route path="foo">
                  <Route path=":param" element={<NoActionComponent />} />
                </Route>
              </Route>
            ),
            {
              window: getWindow("/foo/bar?a=1#hash"),
            }
          );
          let { container } = render(<RouterProvider router={router} />);

          expect(container.querySelector("form")?.getAttribute("action")).toBe(
            "/foo/bar?a=1"
          );
        });

        it("does not include search params action='.'", async () => {
          let router = createTestRouter(
            createRoutesFromElements(
              <Route path="/">
                <Route path="foo">
                  <Route path=":param" element={<ActionDotComponent />} />
                </Route>
              </Route>
            ),
            {
              window: getWindow("/foo/bar?a=1#hash"),
            }
          );
          let { container } = render(<RouterProvider router={router} />);

          expect(container.querySelector("form")?.getAttribute("action")).toBe(
            "/foo/bar"
          );
        });

        it("does not include search params when action=''", async () => {
          let router = createTestRouter(
            createRoutesFromElements(
              <Route path="/">
                <Route path="foo">
                  <Route path=":param" element={<ActionEmptyComponent />} />
                </Route>
              </Route>
            ),
            {
              window: getWindow("/foo/bar?a=1#hash"),
            }
          );
          let { container } = render(<RouterProvider router={router} />);

          expect(container.querySelector("form")?.getAttribute("action")).toBe(
            "/foo/bar"
          );
        });

        it("includes param portion of path when no action is specified (inline splat)", async () => {
          let router = createTestRouter(
            createRoutesFromElements(
              <Route path="/">
                <Route path="foo">
                  <Route path=":param" element={<NoActionComponent />} />
                </Route>
              </Route>
            ),
            {
              window: getWindow("/foo/bar"),
            }
          );
          let { container } = render(<RouterProvider router={router} />);

          expect(container.querySelector("form")?.getAttribute("action")).toBe(
            "/foo/bar"
          );
        });

        it("includes splat portion of path when no action is specified (nested splat)", async () => {
          let router = createTestRouter(
            createRoutesFromElements(
              <Route path="/">
                <Route path="foo/:param" element={<NoActionComponent />} />
              </Route>
            ),
            {
              window: getWindow("/foo/bar"),
            }
          );
          let { container } = render(<RouterProvider router={router} />);

          expect(container.querySelector("form")?.getAttribute("action")).toBe(
            "/foo/bar"
          );
        });
      });

      describe("splat routes", () => {
        it("includes search params when no action is specified", async () => {
          let router = createTestRouter(
            createRoutesFromElements(
              <Route path="/">
                <Route path="foo">
                  <Route path="*" element={<NoActionComponent />} />
                </Route>
              </Route>
            ),
            {
              window: getWindow("/foo/bar?a=1#hash"),
            }
          );
          let { container } = render(<RouterProvider router={router} />);

          expect(container.querySelector("form")?.getAttribute("action")).toBe(
            "/foo/bar?a=1"
          );
        });

        it("does not include search params when action='.'", async () => {
          let router = createTestRouter(
            createRoutesFromElements(
              <Route path="/">
                <Route path="foo">
                  <Route path="*" element={<ActionDotComponent />} />
                </Route>
              </Route>
            ),
            {
              window: getWindow("/foo/bar?a=1#hash"),
            }
          );
          let { container } = render(<RouterProvider router={router} />);

          expect(container.querySelector("form")?.getAttribute("action")).toBe(
            "/foo/bar"
          );
        });

        it("does not include search params when action=''", async () => {
          let router = createTestRouter(
            createRoutesFromElements(
              <Route path="/">
                <Route path="foo">
                  <Route path="*" element={<ActionEmptyComponent />} />
                </Route>
              </Route>
            ),
            {
              window: getWindow("/foo/bar?a=1#hash"),
            }
          );
          let { container } = render(<RouterProvider router={router} />);

          expect(container.querySelector("form")?.getAttribute("action")).toBe(
            "/foo/bar"
          );
        });

        it("includes splat portion of path when no action is specified (inline splat)", async () => {
          let router = createTestRouter(
            createRoutesFromElements(
              <Route path="/">
                <Route path="foo/*" element={<NoActionComponent />} />
              </Route>
            ),
            {
              window: getWindow("/foo/bar/baz"),
            }
          );
          let { container } = render(<RouterProvider router={router} />);

          expect(container.querySelector("form")?.getAttribute("action")).toBe(
            "/foo/bar/baz"
          );
        });
      });

      it("allows user to specify search params and hash", async () => {
        let router = createTestRouter(
          createRoutesFromElements(
            <Route path="/">
              <Route path="foo">
                <Route path="bar" element={<Form action=".?a=1#newhash" />} />
              </Route>
            </Route>
          ),
          { window: getWindow("/foo/bar?a=1#hash") }
        );
        let { container } = render(<RouterProvider router={router} />);

        expect(container.querySelector("form")?.getAttribute("action")).toBe(
          "/foo/bar?a=1#newhash"
        );
      });
    });

    describe('<Form action relative="path">', () => {
      it("navigates relative to the URL for static routes", async () => {
        let router = createTestRouter(
          createRoutesFromElements(
            <Route path="inbox">
              <Route path="messages" />
              <Route
                path="messages/edit"
                element={<Form action=".." relative="path" />}
              />
            </Route>
          ),
          {
            window: getWindow("/inbox/messages/edit"),
          }
        );
        let { container } = render(<RouterProvider router={router} />);

        expect(container.querySelector("form")?.getAttribute("action")).toBe(
          "/inbox/messages"
        );
      });

      it("navigates relative to the URL for dynamic routes", async () => {
        let router = createTestRouter(
          createRoutesFromElements(
            <Route path="inbox">
              <Route path="messages" />
              <Route
                path="messages/:id"
                element={<Form action=".." relative="path" />}
              />
            </Route>
          ),
          {
            window: getWindow("/inbox/messages/1"),
          }
        );
        let { container } = render(<RouterProvider router={router} />);

        expect(container.querySelector("form")?.getAttribute("action")).toBe(
          "/inbox/messages"
        );
      });

      it("navigates relative to the URL for layout routes", async () => {
        let router = createTestRouter(
          createRoutesFromElements(
            <Route path="inbox">
              <Route path="messages" />
              <Route
                path="messages/:id"
                element={
                  <>
                    <Form action=".." relative="path" />
                    <Outlet />
                  </>
                }
              >
                <Route index element={<h1>Form</h1>} />
              </Route>
            </Route>
          ),
          {
            window: getWindow("/inbox/messages/1"),
          }
        );
        let { container } = render(<RouterProvider router={router} />);

        expect(container.querySelector("form")?.getAttribute("action")).toBe(
          "/inbox/messages"
        );
      });

      it("navigates relative to the URL for index routes", async () => {
        let router = createTestRouter(
          createRoutesFromElements(
            <Route path="inbox">
              <Route path="messages" />
              <Route path="messages/:id">
                <Route index element={<Form action=".." relative="path" />} />
              </Route>
            </Route>
          ),
          {
            window: getWindow("/inbox/messages/1"),
          }
        );
        let { container } = render(<RouterProvider router={router} />);

        expect(container.querySelector("form")?.getAttribute("action")).toBe(
          "/inbox/messages"
        );
      });

      it("navigates relative to the URL for splat routes", async () => {
        let router = createTestRouter(
          createRoutesFromElements(
            <Route path="inbox">
              <Route path="messages" />
              <Route
                path="messages/*"
                element={<Form action=".." relative="path" />}
              />
            </Route>
          ),
          {
            window: getWindow("/inbox/messages/1/2/3"),
          }
        );
        let { container } = render(<RouterProvider router={router} />);

        expect(container.querySelector("form")?.getAttribute("action")).toBe(
          "/inbox/messages/1/2"
        );
      });
    });

    describe("useSubmit/Form FormData", () => {
      it("gathers form data on <Form> submissions", async () => {
        let actionSpy = jest.fn();
        let router = createTestRouter(
          createRoutesFromElements(
            <Route path="/" action={actionSpy} element={<FormPage />} />
          ),
          { window: getWindow("/") }
        );
        render(<RouterProvider router={router} />);

        function FormPage() {
          return (
            <Form method="post">
              <input name="a" defaultValue="1" />
              <input name="b" defaultValue="2" />
              <button type="submit">Submit</button>
            </Form>
          );
        }

        fireEvent.click(screen.getByText("Submit"));
        let formData = await actionSpy.mock.calls[0][0].request.formData();
        expect(formData.get("a")).toBe("1");
        expect(formData.get("b")).toBe("2");
      });

      it("gathers form data on submit(form) submissions", async () => {
        let actionSpy = jest.fn();
        let router = createTestRouter(
          createRoutesFromElements(
            <Route path="/" action={actionSpy} element={<FormPage />} />
          ),
          { window: getWindow("/") }
        );
        render(<RouterProvider router={router} />);

        function FormPage() {
          let submit = useSubmit();
          let formRef = React.useRef(null);
          return (
            <>
              <Form method="post" ref={formRef}>
                <input name="a" defaultValue="1" />
                <input name="b" defaultValue="2" />
              </Form>
              <button onClick={() => submit(formRef.current)}>Submit</button>
            </>
          );
        }

        fireEvent.click(screen.getByText("Submit"));
        let formData = await actionSpy.mock.calls[0][0].request.formData();
        expect(formData.get("a")).toBe("1");
        expect(formData.get("b")).toBe("2");
      });

      it("gathers form data on submit(button) submissions", async () => {
        let actionSpy = jest.fn();
        let router = createTestRouter(
          createRoutesFromElements(
            <Route path="/" action={actionSpy} element={<FormPage />} />
          ),
          { window: getWindow("/") }
        );
        render(<RouterProvider router={router} />);

        function FormPage() {
          let submit = useSubmit();
          return (
            <>
              <Form method="post">
                <input name="a" defaultValue="1" />
                <input name="b" defaultValue="2" />
                <button
                  onClick={(e) => {
                    e.preventDefault();
                    submit(e.currentTarget);
                  }}
                >
                  Submit
                </button>
              </Form>
            </>
          );
        }

        fireEvent.click(screen.getByText("Submit"));
        let formData = await actionSpy.mock.calls[0][0].request.formData();
        expect(formData.get("a")).toBe("1");
        expect(formData.get("b")).toBe("2");
      });

      it("gathers form data on submit(input[type=submit]) submissions", async () => {
        let actionSpy = jest.fn();
        let router = createTestRouter(
          createRoutesFromElements(
            <Route path="/" action={actionSpy} element={<FormPage />} />
          ),
          { window: getWindow("/") }
        );
        render(<RouterProvider router={router} />);

        function FormPage() {
          let submit = useSubmit();
          return (
            <>
              <Form method="post">
                <input name="a" defaultValue="1" />
                <input name="b" defaultValue="2" />
                <input
                  type="submit"
                  value="Submit"
                  onClick={(e) => {
                    e.preventDefault();
                    submit(e.currentTarget);
                  }}
                />
              </Form>
            </>
          );
        }

        fireEvent.click(screen.getByText("Submit"));
        let formData = await actionSpy.mock.calls[0][0].request.formData();
        expect(formData.get("a")).toBe("1");
        expect(formData.get("b")).toBe("2");
      });

      it("gathers form data on submit(FormData) submissions", async () => {
        let actionSpy = jest.fn();
        let router = createTestRouter(
          createRoutesFromElements(
            <Route path="/" action={actionSpy} element={<FormPage />} />
          ),
          { window: getWindow("/") }
        );
        render(<RouterProvider router={router} />);

        function FormPage() {
          let submit = useSubmit();
          let formData = new FormData();
          formData.set("a", "1");
          formData.set("b", "2");
          return (
            <button onClick={() => submit(formData, { method: "post" })}>
              Submit
            </button>
          );
        }

        fireEvent.click(screen.getByText("Submit"));
        let formData = await actionSpy.mock.calls[0][0].request.formData();
        expect(formData.get("a")).toBe("1");
        expect(formData.get("b")).toBe("2");
      });

      it("serializes formData on submit(object) submissions", async () => {
        let actionSpy = jest.fn();
        let body = { a: "1", b: "2" };
        let navigation;
        let router = createTestRouter(
          [
            {
              path: "/",
              action: actionSpy,
              Component() {
                let submit = useSubmit();
                let n = useNavigation();
                if (n.state === "submitting") {
                  navigation = n;
                }
                return (
                  <button onClick={() => submit(body, { method: "post" })}>
                    Submit
                  </button>
                );
              },
            },
          ],
          { window: getWindow("/") }
        );
        render(<RouterProvider router={router} />);

        fireEvent.click(screen.getByText("Submit"));
        expect(navigation.formData?.get("a")).toBe("1");
        expect(navigation.formData?.get("b")).toBe("2");
        expect(navigation.text).toBeUndefined();
        expect(navigation.json).toBeUndefined();
        let { request } = actionSpy.mock.calls[0][0];
        expect(request.headers.get("Content-Type")).toMatchInlineSnapshot(
          `"application/x-www-form-urlencoded;charset=UTF-8"`
        );
        let actionFormData = await request.formData();
        expect(actionFormData.get("a")).toBe("1");
        expect(actionFormData.get("b")).toBe("2");
      });

      it("serializes formData on submit(object)/encType:application/x-www-form-urlencoded submissions", async () => {
        let actionSpy = jest.fn();
        let body = { a: "1", b: "2" };
        let navigation;
        let router = createTestRouter(
          [
            {
              path: "/",
              action: actionSpy,
              Component() {
                let submit = useSubmit();
                let n = useNavigation();
                if (n.state === "submitting") {
                  navigation = n;
                }
                return (
                  <button
                    onClick={() =>
                      submit(body, {
                        method: "post",
                        encType: "application/x-www-form-urlencoded",
                      })
                    }
                  >
                    Submit
                  </button>
                );
              },
            },
          ],
          { window: getWindow("/") }
        );
        render(<RouterProvider router={router} />);

        fireEvent.click(screen.getByText("Submit"));
        expect(navigation.formData?.get("a")).toBe("1");
        expect(navigation.formData?.get("b")).toBe("2");
        expect(navigation.text).toBeUndefined();
        expect(navigation.json).toBeUndefined();
        let { request } = actionSpy.mock.calls[0][0];
        expect(request.headers.get("Content-Type")).toMatchInlineSnapshot(
          `"application/x-www-form-urlencoded;charset=UTF-8"`
        );
        let actionFormData = await request.formData();
        expect(actionFormData.get("a")).toBe("1");
        expect(actionFormData.get("b")).toBe("2");
      });

      it("serializes JSON on submit(object)/encType:application/json submissions", async () => {
        let actionSpy = jest.fn();
        let body = { a: "1", b: "2" };
        let navigation;
        let router = createTestRouter(
          [
            {
              path: "/",
              action: actionSpy,
              Component() {
                let submit = useSubmit();
                let n = useNavigation();
                if (n.state === "submitting") {
                  navigation = n;
                }
                return (
                  <button
                    onClick={() =>
                      submit(body, {
                        method: "post",
                        encType: "application/json",
                      })
                    }
                  >
                    Submit
                  </button>
                );
              },
            },
          ],
          { window: getWindow("/") }
        );
        render(<RouterProvider router={router} />);

        fireEvent.click(screen.getByText("Submit"));
        expect(navigation.json).toBe(body);
        expect(navigation.text).toBeUndefined();
        expect(navigation.formData).toBeUndefined();
        let { request } = actionSpy.mock.calls[0][0];
        expect(request.headers.get("Content-Type")).toBe("application/json");
        expect(await request.json()).toEqual({ a: "1", b: "2" });
      });

      it("serializes text on submit(object)/encType:text/plain submissions", async () => {
        let actionSpy = jest.fn();
        let body = "look ma, no formData!";
        let navigation;
        let router = createTestRouter(
          [
            {
              path: "/",
              action: actionSpy,
              Component() {
                let submit = useSubmit();
                let n = useNavigation();
                if (n.state === "submitting") {
                  navigation = n;
                }
                return (
                  <button
                    onClick={() =>
                      submit(body, {
                        method: "post",
                        encType: "text/plain",
                      })
                    }
                  >
                    Submit
                  </button>
                );
              },
            },
          ],
          { window: getWindow("/") }
        );
        render(<RouterProvider router={router} />);

        fireEvent.click(screen.getByText("Submit"));
        expect(navigation.text).toBe(body);
        expect(navigation.formData).toBeUndefined();
        expect(navigation.json).toBeUndefined();
        let { request } = actionSpy.mock.calls[0][0];
        expect(request.headers.get("Content-Type")).toBe(
          "text/plain;charset=UTF-8"
        );
        expect(await request.text()).toEqual(body);
      });

      it('serializes into text on <Form encType="text/plain" submissions', async () => {
        let actionSpy = jest.fn();
        let router = createTestRouter(
          createRoutesFromElements(
            <Route path="/" action={actionSpy} element={<FormPage />} />
          ),
          { window: getWindow("/") }
        );
        render(<RouterProvider router={router} />);

        function FormPage() {
          return (
            <Form method="post" encType="text/plain">
              <input name="a" defaultValue="1" />
              <input name="b" defaultValue="2" />
              <button type="submit">Submit</button>
            </Form>
          );
        }

        fireEvent.click(screen.getByText("Submit"));
        expect(await actionSpy.mock.calls[0][0].request.text())
          .toMatchInlineSnapshot(`
          "a=1
          b=2
          "
        `);
      });

      it("includes submit button name/value on form submission", async () => {
        let actionSpy = jest.fn();
        let router = createTestRouter(
          createRoutesFromElements(
            <Route path="/" action={actionSpy} element={<FormPage />} />
          ),
          { window: getWindow("/") }
        );
        render(<RouterProvider router={router} />);

        function FormPage() {
          return (
            <Form method="post">
              <input name="a" defaultValue="1" />
              <input name="b" defaultValue="2" />
              <button name="c" value="3" type="submit">
                Submit
              </button>
            </Form>
          );
        }

        fireEvent.click(screen.getByText("Submit"));
        let formData = await actionSpy.mock.calls[0][0].request.formData();
        expect(formData.get("a")).toBe("1");
        expect(formData.get("b")).toBe("2");
        expect(formData.get("c")).toBe("3");
      });

      it("includes submit button name/value on button submission", async () => {
        let actionSpy = jest.fn();
        let router = createTestRouter(
          createRoutesFromElements(
            <Route path="/" action={actionSpy} element={<FormPage />} />
          ),
          { window: getWindow("/") }
        );
        render(<RouterProvider router={router} />);

        function FormPage() {
          let submit = useSubmit();
          return (
            <Form method="post">
              <input name="a" defaultValue="1" />
              <input name="b" defaultValue="2" />
              <button
                name="c"
                value="3"
                onClick={(e) => {
                  e.preventDefault();
                  submit(e.currentTarget);
                }}
              >
                Submit
              </button>
            </Form>
          );
        }

        fireEvent.click(screen.getByText("Submit"));
        let formData = await actionSpy.mock.calls[0][0].request.formData();
        expect(formData.get("a")).toBe("1");
        expect(formData.get("b")).toBe("2");
        expect(formData.get("c")).toBe("3");
      });

      it("appends button name/value and doesn't overwrite inputs with same name (form)", async () => {
        let actionSpy = jest.fn();
        let router = createTestRouter(
          createRoutesFromElements(
            <Route path="/" action={actionSpy} element={<FormPage />} />
          ),
          { window: getWindow("/") }
        );
        render(<RouterProvider router={router} />);

        function FormPage() {
          return (
            <Form method="post">
              <input name="a" defaultValue="1" />
              <input name="b" defaultValue="2" />
              <button name="b" value="3" type="submit">
                Submit
              </button>
            </Form>
          );
        }

        fireEvent.click(screen.getByText("Submit"));
        let formData = await actionSpy.mock.calls[0][0].request.formData();
        expect(formData.get("a")).toBe("1");
        expect(formData.getAll("b")).toEqual(["2", "3"]);
      });

      it("appends button name/value and doesn't overwrite inputs with same name (button)", async () => {
        let actionSpy = jest.fn();
        let router = createTestRouter(
          createRoutesFromElements(
            <Route path="/" action={actionSpy} element={<FormPage />} />
          ),
          { window: getWindow("/") }
        );
        render(<RouterProvider router={router} />);

        function FormPage() {
          let submit = useSubmit();
          return (
            <Form method="post">
              <input name="a" defaultValue="1" />
              <input name="b" defaultValue="2" />
              <button
                name="b"
                value="3"
                onClick={(e) => {
                  e.preventDefault();
                  submit(e.currentTarget);
                }}
              >
                Submit
              </button>
            </Form>
          );
        }

        fireEvent.click(screen.getByText("Submit"));
        let formData = await actionSpy.mock.calls[0][0].request.formData();
        expect(formData.get("a")).toBe("1");
        expect(formData.getAll("b")).toEqual(["2", "3"]);
      });

      it("includes the correct submitter value(s) in tree order", async () => {
        let actionSpy = jest.fn();
        actionSpy.mockReturnValue({});
        async function getPayload() {
          let formData = await actionSpy.mock.calls[
            actionSpy.mock.calls.length - 1
          ][0].request.formData();
          return new URLSearchParams(formData.entries()).toString();
        }

        let router = createTestRouter(
          createRoutesFromElements(
            <Route path="/" action={actionSpy} element={<FormPage />} />
          ),
          { window: getWindow("/") }
        );
        render(<RouterProvider router={router} />);

        function FormPage() {
          return (
            <>
              <button name="tasks" value="outside" form="myform">
                Outside
              </button>
              <Form id="myform" method="post">
                <input type="text" name="tasks" defaultValue="first" />
                <input type="text" name="tasks" defaultValue="second" />

                <button name="tasks" value="">
                  Add Task
                </button>
                <button value="">No Name</button>
                <input type="image" name="tasks" alt="Add Task" />
                <input type="image" alt="No Name" />

                <input type="text" name="tasks" defaultValue="last" />
              </Form>
            </>
          );
        }

        fireEvent.click(screen.getByText("Add Task"));
        expect(await getPayload()).toEqual(
          "tasks=first&tasks=second&tasks=&tasks=last"
        );

        fireEvent.click(screen.getByText("No Name"));
        expect(await getPayload()).toEqual(
          "tasks=first&tasks=second&tasks=last"
        );

        fireEvent.click(screen.getByAltText("Add Task"), {
          clientX: 1,
          clientY: 2,
        });
        expect(await getPayload()).toMatch(
          "tasks=first&tasks=second&tasks.x=1&tasks.y=2&tasks=last"
        );

        fireEvent.click(screen.getByAltText("No Name"), {
          clientX: 1,
          clientY: 2,
        });
        expect(await getPayload()).toMatch(
          "tasks=first&tasks=second&x=1&y=2&tasks=last"
        );

        fireEvent.click(screen.getByText("Outside"));
        expect(await getPayload()).toEqual(
          "tasks=outside&tasks=first&tasks=second&tasks=last"
        );
      });
    });

    describe("useFetcher(s)", () => {
      it("handles fetcher.load and fetcher.submit", async () => {
        let count = 0;
        let router = createTestRouter(
          createRoutesFromElements(
            <Route
              path="/"
              element={<Comp />}
              action={async ({ request }) => {
                let formData = await request.formData();
                count = count + parseInt(String(formData.get("increment")), 10);
                return { count };
              }}
              loader={async ({ request }) => {
                // Need to add a domain on here in node unit testing so it's a
                // valid URL. When running in the browser the domain is
                // automatically added in new Request()
                let increment =
                  new URL(`https://remix.test${request.url}`).searchParams.get(
                    "increment"
                  ) || "1";
                count = count + parseInt(increment, 10);
                return { count };
              }}
            />
          ),
          {
            window: getWindow("/"),
            hydrationData: { loaderData: { "0": null } },
          }
        );
        let { container } = render(<RouterProvider router={router} />);

        function Comp() {
          let fetcher = useFetcher();
          let fd = new FormData();
          fd.append("increment", "10");
          return (
            <>
              <p id="output">
                {fetcher.state}
                {fetcher.data ? JSON.stringify(fetcher.data) : null}
              </p>
              <button onClick={() => fetcher.load("/")}>load 1</button>
              <button onClick={() => fetcher.load("/?increment=5")}>
                load 5
              </button>
              <button onClick={() => fetcher.submit(fd, { method: "post" })}>
                submit 10
              </button>
            </>
          );
        }

        expect(getHtml(container.querySelector("#output")!))
          .toMatchInlineSnapshot(`
          "<p
            id="output"
          >
            idle
          </p>"
        `);

        fireEvent.click(screen.getByText("load 1"));
        expect(getHtml(container.querySelector("#output")!))
          .toMatchInlineSnapshot(`
          "<p
            id="output"
          >
            loading
          </p>"
        `);

        await waitFor(() => screen.getByText(/idle/));
        expect(getHtml(container.querySelector("#output")!))
          .toMatchInlineSnapshot(`
          "<p
            id="output"
          >
            idle
            {"count":1}
          </p>"
        `);

        fireEvent.click(screen.getByText("load 5"));
        expect(getHtml(container.querySelector("#output")!))
          .toMatchInlineSnapshot(`
          "<p
            id="output"
          >
            loading
            {"count":1}
          </p>"
        `);

        await waitFor(() => screen.getByText(/idle/));
        expect(getHtml(container.querySelector("#output")!))
          .toMatchInlineSnapshot(`
          "<p
            id="output"
          >
            idle
            {"count":6}
          </p>"
        `);

        fireEvent.click(screen.getByText("submit 10"));
        expect(getHtml(container.querySelector("#output")!))
          .toMatchInlineSnapshot(`
          "<p
            id="output"
          >
            submitting
            {"count":6}
          </p>"
        `);

        await waitFor(() => screen.getByText(/idle/));
        expect(getHtml(container.querySelector("#output")!))
          .toMatchInlineSnapshot(`
          "<p
            id="output"
          >
            idle
            {"count":16}
          </p>"
        `);
      });

      it("handles fetcher ?index params", async () => {
        let router = createTestRouter(
          createRoutesFromElements(
            <Route
              path="/parent"
              element={<Outlet />}
              action={() => "PARENT ACTION"}
              loader={() => "PARENT LOADER"}
            >
              <Route
                index
                element={<Index />}
                action={() => "INDEX ACTION"}
                loader={() => "INDEX LOADER"}
              />
            </Route>
          ),
          {
            window: getWindow("/parent"),
            hydrationData: { loaderData: { parent: null, index: null } },
          }
        );
        let { container } = render(<RouterProvider router={router} />);

        function Index() {
          let fetcher = useFetcher();

          return (
            <>
              <p id="output">{fetcher.data}</p>
              <button onClick={() => fetcher.load("/parent")}>
                Load parent
              </button>
              <button onClick={() => fetcher.load("/parent?index")}>
                Load index
              </button>
              <button onClick={() => fetcher.submit({})}>Submit empty</button>
              <button
                onClick={() =>
                  fetcher.submit({}, { method: "get", action: "/parent" })
                }
              >
                Submit parent get
              </button>
              <button
                onClick={() =>
                  fetcher.submit({}, { method: "get", action: "/parent?index" })
                }
              >
                Submit index get
              </button>
              <button
                onClick={() =>
                  fetcher.submit({}, { method: "post", action: "/parent" })
                }
              >
                Submit parent post
              </button>
              <button
                onClick={() =>
                  fetcher.submit(
                    {},
                    { method: "post", action: "/parent?index" }
                  )
                }
              >
                Submit index post
              </button>
            </>
          );
        }

        async function clickAndAssert(btnText: string, expectedOutput: string) {
          fireEvent.click(screen.getByText(btnText));
          await new Promise((r) => setTimeout(r, 1));
          await waitFor(() => screen.getByText(new RegExp(expectedOutput)));
          expect(getHtml(container.querySelector("#output")!)).toContain(
            expectedOutput
          );
        }

        await clickAndAssert("Load parent", "PARENT LOADER");
        await clickAndAssert("Load index", "INDEX LOADER");
        await clickAndAssert("Submit empty", "INDEX LOADER");
        await clickAndAssert("Submit parent get", "PARENT LOADER");
        await clickAndAssert("Submit index get", "INDEX LOADER");
        await clickAndAssert("Submit parent post", "PARENT ACTION");
        await clickAndAssert("Submit index post", "INDEX ACTION");
      });

      it("handles fetcher.load errors", async () => {
        let router = createTestRouter(
          createRoutesFromElements(
            <Route
              path="/"
              element={<Comp />}
              errorElement={<ErrorElement />}
              loader={async () => {
                throw new Error("Kaboom!");
              }}
            />
          ),
          {
            window: getWindow("/"),
            hydrationData: { loaderData: { "0": null } },
          }
        );
        let { container } = render(<RouterProvider router={router} />);

        function Comp() {
          let fetcher = useFetcher();
          return (
            <>
              <p>
                {fetcher.state}
                {fetcher.data ? JSON.stringify(fetcher.data) : null}
              </p>
              <button onClick={() => fetcher.load("/")}>load</button>
            </>
          );
        }

        function ErrorElement() {
          let error = useRouteError() as Error;
          return <p>{error.message}</p>;
        }

        expect(getHtml(container)).toMatchInlineSnapshot(`
          "<div>
            <p>
              idle
            </p>
            <button>
              load
            </button>
          </div>"
        `);

        fireEvent.click(screen.getByText("load"));
        expect(getHtml(container)).toMatchInlineSnapshot(`
          "<div>
            <p>
              loading
            </p>
            <button>
              load
            </button>
          </div>"
        `);

        await waitFor(() => screen.getByText("Kaboom!"));
        expect(getHtml(container)).toMatchInlineSnapshot(`
          "<div>
            <p>
              Kaboom!
            </p>
          </div>"
        `);
      });

      it("handles fetcher.load errors (defer)", async () => {
        let dfd = createDeferred();
        let router = createTestRouter(
          createRoutesFromElements(
            <Route
              path="/"
              element={<Comp />}
              errorElement={<ErrorElement />}
              loader={() => defer({ value: dfd.promise })}
            />
          ),
          {
            window: getWindow("/"),
            hydrationData: { loaderData: { "0": null } },
          }
        );
        let { container } = render(<RouterProvider router={router} />);

        function Comp() {
          let fetcher = useFetcher();
          return (
            <>
              <p>
                {fetcher.state}
                {fetcher.data ? JSON.stringify(fetcher.data.value) : null}
              </p>
              <button onClick={() => fetcher.load("/")}>load</button>
            </>
          );
        }

        function ErrorElement() {
          let error = useRouteError() as Error;
          return <p>{error.message}</p>;
        }

        expect(getHtml(container)).toMatchInlineSnapshot(`
          "<div>
            <p>
              idle
            </p>
            <button>
              load
            </button>
          </div>"
        `);

        fireEvent.click(screen.getByText("load"));
        expect(getHtml(container)).toMatchInlineSnapshot(`
          "<div>
            <p>
              loading
            </p>
            <button>
              load
            </button>
          </div>"
        `);

        dfd.reject(new Error("Kaboom!"));
        await waitFor(() => screen.getByText("Kaboom!"));
        expect(getHtml(container)).toMatchInlineSnapshot(`
          "<div>
            <p>
              Kaboom!
            </p>
          </div>"
        `);
      });

      it("handles fetcher.submit errors", async () => {
        let router = createTestRouter(
          createRoutesFromElements(
            <Route
              path="/"
              element={<Comp />}
              errorElement={<ErrorElement />}
              action={async () => {
                throw new Error("Kaboom!");
              }}
            />
          ),
          {
            window: getWindow("/"),
            hydrationData: { loaderData: { "0": null } },
          }
        );
        let { container } = render(<RouterProvider router={router} />);

        function Comp() {
          let fetcher = useFetcher();
          return (
            <>
              <p>
                {fetcher.state}
                {fetcher.data ? JSON.stringify(fetcher.data) : null}
              </p>
              <button
                onClick={() =>
                  fetcher.submit(new FormData(), { method: "post" })
                }
              >
                submit
              </button>
            </>
          );
        }

        function ErrorElement() {
          let error = useRouteError() as Error;
          return <p>{error.message}</p>;
        }

        expect(getHtml(container)).toMatchInlineSnapshot(`
          "<div>
            <p>
              idle
            </p>
            <button>
              submit
            </button>
          </div>"
        `);

        fireEvent.click(screen.getByText("submit"));
        expect(getHtml(container)).toMatchInlineSnapshot(`
          "<div>
            <p>
              submitting
            </p>
            <button>
              submit
            </button>
          </div>"
        `);

        await waitFor(() => screen.getByText("Kaboom!"));
        expect(getHtml(container)).toMatchInlineSnapshot(`
          "<div>
            <p>
              Kaboom!
            </p>
          </div>"
        `);
      });

      it("handles fetcher.Form", async () => {
        let count = 0;
        let router = createTestRouter(
          createRoutesFromElements(
            <Route
              path="/"
              element={<Comp />}
              action={async ({ request }) => {
                let formData = await request.formData();
                count = count + parseInt(String(formData.get("increment")), 10);
                return { count };
              }}
              loader={async ({ request }) => {
                // Need to add a domain on here in node unit testing so it's a
                // valid URL. When running in the browser the domain is
                // automatically added in new Request()
                let increment =
                  new URL(`https://remix.test${request.url}`).searchParams.get(
                    "increment"
                  ) || "1";
                count = count + parseInt(increment, 10);
                return { count };
              }}
            />
          ),
          {
            window: getWindow("/"),
            hydrationData: { loaderData: { "0": null } },
          }
        );
        let { container } = render(<RouterProvider router={router} />);

        function Comp() {
          let fetcher = useFetcher();
          return (
            <>
              <p id="output">
                {fetcher.state}
                {fetcher.data ? JSON.stringify(fetcher.data) : null}
              </p>
              <fetcher.Form>
                <input name="increment" value="1" />
                <button type="submit">submit get 1</button>
              </fetcher.Form>
              <fetcher.Form method="post">
                <input name="increment" value="10" />
                <button type="submit">submit post 10</button>
              </fetcher.Form>
            </>
          );
        }

        expect(getHtml(container.querySelector("#output")!))
          .toMatchInlineSnapshot(`
          "<p
            id="output"
          >
            idle
          </p>"
        `);

        fireEvent.click(screen.getByText("submit get 1"));
        expect(getHtml(container.querySelector("#output")!))
          .toMatchInlineSnapshot(`
          "<p
            id="output"
          >
            loading
          </p>"
        `);

        await waitFor(() => screen.getByText(/idle/));
        expect(getHtml(container.querySelector("#output")!))
          .toMatchInlineSnapshot(`
          "<p
            id="output"
          >
            idle
            {"count":1}
          </p>"
        `);

        fireEvent.click(screen.getByText("submit post 10"));
        expect(getHtml(container.querySelector("#output")!))
          .toMatchInlineSnapshot(`
          "<p
            id="output"
          >
            submitting
            {"count":1}
          </p>"
        `);

        await waitFor(() => screen.getByText(/idle/));
        expect(getHtml(container.querySelector("#output")!))
          .toMatchInlineSnapshot(`
          "<p
            id="output"
          >
            idle
            {"count":11}
          </p>"
        `);
      });

      it("handles fetcher.Form get errors", async () => {
        let router = createTestRouter(
          createRoutesFromElements(
            <Route
              path="/"
              element={<Comp />}
              errorElement={<ErrorElement />}
              loader={async () => {
                throw new Error("Kaboom!");
              }}
            />
          ),
          {
            window: getWindow("/"),
            hydrationData: { loaderData: { "0": null } },
          }
        );
        let { container } = render(<RouterProvider router={router} />);

        function Comp() {
          let fetcher = useFetcher();
          return (
            <>
              <p id="output">
                {fetcher.state}
                {fetcher.data ? JSON.stringify(fetcher.data) : null}
              </p>
              <fetcher.Form>
                <button type="submit">submit</button>
              </fetcher.Form>
            </>
          );
        }

        function ErrorElement() {
          let error = useRouteError() as Error;
          return <p>{error.message}</p>;
        }

        expect(getHtml(container.querySelector("#output")!))
          .toMatchInlineSnapshot(`
          "<p
            id="output"
          >
            idle
          </p>"
        `);

        fireEvent.click(screen.getByText("submit"));
        expect(getHtml(container.querySelector("#output")!))
          .toMatchInlineSnapshot(`
          "<p
            id="output"
          >
            loading
          </p>"
        `);

        await waitFor(() => screen.getByText("Kaboom!"));
        expect(getHtml(container)).toMatchInlineSnapshot(`
          "<div>
            <p>
              Kaboom!
            </p>
          </div>"
        `);
      });

      it("handles fetcher.Form post errors", async () => {
        let router = createTestRouter(
          createRoutesFromElements(
            <Route
              path="/"
              element={<Comp />}
              errorElement={<ErrorElement />}
              action={async () => {
                throw new Error("Kaboom!");
              }}
            />
          ),
          {
            window: getWindow("/"),
            hydrationData: { loaderData: { "0": null } },
          }
        );
        let { container } = render(<RouterProvider router={router} />);

        function Comp() {
          let fetcher = useFetcher();
          return (
            <>
              <p id="output">
                {fetcher.state}
                {fetcher.data ? JSON.stringify(fetcher.data) : null}
              </p>
              <fetcher.Form method="post">
                <button type="submit">submit</button>
              </fetcher.Form>
            </>
          );
        }

        function ErrorElement() {
          let error = useRouteError() as Error;
          return <p>{error.message}</p>;
        }

        expect(getHtml(container.querySelector("#output")!))
          .toMatchInlineSnapshot(`
          "<p
            id="output"
          >
            idle
          </p>"
        `);

        fireEvent.click(screen.getByText("submit"));
        expect(getHtml(container.querySelector("#output")!))
          .toMatchInlineSnapshot(`
          "<p
            id="output"
          >
            submitting
          </p>"
        `);

        await waitFor(() => screen.getByText("Kaboom!"));
        expect(getHtml(container)).toMatchInlineSnapshot(`
          "<div>
            <p>
              Kaboom!
            </p>
          </div>"
        `);
      });

      it("serializes fetcher.submit(object) as FormData", async () => {
        let actionSpy = jest.fn();
        let body = { key: "value" };
        let fetcher: Fetcher;
        let router = createTestRouter(
          [
            {
              path: "/",
              action: actionSpy,
              Component() {
                let f = useFetcher();
                fetcher = f;
                return (
                  <button onClick={() => f.submit(body, { method: "post" })}>
                    Submit
                  </button>
                );
              },
            },
          ],
          {
            window: getWindow("/"),
          }
        );

        render(<RouterProvider router={router} />);
        fireEvent.click(screen.getByText("Submit"));
        // @ts-expect-error
        expect(fetcher.formData?.get("key")).toBe("value");
        // @ts-expect-error
        expect(fetcher.text).toBeUndefined();
        // @ts-expect-error
        expect(fetcher.json).toBeUndefined();
        let formData = await actionSpy.mock.calls[0][0].request.formData();
        expect(formData.get("key")).toBe("value");
      });

      it("serializes fetcher.submit(object, { encType:application/x-www-form-urlencoded }) as FormData", async () => {
        let actionSpy = jest.fn();
        let body = { key: "value" };
        let fetcher: Fetcher;
        let router = createTestRouter(
          [
            {
              path: "/",
              action: actionSpy,
              Component() {
                let f = useFetcher();
                fetcher = f;
                return (
                  <button
                    onClick={() =>
                      f.submit(body, {
                        method: "post",
                        encType: "application/x-www-form-urlencoded",
                      })
                    }
                  >
                    Submit
                  </button>
                );
              },
            },
          ],
          {
            window: getWindow("/"),
          }
        );

        render(<RouterProvider router={router} />);
        fireEvent.click(screen.getByText("Submit"));
        // @ts-expect-error
        expect(fetcher.formData?.get("key")).toBe("value");
        // @ts-expect-error
        expect(fetcher.text).toBeUndefined();
        // @ts-expect-error
        expect(fetcher.json).toBeUndefined();
        let formData = await actionSpy.mock.calls[0][0].request.formData();
        expect(formData.get("key")).toBe("value");
      });

      it("serializes fetcher.submit(object, { encType:application/json }) as FormData", async () => {
        let actionSpy = jest.fn();
        let body = { key: "value" };
        let fetcher: Fetcher;
        let router = createTestRouter(
          [
            {
              path: "/",
              action: actionSpy,
              Component() {
                let f = useFetcher();
                fetcher = f;
                return (
                  <button
                    onClick={() =>
                      f.submit(body, {
                        method: "post",
                        encType: "application/json",
                      })
                    }
                  >
                    Submit
                  </button>
                );
              },
            },
          ],
          {
            window: getWindow("/"),
          }
        );

        render(<RouterProvider router={router} />);
        fireEvent.click(screen.getByText("Submit"));
        // @ts-expect-error
        expect(fetcher.json).toBe(body);
        // @ts-expect-error
        expect(fetcher.text).toBeUndefined();
        // @ts-expect-error
        expect(fetcher.formData).toBeUndefined();
        let json = await actionSpy.mock.calls[0][0].request.json();
        expect(json).toEqual(body);
      });

      it("serializes fetcher.submit(object, { encType:text/plain }) as text", async () => {
        let actionSpy = jest.fn();
        let body = "Look ma, no FormData!";
        let fetcher: Fetcher;
        let router = createTestRouter(
          [
            {
              path: "/",
              action: actionSpy,
              Component() {
                let f = useFetcher();
                fetcher = f;
                return (
                  <button
                    onClick={() =>
                      f.submit(body, {
                        method: "post",
                        encType: "text/plain",
                      })
                    }
                  >
                    Submit
                  </button>
                );
              },
            },
          ],
          {
            window: getWindow("/"),
          }
        );

        render(<RouterProvider router={router} />);
        fireEvent.click(screen.getByText("Submit"));
        // @ts-expect-error
        expect(fetcher.text).toBe(body);
        // @ts-expect-error
        expect(fetcher.formData).toBeUndefined();
        // @ts-expect-error
        expect(fetcher.json).toBeUndefined();
        let text = await actionSpy.mock.calls[0][0].request.text();
        expect(text).toEqual(body);
      });

      it("show all fetchers via useFetchers and cleans up fetchers on unmount", async () => {
        let dfd1 = createDeferred();
        let dfd2 = createDeferred();
        let router = createTestRouter(
          createRoutesFromElements(
            <Route path="/" element={<Parent />}>
              <Route
                path="/1"
                loader={async () => await dfd1.promise}
                element={<Comp1 />}
              />
              <Route
                path="/2"
                loader={async () => await dfd2.promise}
                element={<Comp2 />}
              />
            </Route>
          ),
          {
            window: getWindow("/1"),
            hydrationData: { loaderData: { "0": null, "0-0": null } },
          }
        );
        let { container } = render(<RouterProvider router={router} />);

        function Parent() {
          let fetchers = useFetchers();
          return (
            <>
              <Link to="/1">Link to 1</Link>
              <Link to="/2">Link to 2</Link>
              <div id="output">
                <p>{JSON.stringify(fetchers.map((f) => f.state))}</p>
                <Outlet />
              </div>
            </>
          );
        }

        function Comp1() {
          let fetcher = useFetcher();
          return (
            <>
              <p>
                1{fetcher.state}
                {fetcher.data || "null"}
              </p>
              <button onClick={() => fetcher.load("/1")}>load</button>
            </>
          );
        }

        function Comp2() {
          let fetcher = useFetcher();
          return (
            <>
              <p>
                2{fetcher.state}
                {fetcher.data || "null"}
              </p>
              <button onClick={() => fetcher.load("/2")}>load</button>
            </>
          );
        }

        // Initial state - no useFetchers reflected yet
        expect(getHtml(container.querySelector("#output")!))
          .toMatchInlineSnapshot(`
          "<div
            id="output"
          >
            <p>
              []
            </p>
            <p>
              1
              idle
              null
            </p>
            <button>
              load
            </button>
          </div>"
        `);

        // Activate Comp1 fetcher
        fireEvent.click(screen.getByText("load"));
        expect(getHtml(container.querySelector("#output")!))
          .toMatchInlineSnapshot(`
          "<div
            id="output"
          >
            <p>
              ["loading"]
            </p>
            <p>
              1
              loading
              null
            </p>
            <button>
              load
            </button>
          </div>"
        `);

        // Resolve Comp1 fetcher - UI updates
        dfd1.resolve("data 1");
        await waitFor(() => screen.getByText(/data 1/));
        expect(getHtml(container.querySelector("#output")!))
          .toMatchInlineSnapshot(`
          "<div
            id="output"
          >
            <p>
              ["idle"]
            </p>
            <p>
              1
              idle
              data 1
            </p>
            <button>
              load
            </button>
          </div>"
        `);

        // Link to Comp2 - loaders run
        fireEvent.click(screen.getByText("Link to 2"));
        expect(getHtml(container.querySelector("#output")!))
          .toMatchInlineSnapshot(`
          "<div
            id="output"
          >
            <p>
              ["idle"]
            </p>
            <p>
              1
              idle
              data 1
            </p>
            <button>
              load
            </button>
          </div>"
        `);

        // Resolve Comp2 loader and complete navigation
        dfd2.resolve("data 2");
        await waitFor(() => screen.getByText(/2.*idle/));
        expect(getHtml(container.querySelector("#output")!))
          .toMatchInlineSnapshot(`
          "<div
            id="output"
          >
            <p>
              []
            </p>
            <p>
              2
              idle
              null
            </p>
            <button>
              load
            </button>
          </div>"
        `);

        // Activate Comp2 fetcher, which now officially kicks out Comp1's
        // fetcher from useFetchers and reflects Comp2's fetcher
        fireEvent.click(screen.getByText("load"));
        expect(getHtml(container.querySelector("#output")!))
          .toMatchInlineSnapshot(`
          "<div
            id="output"
          >
            <p>
              ["loading"]
            </p>
            <p>
              2
              loading
              null
            </p>
            <button>
              load
            </button>
          </div>"
        `);

        // Comp2 loader resolves with the same data, useFetchers reflects idle-done
        await waitFor(() => screen.getByText(/2.*idle/));
        expect(getHtml(container.querySelector("#output")!))
          .toMatchInlineSnapshot(`
          "<div
            id="output"
          >
            <p>
              ["idle"]
            </p>
            <p>
              2
              idle
              data 2
            </p>
            <button>
              load
            </button>
          </div>"
        `);
      });

      it("handles revalidating fetchers", async () => {
        let count = 0;
        let fetchCount = 0;
        let router = createTestRouter(
          createRoutesFromElements(
            <>
              <Route
                path="/"
                element={<Comp />}
                action={async ({ request }) => {
                  let formData = await request.formData();
                  count =
                    count + parseInt(String(formData.get("increment")), 10);
                  return { count };
                }}
                loader={async () => ({ count: ++count })}
              />
              <Route
                path="/fetch"
                loader={async () => ({ fetchCount: ++fetchCount })}
              />
            </>
          ),
          {
            window: getWindow("/"),
            hydrationData: { loaderData: { "0": null } },
          }
        );
        let { container } = render(<RouterProvider router={router} />);

        function Comp() {
          let fetcher = useFetcher();
          return (
            <>
              <p id="output">
                {fetcher.state}
                {fetcher.data ? JSON.stringify(fetcher.data) : null}
              </p>
              <button onClick={() => fetcher.load("/fetch")}>
                load fetcher
              </button>
              <Form method="post">
                <button type="submit" name="increment" value="10">
                  submit
                </button>
              </Form>
            </>
          );
        }

        expect(getHtml(container.querySelector("#output")!))
          .toMatchInlineSnapshot(`
          "<p
            id="output"
          >
            idle
          </p>"
        `);

        await act(async () => {
          fireEvent.click(screen.getByText("load fetcher"));
          await waitFor(() => screen.getByText(/idle/));
        });
        expect(getHtml(container.querySelector("#output")!))
          .toMatchInlineSnapshot(`
          "<p
            id="output"
          >
            idle
            {"fetchCount":1}
          </p>"
        `);

        await act(async () => {
          fireEvent.click(screen.getByText("submit"));
          await waitFor(() => screen.getByText(/idle/));
        });
        expect(getHtml(container.querySelector("#output")!))
          .toMatchInlineSnapshot(`
          "<p
            id="output"
          >
            idle
            {"fetchCount":2}
          </p>"
        `);
      });

      it("handles fetcher 404 errors at the correct spot in the route hierarchy", async () => {
        let router = createTestRouter(
          createRoutesFromElements(
            <Route path="/" element={<Outlet />} errorElement={<p>Not I!</p>}>
              <Route
                path="child"
                element={<Comp />}
                errorElement={<ErrorElement />}
              />
            </Route>
          ),
          {
            window: getWindow("/child"),
            hydrationData: { loaderData: { "0": null } },
          }
        );
        let { container } = render(<RouterProvider router={router} />);

        function Comp() {
          let fetcher = useFetcher();
          return (
            <button onClick={() => fetcher.load("/not-found")}>load</button>
          );
        }

        function ErrorElement() {
          let { status, statusText } = useRouteError() as ErrorResponse;
          return <p>contextual error:{`${status} ${statusText}`}</p>;
        }

        expect(getHtml(container)).toMatchInlineSnapshot(`
          "<div>
            <button>
              load
            </button>
          </div>"
        `);

        fireEvent.click(screen.getByText("load"));
        await waitFor(() => screen.getByText(/Not Found/));
        expect(getHtml(container)).toMatchInlineSnapshot(`
          "<div>
            <p>
              contextual error:
              404 Not Found
            </p>
          </div>"
        `);
      });

      it("handles fetcher.load errors at the correct spot in the route hierarchy", async () => {
        let router = createTestRouter(
          createRoutesFromElements(
            <Route path="/" element={<Outlet />} errorElement={<p>Not I!</p>}>
              <Route
                path="child"
                element={<Comp />}
                errorElement={<ErrorElement />}
              />
              <Route
                path="fetch"
                loader={() => {
                  throw new Error("Kaboom!");
                }}
                errorElement={<p>Not I!</p>}
              />
            </Route>
          ),
          {
            window: getWindow("/child"),
            hydrationData: { loaderData: { "0": null } },
          }
        );
        let { container } = render(<RouterProvider router={router} />);

        function Comp() {
          let fetcher = useFetcher();
          return <button onClick={() => fetcher.load("/fetch")}>load</button>;
        }

        function ErrorElement() {
          let error = useRouteError() as Error;
          return <p>contextual error:{error.message}</p>;
        }

        expect(getHtml(container)).toMatchInlineSnapshot(`
          "<div>
            <button>
              load
            </button>
          </div>"
        `);

        fireEvent.click(screen.getByText("load"));
        await waitFor(() => screen.getByText(/Kaboom!/));
        expect(getHtml(container)).toMatchInlineSnapshot(`
          "<div>
            <p>
              contextual error:
              Kaboom!
            </p>
          </div>"
        `);
      });

      it("handles fetcher.submit errors at the correct spot in the route hierarchy", async () => {
        let router = createTestRouter(
          createRoutesFromElements(
            <Route path="/" element={<Outlet />} errorElement={<p>Not I!</p>}>
              <Route
                path="child"
                element={<Comp />}
                errorElement={<ErrorElement />}
              />
              <Route
                path="fetch"
                action={() => {
                  throw new Error("Kaboom!");
                }}
                errorElement={<p>Not I!</p>}
              />
            </Route>
          ),
          {
            window: getWindow("/child"),
            hydrationData: { loaderData: { "0": null } },
          }
        );
        let { container } = render(<RouterProvider router={router} />);

        function Comp() {
          let fetcher = useFetcher();
          return (
            <button
              onClick={() =>
                fetcher.submit(
                  { key: "value" },
                  { method: "post", action: "/fetch" }
                )
              }
            >
              submit
            </button>
          );
        }

        function ErrorElement() {
          let error = useRouteError() as Error;
          return <p>contextual error:{error.message}</p>;
        }

        expect(getHtml(container)).toMatchInlineSnapshot(`
            "<div>
              <button>
                submit
              </button>
            </div>"
          `);

        fireEvent.click(screen.getByText("submit"));
        await waitFor(() => screen.getByText(/Kaboom!/));
        expect(getHtml(container)).toMatchInlineSnapshot(`
            "<div>
              <p>
                contextual error:
                Kaboom!
              </p>
            </div>"
          `);
      });

      it("handles fetcher.Form errors at the correct spot in the route hierarchy", async () => {
        let router = createTestRouter(
          createRoutesFromElements(
            <Route path="/" element={<Outlet />} errorElement={<p>Not I!</p>}>
              <Route
                path="child"
                element={<Comp />}
                errorElement={<ErrorElement />}
              />
              <Route
                path="fetch"
                action={() => {
                  throw new Error("Kaboom!");
                }}
                errorElement={<p>Not I!</p>}
              />
            </Route>
          ),
          {
            window: getWindow("/child"),
            hydrationData: { loaderData: { "0": null } },
          }
        );
        let { container } = render(<RouterProvider router={router} />);

        function Comp() {
          let fetcher = useFetcher();
          return (
            <fetcher.Form method="post" action="/fetch">
              <button type="submit" name="key" value="value">
                submit
              </button>
            </fetcher.Form>
          );
        }

        function ErrorElement() {
          let error = useRouteError() as Error;
          return <p>contextual error:{error.message}</p>;
        }

        expect(getHtml(container)).toMatchInlineSnapshot(`
          "<div>
            <form
              action="/fetch"
              method="post"
            >
              <button
                name="key"
                type="submit"
                value="value"
              >
                submit
              </button>
            </form>
          </div>"
        `);

        fireEvent.click(screen.getByText("submit"));
        await waitFor(() => screen.getByText(/Kaboom!/));
        expect(getHtml(container)).toMatchInlineSnapshot(`
          "<div>
            <p>
              contextual error:
              Kaboom!
            </p>
          </div>"
        `);
      });

      it("useFetcher is stable across across location changes", async () => {
        let router = createBrowserRouter(
          [
            {
              path: "/",
              Component() {
                const [, setSearchParams] = useSearchParams();
                let [count, setCount] = React.useState(0);
                let fetcherCount = React.useRef(0);
                let fetcher = useFetcher();
                React.useEffect(() => {
                  fetcherCount.current++;
                }, [fetcher.submit]);
                return (
                  <>
                    <button
                      onClick={() => {
                        setCount(count + 1);
                        setSearchParams({
                          random: Math.random().toString(),
                        });
                      }}
                    >
                      Click
                    </button>
                    <p>
                      {`render count:${count}`}
                      {`fetcher count:${fetcherCount.current}`}
                    </p>
                  </>
                );
              },
            },
          ],
          {
            window: getWindow("/"),
          }
        );

        let { container } = render(<RouterProvider router={router} />);

        let html = getHtml(container);
        expect(html).toContain("render count:0");
        expect(html).toContain("fetcher count:0");

        fireEvent.click(screen.getByText("Click"));
        fireEvent.click(screen.getByText("Click"));
        fireEvent.click(screen.getByText("Click"));
        await waitFor(() => screen.getByText(/render count:3/));

        html = getHtml(container);
        expect(html).toContain("render count:3");
        expect(html).toContain("fetcher count:1");
      });

      describe("useFetcher({ key })", () => {
        it("generates unique keys for fetchers by default", async () => {
          let dfd1 = createDeferred();
          let dfd2 = createDeferred();
          let router = createTestRouter(
            [
              {
                path: "/",
                Component() {
                  let fetcher1 = useFetcher();
                  let fetcher2 = useFetcher();
                  let fetchers = useFetchers();
                  return (
                    <>
                      <button onClick={() => fetcher1.load("/fetch1")}>
                        Load 1
                      </button>
                      <button onClick={() => fetcher2.load("/fetch2")}>
                        Load 2
                      </button>
                      <pre>{`${fetchers.length}, ${fetcher1.state}/${fetcher1.data}, ${fetcher2.state}/${fetcher2.data}`}</pre>
                    </>
                  );
                },
              },
              {
                path: "/fetch1",
                loader: () => dfd1.promise,
              },
              {
                path: "/fetch2",
                loader: () => dfd2.promise,
              },
            ],
            { window: getWindow("/") }
          );
          let { container } = render(<RouterProvider router={router} />);

          expect(container.querySelector("pre")!.innerHTML).toBe(
            "0, idle/undefined, idle/undefined"
          );

          fireEvent.click(screen.getByText("Load 1"));
          await waitFor(() =>
            screen.getByText("1, loading/undefined, idle/undefined")
          );

          dfd1.resolve("FETCH 1");
          await waitFor(() =>
            screen.getByText("1, idle/FETCH 1, idle/undefined")
          );

          fireEvent.click(screen.getByText("Load 2"));
          await waitFor(() =>
            screen.getByText("2, idle/FETCH 1, loading/undefined")
          );

          dfd2.resolve("FETCH 2");
          await waitFor(() =>
            screen.getByText("2, idle/FETCH 1, idle/FETCH 2")
          );
        });

        it("allows users to specify their own key to share fetchers", async () => {
          let dfd1 = createDeferred();
          let dfd2 = createDeferred();
          let router = createTestRouter(
            [
              {
                path: "/",
                Component() {
                  let fetcher1 = useFetcher({ key: "shared" });
                  let fetcher2 = useFetcher({ key: "shared" });
                  let fetchers = useFetchers();
                  return (
                    <>
                      <button onClick={() => fetcher1.load("/fetch1")}>
                        Load 1
                      </button>
                      <button onClick={() => fetcher2.load("/fetch2")}>
                        Load 2
                      </button>
                      <pre>{`${fetchers.length}, ${fetcher1.state}/${fetcher1.data}, ${fetcher2.state}/${fetcher2.data}`}</pre>
                    </>
                  );
                },
              },
              {
                path: "/fetch1",
                loader: () => dfd1.promise,
              },
              {
                path: "/fetch2",
                loader: () => dfd2.promise,
              },
            ],
            { window: getWindow("/") }
          );
          let { container } = render(<RouterProvider router={router} />);

          expect(container.querySelector("pre")!.innerHTML).toBe(
            "0, idle/undefined, idle/undefined"
          );

          fireEvent.click(screen.getByText("Load 1"));
          await waitFor(() =>
            screen.getByText("1, loading/undefined, loading/undefined")
          );

          dfd1.resolve("FETCH 1");
          await waitFor(() =>
            screen.getByText("1, idle/FETCH 1, idle/FETCH 1")
          );

          fireEvent.click(screen.getByText("Load 2"));
          await waitFor(() =>
            screen.getByText("1, loading/FETCH 1, loading/FETCH 1")
          );

          dfd2.resolve("FETCH 2");
          await waitFor(() =>
            screen.getByText("1, idle/FETCH 2, idle/FETCH 2")
          );
        });

        it("updates the key if it changes while the fetcher remains mounted", async () => {
          let router = createTestRouter(
            [
              {
                path: "/",
                Component() {
                  let fetchers = useFetchers();
                  let [fetcherKey, setFetcherKey] = React.useState("a");
                  return (
                    <>
                      <ReusedFetcher fetcherKey={fetcherKey} />
                      <button onClick={() => setFetcherKey("b")}>
                        Change Key
                      </button>
                      <p>Fetchers:</p>
                      <pre>{JSON.stringify(fetchers)}</pre>
                    </>
                  );
                },
              },
              {
                path: "/echo",
                loader: ({ request }) => request.url,
              },
            ],
            { window: getWindow("/") }
          );

          function ReusedFetcher({ fetcherKey }: { fetcherKey: string }) {
            let fetcher = useFetcher({ key: fetcherKey });

            return (
              <>
                <button
                  onClick={() => fetcher.load(`/echo?fetcherKey=${fetcherKey}`)}
                >
                  Load Fetcher
                </button>
                <p>{`fetcherKey:${fetcherKey}`}</p>
                <p>Fetcher:{JSON.stringify(fetcher)}</p>
              </>
            );
          }

          let { container } = render(<RouterProvider router={router} />);

          // Start with idle fetcher 'a'
          expect(getHtml(container)).toContain('{"Form":{},"state":"idle"}');
          expect(getHtml(container)).toContain("fetcherKey:a");

          fireEvent.click(screen.getByText("Load Fetcher"));
          await waitFor(
            () => screen.getAllByText(/\/echo\?fetcherKey=a/).length > 0
          );

          // Fetcher 'a' now has data
          expect(getHtml(container)).toContain(
            '{"Form":{},"state":"idle","data":"http://localhost/echo?fetcherKey=a"}'
          );
          expect(getHtml(container)).toContain(
            '[{"state":"idle","data":"http://localhost/echo?fetcherKey=a","key":"a"}]'
          );

          fireEvent.click(screen.getByText("Change Key"));
          await waitFor(() => screen.getByText("fetcherKey:b"));

          // We should have a new uninitialized/idle fetcher 'b'
          expect(getHtml(container)).toContain('{"Form":{},"state":"idle"');
          expect(getHtml(container)).toContain("[]");
        });

        it("exposes fetcher keys via useFetchers", async () => {
          let router = createTestRouter(
            [
              {
                path: "/",
                loader: () => "FETCH",
                Component() {
                  let fetcher1 = useFetcher();
                  let fetcher2 = useFetcher({ key: "my-key" });
                  let fetchers = useFetchers();
                  React.useEffect(() => {
                    if (fetcher1.state === "idle" && !fetcher1.data) {
                      fetcher1.load("/");
                    }
                    if (fetcher2.state === "idle" && !fetcher2.data) {
                      fetcher2.load("/");
                    }
                  }, [fetcher1, fetcher2]);
                  return <pre>{fetchers.map((f) => f.key).join(",")}</pre>;
                },
              },
            ],
            { window: getWindow("/") }
          );
          let { container } = render(<RouterProvider router={router} />);
          expect(container.innerHTML).not.toMatch(/__\d+__,my-key/);
          await waitFor(() =>
            expect(container.innerHTML).toMatch(/__\d+__,my-key/)
          );
        });
      });

      describe("fetcher persistence", () => {
        describe("default behavior", () => {
          it("loading fetchers clean up on unmount by default", async () => {
            let dfd = createDeferred();
            let loaderRequest: Request | null = null;
            let router = createTestRouter(
              [
                {
                  path: "/",
                  Component() {
                    let fetchers = useFetchers();
                    return (
                      <>
                        <pre>{`Num fetchers: ${fetchers.length}`}</pre>
                        <Link to="/page">Go to /page</Link>
                        <Outlet />
                      </>
                    );
                  },
                  children: [
                    {
                      index: true,
                      Component() {
                        let fetcher = useFetcher();
                        return (
                          <button onClick={() => fetcher.load("/fetch")}>
                            {`Load (${fetcher.state})`}
                          </button>
                        );
                      },
                    },
                    {
                      path: "page",
                      Component() {
                        return <h1>Page</h1>;
                      },
                    },
                  ],
                },
                {
                  path: "/fetch",
                  loader: ({ request }) => {
                    loaderRequest = request;
                    return dfd.promise;
                  },
                },
              ],
              { window: getWindow("/") }
            );
            let { container } = render(<RouterProvider router={router} />);

            expect(getHtml(container)).toMatch("Num fetchers: 0");

            fireEvent.click(screen.getByText("Load (idle)"));
            expect(getHtml(container)).toMatch("Num fetchers: 1");
            expect(getHtml(container)).toMatch("Load (loading)");

            fireEvent.click(screen.getByText("Go to /page"));
            await waitFor(() => screen.getByText("Page"));
            expect(getHtml(container)).toMatch("Num fetchers: 0");
            expect(getHtml(container)).toMatch("Page");

            // Resolve after the navigation - no-op
            expect(loaderRequest?.signal?.aborted).toBe(true);
            dfd.resolve("FETCH");
            await waitFor(() => screen.getByText("Num fetchers: 0"));
            expect(getHtml(container)).toMatch("Page");
          });

          it("submitting fetchers persist until completion", async () => {
            let dfd = createDeferred();
            let router = createTestRouter(
              [
                {
                  path: "/",
                  Component() {
                    let fetchers = useFetchers();
                    return (
                      <>
                        <pre>{`Num fetchers: ${fetchers.length}`}</pre>
                        <Link to="/page">Go to /page</Link>
                        <Outlet />
                      </>
                    );
                  },
                  children: [
                    {
                      index: true,
                      Component() {
                        let fetcher = useFetcher();
                        return (
                          <button
                            onClick={() =>
                              fetcher.submit(
                                {},
                                { method: "post", action: "/fetch" }
                              )
                            }
                          >
                            {`Submit (${fetcher.state})`}
                          </button>
                        );
                      },
                    },
                    {
                      path: "page",
                      Component() {
                        return <h1>Page</h1>;
                      },
                    },
                  ],
                },
                {
                  path: "/fetch",
                  action: () => dfd.promise,
                },
              ],
              { window: getWindow("/") }
            );
            let { container } = render(<RouterProvider router={router} />);

            expect(getHtml(container)).toMatch("Num fetchers: 0");

            fireEvent.click(screen.getByText("Submit (idle)"));
            expect(getHtml(container)).toMatch("Num fetchers: 1");
            expect(getHtml(container)).toMatch("Submit (submitting)");

            fireEvent.click(screen.getByText("Go to /page"));
            await waitFor(() => screen.getByText("Page"));
            expect(getHtml(container)).toMatch("Num fetchers: 0");

            // Resolve after the navigation - trigger cleanup
            dfd.resolve("FETCH");
            await waitFor(() => screen.getByText("Num fetchers: 0"));
          });
        });

        describe("v7_fetcherPersist=true", () => {
          it("loading fetchers persist until completion", async () => {
            let dfd = createDeferred();
            let router = createTestRouter(
              [
                {
                  path: "/",
                  Component() {
                    let fetchers = useFetchers();
                    return (
                      <>
                        <pre>{`Num fetchers: ${fetchers.length}`}</pre>
                        <Link to="/page">Go to /page</Link>
                        <Outlet />
                      </>
                    );
                  },
                  children: [
                    {
                      index: true,
                      Component() {
                        let fetcher = useFetcher();
                        return (
                          <button onClick={() => fetcher.load("/fetch")}>
                            {`Load (${fetcher.state})`}
                          </button>
                        );
                      },
                    },
                    {
                      path: "page",
                      Component() {
                        return <h1>Page</h1>;
                      },
                    },
                  ],
                },
                {
                  path: "/fetch",
                  loader: () => dfd.promise,
                },
              ],
              { window: getWindow("/"), future: { v7_fetcherPersist: true } }
            );
            let { container } = render(<RouterProvider router={router} />);

            expect(getHtml(container)).toMatch("Num fetchers: 0");

            fireEvent.click(screen.getByText("Load (idle)"));
            expect(getHtml(container)).toMatch("Num fetchers: 1");
            expect(getHtml(container)).toMatch("Load (loading)");

            fireEvent.click(screen.getByText("Go to /page"));
            await waitFor(() => screen.getByText("Page"));
            expect(getHtml(container)).toMatch("Num fetchers: 1");
            expect(getHtml(container)).toMatch("Page");

            // Resolve after the navigation - no-op
            dfd.resolve("FETCH");
            await waitFor(() => screen.getByText("Num fetchers: 0"));
            expect(getHtml(container)).toMatch("Page");
          });

          it("submitting fetchers persist until completion", async () => {
            let dfd = createDeferred();
            let router = createTestRouter(
              [
                {
                  path: "/",
                  Component() {
                    let fetchers = useFetchers();
                    return (
                      <>
                        <pre>{`Num fetchers: ${fetchers.length}`}</pre>
                        <Link to="/page">Go to /page</Link>
                        <Outlet />
                      </>
                    );
                  },
                  children: [
                    {
                      index: true,
                      Component() {
                        let fetcher = useFetcher();
                        return (
                          <button
                            onClick={() =>
                              fetcher.submit(
                                {},
                                { method: "post", action: "/fetch" }
                              )
                            }
                          >
                            {`Submit (${fetcher.state})`}
                          </button>
                        );
                      },
                    },
                    {
                      path: "page",
                      Component() {
                        return <h1>Page</h1>;
                      },
                    },
                  ],
                },
                {
                  path: "/fetch",
                  action: () => dfd.promise,
                },
              ],
              { window: getWindow("/"), future: { v7_fetcherPersist: true } }
            );
            let { container } = render(<RouterProvider router={router} />);

            expect(getHtml(container)).toMatch("Num fetchers: 0");

            fireEvent.click(screen.getByText("Submit (idle)"));
            expect(getHtml(container)).toMatch("Num fetchers: 1");
            expect(getHtml(container)).toMatch("Submit (submitting)");

            fireEvent.click(screen.getByText("Go to /page"));
            await waitFor(() => screen.getByText("Page"));
            expect(getHtml(container)).toMatch("Num fetchers: 1");

            // Resolve after the navigation - trigger cleanup
            dfd.resolve("FETCH");
            await waitFor(() => screen.getByText("Num fetchers: 0"));
          });

          it("submitting fetchers w/revalidations are cleaned up on completion", async () => {
            let count = 0;
            let dfd = createDeferred();
            let router = createTestRouter(
              [
                {
                  path: "/",
                  Component() {
                    let fetchers = useFetchers();
                    return (
                      <>
                        <pre>{`Num fetchers: ${fetchers.length}`}</pre>
                        <Link to="/page">Go to /page</Link>
                        <Outlet />
                      </>
                    );
                  },
                  children: [
                    {
                      index: true,
                      Component() {
                        let fetcher = useFetcher();
                        return (
                          <button
                            onClick={() =>
                              fetcher.submit(
                                {},
                                { method: "post", action: "/fetch" }
                              )
                            }
                          >
                            {`Submit (${fetcher.state})`}
                          </button>
                        );
                      },
                    },
                    {
                      path: "page",
                      Component() {
                        let data = useLoaderData<{ count: number }>();
                        return <h1>{`Page (${data.count})`}</h1>;
                      },
                      async loader() {
                        await new Promise((r) => setTimeout(r, 10));
                        return { count: ++count };
                      },
                    },
                  ],
                },
                {
                  path: "/fetch",
                  action: () => dfd.promise,
                },
              ],
              { window: getWindow("/"), future: { v7_fetcherPersist: true } }
            );
            let { container } = render(<RouterProvider router={router} />);

            expect(getHtml(container)).toMatch("Num fetchers: 0");

            fireEvent.click(screen.getByText("Submit (idle)"));
            expect(getHtml(container)).toMatch("Num fetchers: 1");
            expect(getHtml(container)).toMatch("Submit (submitting)");

            fireEvent.click(screen.getByText("Go to /page"));
            await waitFor(() => screen.getByText("Page (1)"));
            expect(getHtml(container)).toMatch("Num fetchers: 1");

            // Resolve after the navigation and revalidation
            dfd.resolve("FETCH");
            await waitFor(() => screen.getByText("Num fetchers: 0"));
            expect(getHtml(container)).toMatch("Page (1)");
          });

          it("submitting fetchers w/revalidations are cleaned up on completion (remounted)", async () => {
            let count = 0;
            let dfd = createDeferred();
            let router = createTestRouter(
              [
                {
                  path: "/",
                  Component() {
                    let fetchers = useFetchers();
                    return (
                      <>
                        <pre>{`Num fetchers: ${fetchers.length}`}</pre>
                        <Link to="/page">Go to /page</Link>
                        <Outlet />
                      </>
                    );
                  },
                  children: [
                    {
                      index: true,
                      Component() {
                        let fetcher = useFetcher({ key: "me" });
                        return (
                          <button
                            onClick={() =>
                              fetcher.submit(
                                {},
                                { method: "post", action: "/fetch" }
                              )
                            }
                          >
                            {`Submit (${fetcher.state})`}
                          </button>
                        );
                      },
                    },
                    {
                      path: "page",
                      Component() {
                        let fetcher = useFetcher({ key: "me" });
<<<<<<< HEAD
                        let data = useLoaderData<{ count: number }>();
                        return <h1>{`Page (${data.count})`}</h1>;
=======
                        let data = useLoaderData() as { count: number };
                        return (
                          <>
                            <h1>{`Page (${data.count})`}</h1>
                            <p>{fetcher.data}</p>
                          </>
                        );
>>>>>>> 4f92bebd
                      },
                      async loader() {
                        await new Promise((r) => setTimeout(r, 10));
                        return { count: ++count };
                      },
                    },
                  ],
                },
                {
                  path: "/fetch",
                  action: () => dfd.promise,
                },
              ],
              { window: getWindow("/"), future: { v7_fetcherPersist: true } }
            );
            let { container } = render(<RouterProvider router={router} />);

            expect(getHtml(container)).toMatch("Num fetchers: 0");

            fireEvent.click(screen.getByText("Submit (idle)"));
            expect(getHtml(container)).toMatch("Num fetchers: 1");
            expect(getHtml(container)).toMatch("Submit (submitting)");

            fireEvent.click(screen.getByText("Go to /page"));
            await waitFor(() => screen.getByText("Page (1)"));
            expect(getHtml(container)).toMatch("Num fetchers: 1");

            // Resolve after the navigation and revalidation
            dfd.resolve("FETCH");
            await waitFor(() => screen.getByText("Num fetchers: 0"));
            expect(getHtml(container)).toMatch("Page (2)");
            expect(getHtml(container)).toMatch("FETCH");
          });

          it("submitting fetchers w/redirects are cleaned up on completion", async () => {
            let dfd = createDeferred();
            let router = createTestRouter(
              [
                {
                  path: "/",
                  Component() {
                    let fetchers = useFetchers();
                    return (
                      <>
                        <pre>{`Num fetchers: ${fetchers.length}`}</pre>
                        <Link to="/page">Go to /page</Link>
                        <Outlet />
                      </>
                    );
                  },
                  children: [
                    {
                      index: true,
                      Component() {
                        let fetcher = useFetcher();
                        return (
                          <button
                            onClick={() =>
                              fetcher.submit(
                                {},
                                { method: "post", action: "/fetch" }
                              )
                            }
                          >
                            {`Submit (${fetcher.state})`}
                          </button>
                        );
                      },
                    },
                    {
                      path: "page",
                      Component() {
                        return <h1>Page</h1>;
                      },
                    },
                    {
                      path: "redirect",
                      Component() {
                        return <h1>Redirect</h1>;
                      },
                    },
                  ],
                },
                {
                  path: "/fetch",
                  action: () => dfd.promise,
                },
              ],
              { window: getWindow("/"), future: { v7_fetcherPersist: true } }
            );
            let { container } = render(<RouterProvider router={router} />);

            expect(getHtml(container)).toMatch("Num fetchers: 0");

            fireEvent.click(screen.getByText("Submit (idle)"));
            expect(getHtml(container)).toMatch("Num fetchers: 1");
            expect(getHtml(container)).toMatch("Submit (submitting)");

            fireEvent.click(screen.getByText("Go to /page"));
            await waitFor(() => screen.getByText("Page"));
            expect(getHtml(container)).toMatch("Num fetchers: 1");

            // Resolve after the navigation - trigger cleanup
            // We don't process the redirect here since it was superseded by a
            // navigation, but we assert that it gets cleaned up afterwards
            dfd.resolve(redirect("/redirect"));
            await waitFor(() => screen.getByText("Num fetchers: 0"));
            expect(getHtml(container)).toMatch("Page");
          });

          it("submitting fetcher.Form persist until completion", async () => {
            let dfd = createDeferred();
            let router = createTestRouter(
              [
                {
                  path: "/",
                  Component() {
                    let fetchers = useFetchers();
                    return (
                      <>
                        <pre>{`Num fetchers: ${fetchers.length}`}</pre>
                        <Link to="/page">Go to /page</Link>
                        <Outlet />
                      </>
                    );
                  },
                  children: [
                    {
                      index: true,
                      Component() {
                        let fetcher = useFetcher();
                        return (
                          <fetcher.Form method="post" action="/fetch">
                            <button type="submit">
                              {`Submit (${fetcher.state})`}
                            </button>
                          </fetcher.Form>
                        );
                      },
                    },
                    {
                      path: "page",
                      Component() {
                        return <h1>Page</h1>;
                      },
                    },
                  ],
                },
                {
                  path: "/fetch",
                  action: () => dfd.promise,
                },
              ],
              { window: getWindow("/"), future: { v7_fetcherPersist: true } }
            );
            let { container } = render(<RouterProvider router={router} />);

            expect(getHtml(container)).toMatch("Num fetchers: 0");

            fireEvent.click(screen.getByText("Submit (idle)"));
            expect(getHtml(container)).toMatch("Num fetchers: 1");
            expect(getHtml(container)).toMatch("Submit (submitting)");

            fireEvent.click(screen.getByText("Go to /page"));
            await waitFor(() => screen.getByText("Page"));
            expect(getHtml(container)).toMatch("Num fetchers: 1");

            // Resolve after the navigation and revalidation
            dfd.resolve("FETCH");
            await waitFor(() => screen.getByText("Num fetchers: 0"));
          });

          it("unmounted fetcher.load errors should not bubble up to the UI", async () => {
            let dfd = createDeferred();
            let router = createTestRouter(
              [
                {
                  path: "/",
                  Component() {
                    let fetchers = useFetchers();
                    return (
                      <>
                        <pre>{`Num fetchers: ${fetchers.length}`}</pre>
                        <Link to="/page">Go to /page</Link>
                        <Outlet />
                      </>
                    );
                  },
                  children: [
                    {
                      index: true,
                      Component() {
                        let fetcher = useFetcher();
                        return (
                          <button onClick={() => fetcher.load("/fetch")}>
                            {`Load (${fetcher.state})`}
                          </button>
                        );
                      },
                    },
                    {
                      path: "page",
                      Component() {
                        return <h1>Page</h1>;
                      },
                    },
                  ],
                },
                {
                  path: "/fetch",
                  loader: () => dfd.promise,
                },
              ],
              { window: getWindow("/"), future: { v7_fetcherPersist: true } }
            );
            let { container } = render(<RouterProvider router={router} />);

            expect(getHtml(container)).toMatch("Num fetchers: 0");

            fireEvent.click(screen.getByText("Load (idle)"));
            expect(getHtml(container)).toMatch("Num fetchers: 1");
            expect(getHtml(container)).toMatch("Load (loading)");

            fireEvent.click(screen.getByText("Go to /page"));
            await waitFor(() => screen.getByText("Page"));
            expect(getHtml(container)).toMatch("Num fetchers: 1");
            expect(getHtml(container)).toMatch("Page");

            // Reject after the navigation - no-op because the fetcher is no longer mounted
            dfd.reject(new Error("FETCH ERROR"));
            await waitFor(() => screen.getByText("Num fetchers: 0"));
            expect(getHtml(container)).toMatch("Page");
            expect(getHtml(container)).not.toMatch(
              "Unexpected Application Error!"
            );
            expect(getHtml(container)).not.toMatch("FETCH ERROR");
          });

          it("unmounted/remounted fetcher.load errors should bubble up to the UI", async () => {
            let dfd = createDeferred();
            let router = createTestRouter(
              [
                {
                  path: "/",
                  Component() {
                    let fetchers = useFetchers();
                    return (
                      <>
                        <pre>{`Num fetchers: ${fetchers.length}`}</pre>
                        <Link to="/page">Go to /page</Link>
                        <Outlet />
                      </>
                    );
                  },
                  children: [
                    {
                      index: true,
                      Component() {
                        let fetcher = useFetcher({ key: "me" });
                        return (
                          <>
                            <h1>Index</h1>
                            <button onClick={() => fetcher.load("/fetch")}>
                              {`Load (${fetcher.state})`}
                            </button>
                          </>
                        );
                      },
                    },
                    {
                      path: "page",
                      Component() {
                        let fetcher = useFetcher({ key: "me" });
                        return (
                          <>
                            <h1>Page</h1>
                            <pre>{fetcher.data}</pre>
                          </>
                        );
                      },
                    },
                  ],
                },
                {
                  path: "/fetch",
                  loader: () => dfd.promise,
                },
              ],
              { window: getWindow("/"), future: { v7_fetcherPersist: true } }
            );
            let { container } = render(<RouterProvider router={router} />);

            await waitFor(() => screen.getByText("Index"));
            expect(getHtml(container)).toMatch("Num fetchers: 0");

            fireEvent.click(screen.getByText("Load (idle)"));
            expect(getHtml(container)).toMatch("Num fetchers: 1");
            expect(getHtml(container)).toMatch("Load (loading)");

            fireEvent.click(screen.getByText("Go to /page"));
            await waitFor(() => screen.getByText("Page"));
            expect(getHtml(container)).toMatch("Num fetchers: 1");
            expect(getHtml(container)).toMatch("Page");

            // Reject after the navigation - should trigger the error boundary
            // because the fetcher is still mounted in the new location
            dfd.reject(new Error("FETCH ERROR"));
            await waitFor(() => screen.getByText("FETCH ERROR"));
            expect(getHtml(container)).toMatch("Unexpected Application Error!");
          });

          it("unmounted fetcher.submit errors should not bubble up to the UI", async () => {
            let dfd = createDeferred();
            let router = createTestRouter(
              [
                {
                  path: "/",
                  Component() {
                    let fetchers = useFetchers();
                    return (
                      <>
                        <pre>{`Num fetchers: ${fetchers.length}`}</pre>
                        <Link to="/page">Go to /page</Link>
                        <Outlet />
                      </>
                    );
                  },
                  children: [
                    {
                      index: true,
                      Component() {
                        let fetcher = useFetcher();
                        return (
                          <button
                            onClick={() =>
                              fetcher.submit(
                                {},
                                { method: "post", action: "/fetch" }
                              )
                            }
                          >
                            {`Submit (${fetcher.state})`}
                          </button>
                        );
                      },
                    },
                    {
                      path: "page",
                      Component() {
                        return <h1>Page</h1>;
                      },
                    },
                  ],
                },
                {
                  path: "/fetch",
                  action: () => dfd.promise,
                },
              ],
              { window: getWindow("/"), future: { v7_fetcherPersist: true } }
            );
            let { container } = render(<RouterProvider router={router} />);

            expect(getHtml(container)).toMatch("Num fetchers: 0");

            fireEvent.click(screen.getByText("Submit (idle)"));
            expect(getHtml(container)).toMatch("Num fetchers: 1");
            expect(getHtml(container)).toMatch("Submit (submitting)");

            fireEvent.click(screen.getByText("Go to /page"));
            await waitFor(() => screen.getByText("Page"));
            expect(getHtml(container)).toMatch("Num fetchers: 1");
            expect(getHtml(container)).toMatch("Page");

            // Reject after the navigation - no-op because the fetcher is no longer mounted
            dfd.reject(new Error("FETCH ERROR"));
            await waitFor(() => screen.getByText("Num fetchers: 0"));
            expect(getHtml(container)).toMatch("Page");
            expect(getHtml(container)).not.toMatch(
              "Unexpected Application Error!"
            );
            expect(getHtml(container)).not.toMatch("FETCH ERROR");
          });

          it("unmounted/remounted fetcher.submit errors should bubble up to the UI", async () => {
            let dfd = createDeferred();
            let router = createTestRouter(
              [
                {
                  path: "/",
                  Component() {
                    let fetchers = useFetchers();
                    return (
                      <>
                        <pre>{`Num fetchers: ${fetchers.length}`}</pre>
                        <Link to="/page">Go to /page</Link>
                        <Outlet />
                      </>
                    );
                  },
                  children: [
                    {
                      index: true,
                      Component() {
                        let fetcher = useFetcher({ key: "me" });
                        return (
                          <>
                            <h1>Index</h1>
                            <button
                              onClick={() =>
                                fetcher.submit(
                                  {},
                                  { method: "post", action: "/fetch" }
                                )
                              }
                            >
                              {`Submit (${fetcher.state})`}
                            </button>
                          </>
                        );
                      },
                    },
                    {
                      path: "page",
                      Component() {
                        let fetcher = useFetcher({ key: "me" });
                        return (
                          <>
                            <h1>Page</h1>
                            <pre>{fetcher.data}</pre>
                          </>
                        );
                      },
                    },
                  ],
                },
                {
                  path: "/fetch",
                  action: () => dfd.promise,
                },
              ],
              { window: getWindow("/"), future: { v7_fetcherPersist: true } }
            );
            let { container } = render(<RouterProvider router={router} />);

            await waitFor(() => screen.getByText("Index"));
            expect(getHtml(container)).toMatch("Num fetchers: 0");

            fireEvent.click(screen.getByText("Submit (idle)"));
            expect(getHtml(container)).toMatch("Num fetchers: 1");
            expect(getHtml(container)).toMatch("Submit (submitting)");

            fireEvent.click(screen.getByText("Go to /page"));
            await waitFor(() => screen.getByText("Page"));
            expect(getHtml(container)).toMatch("Num fetchers: 1");
            expect(getHtml(container)).toMatch("Page");

            // Reject after the navigation - should trigger the error boundary
            // because the fetcher is still mounted in the new location
            dfd.reject(new Error("FETCH ERROR"));
            await waitFor(() => screen.getByText("FETCH ERROR"));
            expect(getHtml(container)).toMatch("Unexpected Application Error!");
          });
        });
      });

      describe("<Form navigate={false}>", () => {
        function setupTest(
          method: "get" | "post",
          navigate: boolean,
          renderFetcher = false
        ) {
          let loaderDefer = createDeferred();
          let actionDefer = createDeferred();

          let router = createTestRouter(
            [
              {
                path: "/",
                async action({ request }) {
                  let resolvedValue = await actionDefer.promise;
                  let formData = await request.formData();
                  return `${resolvedValue}:${formData.get("test")}`;
                },
                loader: () => loaderDefer.promise,
                Component() {
                  let data = useLoaderData<string>();
                  let actionData = useActionData() as string | undefined;
                  let location = useLocation();
                  let navigation = useNavigation();
                  let fetchers = useFetchers();
                  return (
                    <div>
                      <Form
                        method={method}
                        navigate={navigate}
                        fetcherKey={renderFetcher ? "my-key" : undefined}
                      >
                        <input name="test" value="value" />
                        <button type="submit">Submit Form</button>
                      </Form>
                      <pre>
                        {[
                          location.key,
                          navigation.state,
                          data,
                          actionData,
                          fetchers.map((f) => f.state),
                        ].join(",")}
                      </pre>
                      <Outlet />
                    </div>
                  );
                },
                ...(renderFetcher
                  ? {
                      children: [
                        {
                          index: true,
                          Component() {
                            let fetcher = useFetcher({ key: "my-key" });
                            return (
                              <pre>{`fetcher:${fetcher.state}:${fetcher.data}`}</pre>
                            );
                          },
                        },
                      ],
                    }
                  : {}),
              },
            ],
            {
              window: getWindow("/"),
              hydrationData: { loaderData: { "0": "INIT" } },
            }
          );

          let { container } = render(<RouterProvider router={router} />);

          return { container, loaderDefer, actionDefer };
        }

        it('defaults to a navigation on <Form method="get">', async () => {
          let { container, loaderDefer } = setupTest("get", true);

          // location key, nav state, loader data, action data, fetcher states
          expect(getHtml(container)).toMatch("default,idle,INIT,,");

          fireEvent.click(screen.getByText("Submit Form"));
          await waitFor(() => screen.getByText("default,loading,INIT,,"));

          loaderDefer.resolve("LOADER");
          await waitFor(() => screen.getByText(/idle,LOADER,/));
          // Navigation changes the location key
          expect(getHtml(container)).not.toMatch("default");
        });

        it('defaults to a navigation on <Form method="post">', async () => {
          let { container, loaderDefer, actionDefer } = setupTest("post", true);

          // location key, nav state, loader data, action data, fetcher states
          expect(getHtml(container)).toMatch("default,idle,INIT,,");

          fireEvent.click(screen.getByText("Submit Form"));
          await waitFor(() => screen.getByText("default,submitting,INIT,,"));

          actionDefer.resolve("ACTION");
          await waitFor(() =>
            screen.getByText("default,loading,INIT,ACTION:value,")
          );

          loaderDefer.resolve("LOADER");
          await waitFor(() => screen.getByText(/idle,LOADER,ACTION:value/));
          // Navigation changes the location key
          expect(getHtml(container)).not.toMatch("default");
        });

        it('uses a fetcher for <Form method="get" navigate={false}>', async () => {
          let { container, loaderDefer } = setupTest("get", false);

          // location.key,navigation.state
          expect(getHtml(container)).toMatch("default,idle,INIT,,");

          fireEvent.click(screen.getByText("Submit Form"));
          // Fetcher does not trigger useNavigation
          await waitFor(() => screen.getByText("default,idle,INIT,,loading"));

          loaderDefer.resolve("LOADER");
          // Fetcher does not change the location key.  Because no useFetcher()
          // accessed this key, the fetcher/data doesn't stick around
          await waitFor(() => screen.getByText("default,idle,INIT,,idle"));
        });

        it('uses a fetcher for <Form method="post" navigate={false}>', async () => {
          let { container, loaderDefer, actionDefer } = setupTest(
            "post",
            false
          );

          expect(getHtml(container)).toMatch("default,idle,INIT,");

          fireEvent.click(screen.getByText("Submit Form"));
          // Fetcher does not trigger useNavigation
          await waitFor(() =>
            screen.getByText("default,idle,INIT,,submitting")
          );

          actionDefer.resolve("ACTION");
          await waitFor(() => screen.getByText("default,idle,INIT,,loading"));

          loaderDefer.resolve("LOADER");
          // Fetcher does not change the location key.  Because no useFetcher()
          // accessed this key, the fetcher/data doesn't stick around
          await waitFor(() => screen.getByText("default,idle,LOADER,,idle"));
        });

        it('uses a fetcher for <Form method="get" navigate={false} fetcherKey>', async () => {
          let { container, loaderDefer } = setupTest("get", false, true);

          expect(getHtml(container)).toMatch("default,idle,INIT,,");

          fireEvent.click(screen.getByText("Submit Form"));
          // Fetcher does not trigger useNavigation
          await waitFor(() => screen.getByText("default,idle,INIT,,loading"));
          expect(getHtml(container)).toMatch("fetcher:loading:undefined");

          loaderDefer.resolve("LOADER");
          // Fetcher does not change the location key.  Because no useFetcher()
          // accessed this key, the fetcher/data doesn't stick around
          await waitFor(() => screen.getByText("default,idle,INIT,,idle"));
          expect(getHtml(container)).toMatch("fetcher:idle:LOADER");
        });

        it('uses a fetcher for <Form method="post" navigate={false} fetcherKey>', async () => {
          let { container, loaderDefer, actionDefer } = setupTest(
            "post",
            false,
            true
          );

          expect(getHtml(container)).toMatch("default,idle,INIT,");

          fireEvent.click(screen.getByText("Submit Form"));
          // Fetcher does not trigger useNavigation
          await waitFor(() =>
            screen.getByText("default,idle,INIT,,submitting")
          );

          actionDefer.resolve("ACTION");
          await waitFor(() => screen.getByText("default,idle,INIT,,loading"));
          expect(getHtml(container)).toMatch("fetcher:loading:ACTION:value");

          loaderDefer.resolve("LOADER");
          // Fetcher does not change the location key.  Because no useFetcher()
          // accessed this key, the fetcher/data doesn't stick around
          await waitFor(() => screen.getByText("default,idle,LOADER,,idle"));
          expect(getHtml(container)).toMatch("fetcher:idle:ACTION:value");
        });
      });

      describe("with a basename", () => {
        it("prepends the basename to fetcher.load paths", async () => {
          let router = createTestRouter(
            createRoutesFromElements(
              <Route path="/" element={<Comp />}>
                <Route path="fetch" loader={() => "FETCH"} />
              </Route>
            ),
            {
              basename: "/base",
              window: getWindow("/base"),
            }
          );
          let { container } = render(<RouterProvider router={router} />);

          function Comp() {
            let fetcher = useFetcher();
            return (
              <>
                <p>{`data:${fetcher.data}`}</p>
                <button onClick={() => fetcher.load("/fetch")}>load</button>
              </>
            );
          }

          expect(getHtml(container)).toMatchInlineSnapshot(`
            "<div>
              <p>
                data:undefined
              </p>
              <button>
                load
              </button>
            </div>"
          `);

          fireEvent.click(screen.getByText("load"));
          await waitFor(() => screen.getByText(/FETCH/));
          expect(getHtml(container)).toMatchInlineSnapshot(`
            "<div>
              <p>
                data:FETCH
              </p>
              <button>
                load
              </button>
            </div>"
          `);
        });

        it('prepends the basename to fetcher.submit({ method: "get" }) paths', async () => {
          let router = createTestRouter(
            createRoutesFromElements(
              <Route path="/" element={<Comp />}>
                <Route path="fetch" loader={() => "FETCH"} />
              </Route>
            ),
            {
              basename: "/base",
              window: getWindow("/base"),
            }
          );
          let { container } = render(<RouterProvider router={router} />);

          function Comp() {
            let fetcher = useFetcher();
            return (
              <>
                <p>{`data:${fetcher.data}`}</p>
                <button
                  onClick={() =>
                    fetcher.submit({}, { method: "get", action: "/fetch" })
                  }
                >
                  load
                </button>
              </>
            );
          }

          expect(getHtml(container)).toMatchInlineSnapshot(`
            "<div>
              <p>
                data:undefined
              </p>
              <button>
                load
              </button>
            </div>"
          `);

          fireEvent.click(screen.getByText("load"));
          await waitFor(() => screen.getByText(/FETCH/));
          expect(getHtml(container)).toMatchInlineSnapshot(`
            "<div>
              <p>
                data:FETCH
              </p>
              <button>
                load
              </button>
            </div>"
          `);
        });

        it('prepends the basename to fetcher.submit({ method: "post" }) paths', async () => {
          let router = createTestRouter(
            createRoutesFromElements(
              <Route path="/" element={<Comp />}>
                <Route path="fetch" action={() => "FETCH"} />
              </Route>
            ),
            {
              basename: "/base",
              window: getWindow("/base"),
            }
          );
          let { container } = render(<RouterProvider router={router} />);

          function Comp() {
            let fetcher = useFetcher();
            return (
              <>
                <p>{`data:${fetcher.data}`}</p>
                <button
                  onClick={() =>
                    fetcher.submit({}, { method: "post", action: "/fetch" })
                  }
                >
                  submit
                </button>
              </>
            );
          }

          expect(getHtml(container)).toMatchInlineSnapshot(`
            "<div>
              <p>
                data:undefined
              </p>
              <button>
                submit
              </button>
            </div>"
          `);

          fireEvent.click(screen.getByText("submit"));
          await waitFor(() => screen.getByText(/FETCH/));
          expect(getHtml(container)).toMatchInlineSnapshot(`
            "<div>
              <p>
                data:FETCH
              </p>
              <button>
                submit
              </button>
            </div>"
          `);
        });
        it("prepends the basename to fetcher.Form paths", async () => {
          let router = createTestRouter(
            createRoutesFromElements(
              <Route path="/" element={<Comp />}>
                <Route path="fetch" action={() => "FETCH"} />
              </Route>
            ),
            {
              basename: "/base",
              window: getWindow("/base"),
            }
          );
          let { container } = render(<RouterProvider router={router} />);

          function Comp() {
            let fetcher = useFetcher();
            return (
              <>
                <p>{`data:${fetcher.data}`}</p>
                <fetcher.Form method="post" action="/fetch">
                  <button type="submit">submit</button>
                </fetcher.Form>
              </>
            );
          }

          expect(getHtml(container)).toMatchInlineSnapshot(`
            "<div>
              <p>
                data:undefined
              </p>
              <form
                action="/base/fetch"
                method="post"
              >
                <button
                  type="submit"
                >
                  submit
                </button>
              </form>
            </div>"
          `);

          fireEvent.click(screen.getByText("submit"));
          await waitFor(() => screen.getByText(/FETCH/));
          expect(getHtml(container)).toMatchInlineSnapshot(`
            "<div>
              <p>
                data:FETCH
              </p>
              <form
                action="/base/fetch"
                method="post"
              >
                <button
                  type="submit"
                >
                  submit
                </button>
              </form>
            </div>"
          `);
        });
      });
    });

    describe("errors", () => {
      it("renders hydration errors on leaf elements", async () => {
        let router = createTestRouter(
          createRoutesFromElements(
            <Route path="/" element={<Comp />}>
              <Route
                path="child"
                element={<Comp />}
                errorElement={<ErrorBoundary />}
              />
            </Route>
          ),
          {
            window: getWindow("/child"),
            hydrationData: {
              loaderData: {
                "0": "parent data",
              },
              actionData: {
                "0": "parent action",
              },
              errors: {
                "0-0": new Error("Kaboom 💥"),
              },
            },
          }
        );
        let { container } = render(<RouterProvider router={router} />);

        function Comp() {
          let data = useLoaderData();
          let actionData = useActionData();
          let navigation = useNavigation();
          return (
            <div>
              <>{data}</>
              <>{actionData}</>
              <>{navigation.state}</>
              <Outlet />
            </div>
          );
        }

        function ErrorBoundary() {
          let error = useRouteError() as Error;
          return <p>{error.message}</p>;
        }

        expect(getHtml(container)).toMatchInlineSnapshot(`
          "<div>
            <div>
              parent data
              parent action
              idle
              <p>
                Kaboom 💥
              </p>
            </div>
          </div>"
        `);
      });

      it("renders hydration errors on lazy leaf elements with preloading", async () => {
        let routes = createRoutesFromElements(
          <Route path="/" element={<Comp />}>
            <Route
              path="child"
              lazy={async () => ({
                element: <Comp />,
                errorElement: <ErrorBoundary />,
              })}
            />
          </Route>
        );

        let lazyMatches = matchRoutes(routes, { pathname: "/child" })?.filter(
          (m) => m.route.lazy
        );

        if (lazyMatches && lazyMatches?.length > 0) {
          await Promise.all(
            lazyMatches.map(async (m) => {
              let routeModule = await m.route.lazy!();
              Object.assign(m.route, { ...routeModule, lazy: undefined });
            })
          );
        }

        let router = createTestRouter(routes, {
          window: getWindow("/child"),
          hydrationData: {
            loaderData: {
              "0": "parent data",
            },
            actionData: {
              "0": "parent action",
            },
            errors: {
              "0-0": new Error("Kaboom 💥"),
            },
          },
        });

        let { container } = render(<RouterProvider router={router} />);

        function Comp() {
          let data = useLoaderData();
          let actionData = useActionData();
          let navigation = useNavigation();
          return (
            <div>
              <>{data}</>
              <>{actionData}</>
              <>{navigation.state}</>
              <Outlet />
            </div>
          );
        }

        function ErrorBoundary() {
          let error = useRouteError() as Error;
          return <p>{error.message}</p>;
        }

        expect(getHtml(container)).toMatchInlineSnapshot(`
          "<div>
            <div>
              parent data
              parent action
              idle
              <p>
                Kaboom 💥
              </p>
            </div>
          </div>"
        `);
      });

      it("renders hydration errors on parent elements", async () => {
        let router = createTestRouter(
          createRoutesFromElements(
            <Route path="/" element={<Comp />} errorElement={<ErrorBoundary />}>
              <Route path="child" element={<Comp />} />
            </Route>
          ),
          {
            window: getWindow("/child"),
            hydrationData: {
              loaderData: {},
              actionData: null,
              errors: {
                "0": new Error("Kaboom 💥"),
              },
            },
          }
        );
        let { container } = render(<RouterProvider router={router} />);

        function Comp() {
          let data = useLoaderData();
          let actionData = useActionData();
          let navigation = useNavigation();
          return (
            <div>
              <>{data}</>
              <>{actionData}</>
              <>{navigation.state}</>
              <Outlet />
            </div>
          );
        }

        function ErrorBoundary() {
          let error = useRouteError() as Error;
          return <p>{error.message}</p>;
        }

        expect(getHtml(container)).toMatchInlineSnapshot(`
          "<div>
            <p>
              Kaboom 💥
            </p>
          </div>"
        `);
      });

      it("renders hydration errors on lazy parent elements with preloading", async () => {
        let routes = createRoutesFromElements(
          <Route
            path="/"
            lazy={async () => ({
              element: <Comp />,
              errorElement: <ErrorBoundary />,
            })}
          >
            <Route path="child" element={<Comp />} />
          </Route>
        );

        let lazyMatches = matchRoutes(routes, { pathname: "/child" })?.filter(
          (m) => m.route.lazy
        );

        if (lazyMatches && lazyMatches?.length > 0) {
          await Promise.all(
            lazyMatches.map(async (m) => {
              let routeModule = await m.route.lazy!();
              Object.assign(m.route, { ...routeModule, lazy: undefined });
            })
          );
        }

        let router = createTestRouter(routes, {
          window: getWindow("/child"),
          hydrationData: {
            loaderData: {},
            actionData: null,
            errors: {
              "0": new Error("Kaboom 💥"),
            },
          },
        });

        let { container } = render(<RouterProvider router={router} />);

        function Comp() {
          let data = useLoaderData();
          let actionData = useActionData();
          let navigation = useNavigation();
          return (
            <div>
              <>{data}</>
              <>{actionData}</>
              <>{navigation.state}</>
              <Outlet />
            </div>
          );
        }

        function ErrorBoundary() {
          let error = useRouteError() as Error;
          return <p>{error.message}</p>;
        }

        expect(getHtml(container)).toMatchInlineSnapshot(`
          "<div>
            <p>
              Kaboom 💥
            </p>
          </div>"
        `);
      });

      it("renders navigation errors on leaf elements", async () => {
        let fooDefer = createDeferred();
        let barDefer = createDeferred();

        let router = createTestRouter(
          createRoutesFromElements(
            <Route path="/" element={<Layout />}>
              <Route
                path="foo"
                loader={() => fooDefer.promise}
                element={<Foo />}
                errorElement={<FooError />}
              />
              <Route
                path="bar"
                loader={() => barDefer.promise}
                element={<Bar />}
                errorElement={<BarError />}
              />
            </Route>
          ),
          {
            window: getWindow("/foo"),
            hydrationData: {
              loaderData: {
                "0-0": {
                  message: "hydrated from foo",
                },
              },
            },
          }
        );
        let { container } = render(<RouterProvider router={router} />);

        function Layout() {
          let navigation = useNavigation();
          return (
            <div>
              <Link to="/foo">Link to Foo</Link>
              <Link to="/bar">Link to Bar</Link>
              <div id="output">
                <p>{navigation.state}</p>
                <Outlet />
              </div>
            </div>
          );
        }

        function Foo() {
          let data = useLoaderData<{ message: string }>();
          return <h1>Foo:{data.message}</h1>;
        }
        function FooError() {
          let error = useRouteError() as Error;
          return <p>Foo Error:{error.message}</p>;
        }
        function Bar() {
          let data = useLoaderData<{ message: string }>();
          return <h1>Bar:{data.message}</h1>;
        }
        function BarError() {
          let error = useRouteError() as Error;
          return <p>Bar Error:{error.message}</p>;
        }

        expect(getHtml(container.querySelector("#output")!))
          .toMatchInlineSnapshot(`
          "<div
            id="output"
          >
            <p>
              idle
            </p>
            <h1>
              Foo:
              hydrated from foo
            </h1>
          </div>"
        `);

        fireEvent.click(screen.getByText("Link to Bar"));
        barDefer.reject(new Error("Kaboom!"));
        await waitFor(() => screen.getByText("idle"));
        expect(getHtml(container.querySelector("#output")!))
          .toMatchInlineSnapshot(`
          "<div
            id="output"
          >
            <p>
              idle
            </p>
            <p>
              Bar Error:
              Kaboom!
            </p>
          </div>"
        `);

        fireEvent.click(screen.getByText("Link to Foo"));
        fooDefer.reject(new Error("Kaboom!"));
        await waitFor(() => screen.getByText("idle"));
        expect(getHtml(container.querySelector("#output")!))
          .toMatchInlineSnapshot(`
          "<div
            id="output"
          >
            <p>
              idle
            </p>
            <p>
              Foo Error:
              Kaboom!
            </p>
          </div>"
        `);
      });

      it("renders navigation errors on parent elements", async () => {
        let fooDefer = createDeferred();
        let barDefer = createDeferred();

        let router = createTestRouter(
          createRoutesFromElements(
            <Route path="/" element={<Layout />} errorElement={<LayoutError />}>
              <Route
                path="foo"
                loader={() => fooDefer.promise}
                element={<Foo />}
                errorElement={<FooError />}
              />
              <Route
                path="bar"
                loader={() => barDefer.promise}
                element={<Bar />}
              />
            </Route>
          ),
          {
            window: getWindow("/foo"),
            hydrationData: {
              loaderData: {
                "0-0": {
                  message: "hydrated from foo",
                },
              },
            },
          }
        );
        let { container } = render(<RouterProvider router={router} />);

        function Layout() {
          let navigation = useNavigation();
          return (
            <div>
              <Link to="/foo">Link to Foo</Link>
              <Link to="/bar">Link to Bar</Link>
              <div id="output">
                <p>{navigation.state}</p>
                <Outlet />
              </div>
            </div>
          );
        }
        function LayoutError() {
          let error = useRouteError() as Error;
          return <p>Layout Error:{error.message}</p>;
        }
        function Foo() {
          let data = useLoaderData<{ message: string }>();
          return <h1>Foo:{data.message}</h1>;
        }
        function FooError() {
          let error = useRouteError() as Error;
          return <p>Foo Error:{error.message}</p>;
        }
        function Bar() {
          let data = useLoaderData<{ message: string }>();
          return <h1>Bar:{data.message}</h1>;
        }

        expect(getHtml(container.querySelector("#output")!))
          .toMatchInlineSnapshot(`
          "<div
            id="output"
          >
            <p>
              idle
            </p>
            <h1>
              Foo:
              hydrated from foo
            </h1>
          </div>"
        `);

        fireEvent.click(screen.getByText("Link to Bar"));
        barDefer.reject(new Error("Kaboom!"));
        await waitFor(() => screen.getByText("Layout Error:Kaboom!"));
        expect(getHtml(container)).toMatchInlineSnapshot(`
          "<div>
            <p>
              Layout Error:
              Kaboom!
            </p>
          </div>"
        `);
      });

      // This test ensures that when manual routes are used, we add hasErrorBoundary
      it("renders navigation errors on leaf elements (when using manual route objects)", async () => {
        let barDefer = createDeferred();

        let routes = [
          {
            path: "/",
            element: <Layout />,
            children: [
              {
                path: "foo",
                element: <h1>Foo</h1>,
              },
              {
                path: "bar",
                loader: () => barDefer.promise,
                element: <Bar />,
                errorElement: <BarError />,
              },
            ],
          },
        ];

        let router = createTestRouter(routes, { window: getWindow("/foo") });
        let { container } = render(<RouterProvider router={router} />);

        function Layout() {
          let navigation = useNavigation();
          return (
            <div>
              <Link to="/bar">Link to Bar</Link>
              <div id="output">
                <p>{navigation.state}</p>
                <Outlet />
              </div>
            </div>
          );
        }

        function Bar() {
          let data = useLoaderData<{ message: string }>();
          return <h1>Bar:{data.message}</h1>;
        }
        function BarError() {
          let error = useRouteError() as Error;
          return <p>Bar Error:{error.message}</p>;
        }

        expect(getHtml(container.querySelector("#output")!))
          .toMatchInlineSnapshot(`
          "<div
            id="output"
          >
            <p>
              idle
            </p>
            <h1>
              Foo
            </h1>
          </div>"
        `);

        fireEvent.click(screen.getByText("Link to Bar"));
        barDefer.reject(new Error("Kaboom!"));
        await waitFor(() => screen.getByText("idle"));
        expect(getHtml(container.querySelector("#output")!))
          .toMatchInlineSnapshot(`
          "<div
            id="output"
          >
            <p>
              idle
            </p>
            <p>
              Bar Error:
              Kaboom!
            </p>
          </div>"
        `);
      });

      // This test ensures that when manual routes are used, we add hasErrorBoundary
      it("renders navigation errors on lazy leaf elements (when using manual route objects)", async () => {
        let lazyRouteModule = {
          loader: () => barDefer.promise,
          Component: Bar,
          ErrorBoundary: BarError,
        };
        let lazyDefer = createDeferred<typeof lazyRouteModule>();
        let barDefer = createDeferred();

        let routes: RouteObject[] = [
          {
            path: "/",
            element: <Layout />,
            children: [
              {
                path: "foo",
                element: <h1>Foo</h1>,
              },
              {
                path: "bar",
                lazy: () => lazyDefer.promise,
              },
            ],
          },
        ];

        let router = createTestRouter(routes, { window: getWindow("/foo") });
        let { container } = render(<RouterProvider router={router} />);

        function Layout() {
          let navigation = useNavigation();
          return (
            <div>
              <Link to="/bar">Link to Bar</Link>
              <div id="output">
                <p>{navigation.state}</p>
                <Outlet />
              </div>
            </div>
          );
        }

        function Bar() {
          let data = useLoaderData<{ message: string }>();
          return <h1>Bar:{data.message}</h1>;
        }
        function BarError() {
          let error = useRouteError() as Error;
          return <p>Bar Error:{error.message}</p>;
        }

        expect(getHtml(container.querySelector("#output")!))
          .toMatchInlineSnapshot(`
          "<div
            id="output"
          >
            <p>
              idle
            </p>
            <h1>
              Foo
            </h1>
          </div>"
        `);

        fireEvent.click(screen.getByText("Link to Bar"));
        await lazyDefer.resolve(lazyRouteModule);
        barDefer.reject(new Error("Kaboom!"));
        await waitFor(() => screen.getByText("idle"));
        expect(getHtml(container.querySelector("#output")!))
          .toMatchInlineSnapshot(`
          "<div
            id="output"
          >
            <p>
              idle
            </p>
            <p>
              Bar Error:
              Kaboom!
            </p>
          </div>"
        `);
      });
    });

    describe("view transitions", () => {
      it("applies view transitions to navigations when opted in", async () => {
        let testWindow = getWindow("/");
        let spy = jest.fn((cb) => {
          cb();
          return {
            ready: Promise.resolve(),
            finished: Promise.resolve(),
            updateCallbackDone: Promise.resolve(),
            skipTransition: () => {},
          };
        });
        testWindow.document.startViewTransition = spy;

        let router = createTestRouter(
          [
            {
              path: "/",
              Component() {
                return (
                  <div>
                    <Link to="/a">/a</Link>
                    <Link to="/b" unstable_viewTransition>
                      /b
                    </Link>
                    <Form action="/c">
                      <button type="submit">/c</button>
                    </Form>
                    <Form action="/d" unstable_viewTransition>
                      <button type="submit">/d</button>
                    </Form>
                    <Outlet />
                  </div>
                );
              },
              children: [
                {
                  index: true,
                  Component: () => <h1>Home</h1>,
                },
                {
                  path: "a",
                  Component: () => <h1>A</h1>,
                },
                {
                  path: "b",
                  Component: () => <h1>B</h1>,
                },
                {
                  path: "c",
                  action: () => null,
                  Component: () => <h1>C</h1>,
                },
                {
                  path: "d",
                  action: () => null,
                  Component: () => <h1>D</h1>,
                },
              ],
            },
          ],
          { window: testWindow }
        );
        render(<RouterProvider router={router} />);

        expect(screen.getByText("Home")).toBeDefined();
        fireEvent.click(screen.getByText("/a"));
        await waitFor(() => screen.getByText("A"));
        expect(spy).not.toHaveBeenCalled();

        fireEvent.click(screen.getByText("/b"));
        await waitFor(() => screen.getByText("B"));
        expect(spy).toHaveBeenCalledTimes(1);

        fireEvent.click(screen.getByText("/c"));
        await waitFor(() => screen.getByText("C"));
        expect(spy).toHaveBeenCalledTimes(1);

        fireEvent.click(screen.getByText("/d"));
        await waitFor(() => screen.getByText("D"));
        expect(spy).toHaveBeenCalledTimes(2);
      });
    });
  });
}

function getWindowImpl(initialUrl: string, isHash = false): Window {
  // Need to use our own custom DOM in order to get a working history
  const dom = new JSDOM(`<!DOCTYPE html>`, { url: "http://localhost/" });
  dom.window.history.replaceState(null, "", (isHash ? "#" : "") + initialUrl);
  return dom.window as unknown as Window;
}<|MERGE_RESOLUTION|>--- conflicted
+++ resolved
@@ -5819,18 +5819,13 @@
                       path: "page",
                       Component() {
                         let fetcher = useFetcher({ key: "me" });
-<<<<<<< HEAD
                         let data = useLoaderData<{ count: number }>();
-                        return <h1>{`Page (${data.count})`}</h1>;
-=======
-                        let data = useLoaderData() as { count: number };
                         return (
                           <>
                             <h1>{`Page (${data.count})`}</h1>
                             <p>{fetcher.data}</p>
                           </>
                         );
->>>>>>> 4f92bebd
                       },
                       async loader() {
                         await new Promise((r) => setTimeout(r, 10));
