/**
 * @jest-environment ./__tests__/custom-environment.js
 */

import { JSDOM } from "jsdom";
import * as React from "react";
import {
  act,
  render,
  fireEvent,
  waitFor,
  screen,
  prettyDOM,
} from "@testing-library/react";
import "@testing-library/jest-dom";

import type { Router, RouterInit } from "@remix-run/router";
import {
  Form,
  Link,
  Route,
  RouterProvider,
  Outlet,
  createBrowserRouter,
  createHashRouter,
  isRouteErrorResponse,
  useLoaderData,
  useActionData,
  useRouteError,
  useNavigate,
  useNavigation,
  useSubmit,
  useFetcher,
  useFetchers,
  UNSAFE_DataRouterStateContext as DataRouterStateContext,
  defer,
  useLocation,
  createRoutesFromElements,
} from "react-router-dom";

testDomRouter("<DataBrowserRouter>", createBrowserRouter, (url) =>
  getWindowImpl(url, false)
);

testDomRouter("<DataHashRouter>", createHashRouter, (url) =>
  getWindowImpl(url, true)
);

let router: Router | null = null;

function testDomRouter(
  name: string,
  createTestRouter: typeof createBrowserRouter | typeof createHashRouter,
  getWindow: (initialUrl: string, isHash?: boolean) => Window
) {
  // Utility to assert location info based on the type of router
  function assertLocation(
    testWindow: Window,
    pathname: string,
    search?: string
  ) {
    if (name === "<DataHashRouter>") {
      // eslint-disable-next-line jest/no-conditional-expect
      expect(testWindow.location.hash).toEqual("#" + pathname + (search || ""));
    } else {
      // eslint-disable-next-line jest/no-conditional-expect
      expect(testWindow.location.pathname).toEqual(pathname);
      if (search) {
        expect(testWindow.location.search).toEqual(search);
      }
    }
  }

  // Abstraction to avoid re-writing all tests for the time being
  function TestDataRouter({
    basename,
    children,
    fallbackElement,
    hydrationData,
    window,
  }: {
    basename?: RouterInit["basename"];
    children: React.ReactNode | React.ReactNode[];
    fallbackElement?: React.ReactNode;
    hydrationData?: RouterInit["hydrationData"];
    window?: Window;
  }) {
    router = createTestRouter(createRoutesFromElements(children), {
      basename,
      hydrationData,
      window,
    });
    return <RouterProvider router={router} fallbackElement={fallbackElement} />;
  }

  describe(`Router: ${name}`, () => {
    let consoleWarn: jest.SpyInstance;
    let consoleError: jest.SpyInstance;
    beforeEach(() => {
      consoleWarn = jest.spyOn(console, "warn").mockImplementation(() => {});
      consoleError = jest.spyOn(console, "error").mockImplementation(() => {});
    });

    afterEach(() => {
      router = null;
      window.__staticRouterHydrationData = undefined;
      consoleWarn.mockRestore();
      consoleError.mockRestore();
    });

    it("renders the first route that matches the URL", () => {
      let { container } = render(
        <TestDataRouter hydrationData={{}}>
          <Route path="/" element={<h1>Home</h1>} />
        </TestDataRouter>
      );

      expect(getHtml(container)).toMatchInlineSnapshot(`
         "<div>
           <h1>
             Home
           </h1>
         </div>"
       `);
    });

    it("renders the first route that matches the URL when wrapped in a root Route", () => {
      let { container } = render(
        <TestDataRouter
          window={getWindow("/my/base/path/thing")}
          hydrationData={{}}
        >
          <Route path="/my/base/path">
            <Route element={<Outlet />}>
              <Route path="thing" element={<h1>Heyooo</h1>} />
            </Route>
          </Route>
        </TestDataRouter>
      );

      expect(getHtml(container)).toMatchInlineSnapshot(`
         "<div>
           <h1>
             Heyooo
           </h1>
         </div>"
       `);
    });

    it("supports a basename prop", () => {
      let { container } = render(
        <TestDataRouter
          basename="/my/base/path"
          window={getWindow("/my/base/path/thing")}
          hydrationData={{}}
        >
          <Route path="thing" element={<h1>Heyooo</h1>} />
        </TestDataRouter>
      );

      expect(getHtml(container)).toMatchInlineSnapshot(`
        "<div>
          <h1>
            Heyooo
          </h1>
        </div>"
      `);
    });

    it("renders with hydration data", async () => {
      let { container } = render(
        <TestDataRouter
          window={getWindow("/child")}
          hydrationData={{
            loaderData: {
              "0": "parent data",
              "0-0": "child data",
            },
            actionData: {
              "0-0": "child action",
            },
          }}
        >
          <Route path="/" element={<Comp />}>
            <Route path="child" element={<Comp />} />
          </Route>
        </TestDataRouter>
      );

      function Comp() {
        let data = useLoaderData();
        let actionData = useActionData();
        let navigation = useNavigation();
        return (
          <div>
            {data}
            {actionData}
            {navigation.state}
            <Outlet />
          </div>
        );
      }

      expect(getHtml(container)).toMatchInlineSnapshot(`
        "<div>
          <div>
            parent data
            child action
            idle
            <div>
              child data
              child action
              idle
            </div>
          </div>
        </div>"
      `);
    });

    it("handles automatic hydration from the window", async () => {
      window.__staticRouterHydrationData = {
        loaderData: {
          "0": "parent data",
          "0-0": "child data",
        },
        actionData: {
          "0-0": "child action",
        },
      };
      let { container } = render(
        <TestDataRouter window={getWindow("/child")}>
          <Route path="/" element={<Comp />}>
            <Route path="child" element={<Comp />} />
          </Route>
        </TestDataRouter>
      );

      function Comp() {
        let data = useLoaderData();
        let actionData = useActionData();
        let navigation = useNavigation();
        return (
          <div>
            {data}
            {actionData}
            {navigation.state}
            <Outlet />
          </div>
        );
      }

      expect(getHtml(container)).toMatchInlineSnapshot(`
        "<div>
          <div>
            parent data
            child action
            idle
            <div>
              child data
              child action
              idle
            </div>
          </div>
        </div>"
      `);
    });

    it("deserializes ErrorResponse instances from the window", async () => {
      window.__staticRouterHydrationData = {
        loaderData: {},
        actionData: null,
        errors: {
          "0": {
            status: 404,
            statusText: "Not Found",
            internal: false,
            data: { not: "found" },
            __type: "RouteErrorResponse",
          },
        },
      };
      let { container } = render(
        <TestDataRouter window={getWindow("/")}>
          <Route path="/" element={<h1>Nope</h1>} errorElement={<Boundary />} />
        </TestDataRouter>
      );

      function Boundary() {
        let error = useRouteError();
        return isRouteErrorResponse(error) ? (
          <pre>{JSON.stringify(error)}</pre>
        ) : (
          <p>No :(</p>
        );
      }

      expect(getHtml(container)).toMatchInlineSnapshot(`
        "<div>
          <pre>
            {\\"status\\":404,\\"statusText\\":\\"Not Found\\",\\"internal\\":false,\\"data\\":{\\"not\\":\\"found\\"}}
          </pre>
        </div>"
      `);
    });

    it("deserializes Error instances from the window", async () => {
      window.__staticRouterHydrationData = {
        loaderData: {},
        actionData: null,
        errors: {
          "0": {
            message: "error message",
            __type: "Error",
          },
        },
      };
      let { container } = render(
        <TestDataRouter window={getWindow("/")}>
          <Route path="/" element={<h1>Nope</h1>} errorElement={<Boundary />} />
        </TestDataRouter>
      );

      function Boundary() {
        let error = useRouteError();
        return error instanceof Error ? (
          <>
            <pre>{error.toString()}</pre>
            <pre>stack:{error.stack}</pre>
          </>
        ) : (
          <p>No :(</p>
        );
      }

      expect(getHtml(container)).toMatchInlineSnapshot(`
        "<div>
          <pre>
            Error: error message
          </pre>
          <pre>
            stack:
          </pre>
        </div>"
      `);
    });

    it("renders fallbackElement while first data fetch happens", async () => {
      let fooDefer = createDeferred();
      let { container } = render(
        <TestDataRouter
          window={getWindow("/foo")}
          fallbackElement={<FallbackElement />}
        >
          <Route path="/" element={<Outlet />}>
            <Route
              path="foo"
              loader={() => fooDefer.promise}
              element={<Foo />}
            />
            <Route path="bar" element={<Bar />} />
          </Route>
        </TestDataRouter>
      );

      function FallbackElement() {
        return <p>Loading...</p>;
      }

      function Foo() {
        let data = useLoaderData();
        return <h1>Foo:{data?.message}</h1>;
      }

      function Bar() {
        return <h1>Bar Heading</h1>;
      }

      expect(getHtml(container)).toMatchInlineSnapshot(`
        "<div>
          <p>
            Loading...
          </p>
        </div>"
      `);

      fooDefer.resolve({ message: "From Foo Loader" });
      await waitFor(() => screen.getByText("Foo:From Foo Loader"));
      expect(getHtml(container)).toMatchInlineSnapshot(`
        "<div>
          <h1>
            Foo:
            From Foo Loader
          </h1>
        </div>"
      `);
    });

    it("does not render fallbackElement if no data fetch is required", async () => {
      let fooDefer = createDeferred();
      let { container } = render(
        <TestDataRouter
          window={getWindow("/bar")}
          fallbackElement={<FallbackElement />}
        >
          <Route path="/" element={<Outlet />}>
            <Route
              path="foo"
              loader={() => fooDefer.promise}
              element={<Foo />}
            />
            <Route path="bar" element={<Bar />} />
          </Route>
        </TestDataRouter>
      );

      function FallbackElement() {
        return <p>Loading...</p>;
      }

      function Foo() {
        let data = useLoaderData();
        return <h1>Foo:{data?.message}</h1>;
      }

      function Bar() {
        return <h1>Bar Heading</h1>;
      }

      expect(getHtml(container)).toMatchInlineSnapshot(`
        "<div>
          <h1>
            Bar Heading
          </h1>
        </div>"
      `);
    });

    it("renders fallbackElement within router contexts", async () => {
      let fooDefer = createDeferred();
      let { container } = render(
        <TestDataRouter
          window={getWindow("/foo")}
          fallbackElement={<FallbackElement />}
        >
          <Route path="/" element={<Outlet />}>
            <Route
              path="foo"
              loader={() => fooDefer.promise}
              element={<Foo />}
            />
          </Route>
        </TestDataRouter>
      );

      function FallbackElement() {
        let location = useLocation();
        return <p>Loading{location.pathname}</p>;
      }

      function Foo() {
        let data = useLoaderData();
        return <h1>Foo:{data?.message}</h1>;
      }

      expect(getHtml(container)).toMatchInlineSnapshot(`
        "<div>
          <p>
            Loading
            /foo
          </p>
        </div>"
      `);

      fooDefer.resolve({ message: "From Foo Loader" });
      await waitFor(() => screen.getByText("Foo:From Foo Loader"));
      expect(getHtml(container)).toMatchInlineSnapshot(`
        "<div>
          <h1>
            Foo:
            From Foo Loader
          </h1>
        </div>"
      `);
    });

    it("handles link navigations", async () => {
      render(
        <TestDataRouter window={getWindow("/foo")} hydrationData={{}}>
          <Route path="/" element={<Layout />}>
            <Route path="foo" element={<h1>Foo Heading</h1>} />
            <Route path="bar" element={<h1>Bar Heading</h1>} />
          </Route>
        </TestDataRouter>
      );

      function Layout() {
        return (
          <div>
            <Link to="/foo">Link to Foo</Link>
            <Link to="/bar">Link to Bar</Link>
            <Outlet />
          </div>
        );
      }

      expect(screen.getByText("Foo Heading")).toBeDefined();
      fireEvent.click(screen.getByText("Link to Bar"));
      await waitFor(() => screen.getByText("Bar Heading"));

      fireEvent.click(screen.getByText("Link to Foo"));
      await waitFor(() => screen.getByText("Foo Heading"));
    });

    it("handles link navigations when using a basename", async () => {
      let testWindow = getWindow("/base/name/foo");
      render(
        <TestDataRouter
          basename="/base/name"
          window={testWindow}
          hydrationData={{}}
        >
          <Route path="/" element={<Layout />}>
            <Route path="foo" element={<h1>Foo Heading</h1>} />
            <Route path="bar" element={<h1>Bar Heading</h1>} />
          </Route>
        </TestDataRouter>
      );

      function Layout() {
        return (
          <div>
            <Link to="/foo">Link to Foo</Link>
            <Link to="/bar">Link to Bar</Link>
            <div id="output">
              <Outlet />
            </div>
          </div>
        );
      }

      assertLocation(testWindow, "/base/name/foo");
      expect(screen.getByText("Foo Heading")).toBeDefined();

      fireEvent.click(screen.getByText("Link to Bar"));
      await waitFor(() => screen.getByText("Bar Heading"));
      assertLocation(testWindow, "/base/name/bar");

      fireEvent.click(screen.getByText("Link to Foo"));
      await waitFor(() => screen.getByText("Foo Heading"));
      assertLocation(testWindow, "/base/name/foo");
    });

    it("executes route loaders on navigation", async () => {
      let barDefer = createDeferred();

      let { container } = render(
        <TestDataRouter window={getWindow("/foo")} hydrationData={{}}>
          <Route path="/" element={<Layout />}>
            <Route path="foo" element={<Foo />} />
            <Route
              path="bar"
              loader={() => barDefer.promise}
              element={<Bar />}
            />
          </Route>
        </TestDataRouter>
      );

      function Layout() {
        let navigation = useNavigation();
        return (
          <div>
            <Link to="/bar">Link to Bar</Link>
            <div id="output">
              <p>{navigation.state}</p>
              <Outlet />
            </div>
          </div>
        );
      }

      function Foo() {
        return <h1>Foo</h1>;
      }
      function Bar() {
        let data = useLoaderData();
        return <h1>{data?.message}</h1>;
      }

<<<<<<< HEAD
      expect(getHtml(container)).toMatchInlineSnapshot(`
        "<div>
          <div>
            <a
              href="/bar"
            >
              Link to Bar
            </a>
=======
      expect(getHtml(container.querySelector("#output")))
        .toMatchInlineSnapshot(`
          "<div
            id=\\"output\\"
          >
>>>>>>> 112ff055
            <p>
              idle
            </p>
            <h1>
              Foo
            </h1>
          </div>"
        `);

      fireEvent.click(screen.getByText("Link to Bar"));
<<<<<<< HEAD
      expect(getHtml(container)).toMatchInlineSnapshot(`
        "<div>
          <div>
            <a
              href="/bar"
            >
              Link to Bar
            </a>
=======
      expect(getHtml(container.querySelector("#output")))
        .toMatchInlineSnapshot(`
          "<div
            id=\\"output\\"
          >
>>>>>>> 112ff055
            <p>
              loading
            </p>
            <h1>
              Foo
            </h1>
          </div>"
        `);

      barDefer.resolve({ message: "Bar Loader" });
      await waitFor(() => screen.getByText("idle"));
<<<<<<< HEAD
      expect(getHtml(container)).toMatchInlineSnapshot(`
        "<div>
          <div>
            <a
              href="/bar"
            >
              Link to Bar
            </a>
=======
      expect(getHtml(container.querySelector("#output")))
        .toMatchInlineSnapshot(`
          "<div
            id=\\"output\\"
          >
>>>>>>> 112ff055
            <p>
              idle
            </p>
            <h1>
              Bar Loader
            </h1>
          </div>"
        `);
    });

    it("handles link navigations with preventScrollReset", async () => {
      let { container } = render(
        <TestDataRouter window={getWindow("/foo")} hydrationData={{}}>
          <Route path="/" element={<Layout />}>
            <Route path="foo" element={<h1>Foo Heading</h1>} />
            <Route path="bar" element={<h1>Bar Heading</h1>} />
          </Route>
        </TestDataRouter>
      );

      function Layout() {
        let state = React.useContext(DataRouterStateContext);
        return (
          <div>
            <Link to="/foo" preventScrollReset>
              Link to Foo
            </Link>
            <Link to="/bar">Link to Bar</Link>
            <p id="preventScrollReset">{String(state?.preventScrollReset)}</p>
            <Outlet />
          </div>
        );
      }

      fireEvent.click(screen.getByText("Link to Bar"));
      await waitFor(() => screen.getByText("Bar Heading"));
      expect(getHtml(container.querySelector("#preventScrollReset")))
        .toMatchInlineSnapshot(`
        "<p
          id="preventScrollReset"
        >
          false
        </p>"
      `);

      fireEvent.click(screen.getByText("Link to Foo"));
      await waitFor(() => screen.getByText("Foo Heading"));
      expect(getHtml(container.querySelector("#preventScrollReset")))
        .toMatchInlineSnapshot(`
        "<p
          id="preventScrollReset"
        >
          true
        </p>"
      `);
    });

    it("handles link navigations with preventScrollReset={true}", async () => {
      let { container } = render(
        <TestDataRouter window={getWindow("/foo")} hydrationData={{}}>
          <Route path="/" element={<Layout />}>
            <Route path="foo" element={<h1>Foo Heading</h1>} />
            <Route path="bar" element={<h1>Bar Heading</h1>} />
          </Route>
        </TestDataRouter>
      );

      function Layout() {
        let state = React.useContext(DataRouterStateContext);
        return (
          <div>
            <Link to="/foo" preventScrollReset={true}>
              Link to Foo
            </Link>
            <Link to="/bar">Link to Bar</Link>
            <p id="preventScrollReset">{String(state?.preventScrollReset)}</p>
            <Outlet />
          </div>
        );
      }

      fireEvent.click(screen.getByText("Link to Bar"));
      await waitFor(() => screen.getByText("Bar Heading"));
      expect(getHtml(container.querySelector("#preventScrollReset")))
        .toMatchInlineSnapshot(`
        "<p
          id="preventScrollReset"
        >
          false
        </p>"
      `);

      fireEvent.click(screen.getByText("Link to Foo"));
      await waitFor(() => screen.getByText("Foo Heading"));
      expect(getHtml(container.querySelector("#preventScrollReset")))
        .toMatchInlineSnapshot(`
        "<p
          id="preventScrollReset"
        >
          true
        </p>"
      `);
    });

    it("executes route actions/loaders on useSubmit navigations", async () => {
      let loaderDefer = createDeferred();
      let actionDefer = createDeferred();

      let { container } = render(
        <TestDataRouter window={getWindow("/")} hydrationData={{}}>
          <Route
            path="/"
            action={() => actionDefer.promise}
            loader={() => loaderDefer.promise}
            element={<Home />}
          />
        </TestDataRouter>
      );

      function Home() {
        let data = useLoaderData();
        let actionData = useActionData();
        let navigation = useNavigation();
        let submit = useSubmit();
        let formRef = React.useRef();
        return (
          <div>
            <form method="post" action="/" ref={formRef}>
              <input name="test" value="value" />
            </form>
            <button onClick={() => submit(formRef.current)}>Submit Form</button>
            <div id="output">
              <p>{navigation.state}</p>
              <p>{data}</p>
              <p>{actionData}</p>
            </div>
            <Outlet />
          </div>
        );
      }

      expect(getHtml(container.querySelector("#output")))
        .toMatchInlineSnapshot(`
        "<div
          id="output"
        >
          <p>
            idle
          </p>
          <p />
          <p />
        </div>"
      `);

      fireEvent.click(screen.getByText("Submit Form"));
      await waitFor(() => screen.getByText("submitting"));
      expect(getHtml(container.querySelector("#output")))
        .toMatchInlineSnapshot(`
        "<div
          id="output"
        >
          <p>
            submitting
          </p>
          <p />
          <p />
        </div>"
      `);

      actionDefer.resolve("Action Data");
      await waitFor(() => screen.getByText("loading"));
      expect(getHtml(container.querySelector("#output")))
        .toMatchInlineSnapshot(`
        "<div
          id="output"
        >
          <p>
            loading
          </p>
          <p />
          <p>
            Action Data
          </p>
        </div>"
      `);

      loaderDefer.resolve("Loader Data");
      await waitFor(() => screen.getByText("idle"));
      expect(getHtml(container.querySelector("#output")))
        .toMatchInlineSnapshot(`
        "<div
          id="output"
        >
          <p>
            idle
          </p>
          <p>
            Loader Data
          </p>
          <p>
            Action Data
          </p>
        </div>"
      `);
    });

    it("executes route loaders on <Form method=get> navigations", async () => {
      let loaderDefer = createDeferred();
      let actionDefer = createDeferred();

      let { container } = render(
        <TestDataRouter window={getWindow("/")} hydrationData={{}}>
          <Route
            path="/"
            action={() => actionDefer.promise}
            loader={async ({ request }) => {
              let resolvedValue = await loaderDefer.promise;
              let urlParam = new URL(
                `https://remix.run${request.url}`
              ).searchParams.get("test");
              return `${resolvedValue}:${urlParam}`;
            }}
            element={<Home />}
          />
        </TestDataRouter>
      );

      function Home() {
        let data = useLoaderData();
        let actionData = useActionData();
        let navigation = useNavigation();
        return (
          <div>
            <Form method="get">
              <input name="test" value="value" />
              <button type="submit">Submit Form</button>
            </Form>
            <div id="output">
              <p>{navigation.state}</p>
              <p>{data}</p>
              <p>{actionData}</p>
            </div>
            <Outlet />
          </div>
        );
      }

      expect(getHtml(container.querySelector("#output")))
        .toMatchInlineSnapshot(`
        "<div
          id="output"
        >
          <p>
            idle
          </p>
          <p />
          <p />
        </div>"
      `);

      fireEvent.click(screen.getByText("Submit Form"));
      await waitFor(() => screen.getByText("loading"));
      expect(getHtml(container.querySelector("#output")))
        .toMatchInlineSnapshot(`
        "<div
          id="output"
        >
          <p>
            loading
          </p>
          <p />
          <p />
        </div>"
      `);

      loaderDefer.resolve("Loader Data");
      await waitFor(() => screen.getByText("idle"));
      expect(getHtml(container.querySelector("#output")))
        .toMatchInlineSnapshot(`
        "<div
          id="output"
        >
          <p>
            idle
          </p>
          <p>
            Loader Data:value
          </p>
          <p />
        </div>"
      `);
    });

    it("executes route actions/loaders on <Form method=post> navigations", async () => {
      let loaderDefer = createDeferred();
      let actionDefer = createDeferred();

      let { container } = render(
        <TestDataRouter window={getWindow("/")} hydrationData={{}}>
          <Route
            path="/"
            action={async ({ request }) => {
              let resolvedValue = await actionDefer.promise;
              let formData = await request.formData();
              return `${resolvedValue}:${formData.get("test")}`;
            }}
            loader={() => loaderDefer.promise}
            element={<Home />}
          />
        </TestDataRouter>
      );

      function Home() {
        let data = useLoaderData();
        let actionData = useActionData();
        let navigation = useNavigation();
        return (
          <div>
            <Form method="post">
              <input name="test" value="value" />
              <button type="submit">Submit Form</button>
            </Form>
            <div id="output">
              <p>{navigation.state}</p>
              <p>{data}</p>
              <p>{actionData}</p>
            </div>
            <Outlet />
          </div>
        );
      }

      expect(getHtml(container.querySelector("#output")))
        .toMatchInlineSnapshot(`
        "<div
          id="output"
        >
          <p>
            idle
          </p>
          <p />
          <p />
        </div>"
      `);

      fireEvent.click(screen.getByText("Submit Form"));
      await waitFor(() => screen.getByText("submitting"));
      expect(getHtml(container.querySelector("#output")))
        .toMatchInlineSnapshot(`
        "<div
          id="output"
        >
          <p>
            submitting
          </p>
          <p />
          <p />
        </div>"
      `);

      actionDefer.resolve("Action Data");
      await waitFor(() => screen.getByText("loading"));
      expect(getHtml(container.querySelector("#output")))
        .toMatchInlineSnapshot(`
        "<div
          id="output"
        >
          <p>
            loading
          </p>
          <p />
          <p>
            Action Data:value
          </p>
        </div>"
      `);

      loaderDefer.resolve("Loader Data");
      await waitFor(() => screen.getByText("idle"));
      expect(getHtml(container.querySelector("#output")))
        .toMatchInlineSnapshot(`
        "<div
          id="output"
        >
          <p>
            idle
          </p>
          <p>
            Loader Data
          </p>
          <p>
            Action Data:value
          </p>
        </div>"
      `);
    });

    it("supports <Form reloadDocument={true}>", async () => {
      let actionSpy = jest.fn();
      render(
        <TestDataRouter window={getWindow("/")} hydrationData={{}}>
          <Route path="/" action={actionSpy} element={<Home />} />
        </TestDataRouter>
      );

      let handlerCalled;
      let defaultPrevented;

      function Home() {
        return (
          <Form
            method="post"
            reloadDocument={true}
            onSubmit={(e) => {
              handlerCalled = true;
              defaultPrevented = e.defaultPrevented;
            }}
          >
            <input name="test" value="value" />
            <button type="submit">Submit Form</button>
          </Form>
        );
      }

      fireEvent.click(screen.getByText("Submit Form"));
      expect(handlerCalled).toBe(true);
      expect(defaultPrevented).toBe(false);
      expect(actionSpy).not.toHaveBeenCalled();
    });

    it('defaults <Form method="get"> to be a PUSH navigation', async () => {
      let { container } = render(
        <TestDataRouter window={getWindow("/")} hydrationData={{}}>
          <Route element={<Layout />}>
            <Route index loader={() => "index"} element={<h1>index</h1>} />
            <Route path="1" loader={() => "1"} element={<h1>Page 1</h1>} />
            <Route path="2" loader={() => "2"} element={<h1>Page 2</h1>} />
          </Route>
        </TestDataRouter>
      );

      function Layout() {
        let navigate = useNavigate();
        return (
          <>
            <Form action="1">
              <input name="test" defaultValue="value" />
              <button type="submit">Submit Form</button>
            </Form>
            <button onClick={() => navigate(-1)}>Go back</button>
            <div className="output">
              <Outlet />
            </div>
          </>
        );
      }

      expect(getHtml(container.querySelector(".output")))
        .toMatchInlineSnapshot(`
        "<div
          class="output"
        >
          <h1>
            index
          </h1>
        </div>"
      `);

      fireEvent.click(screen.getByText("Submit Form"));
      await waitFor(() => screen.getByText("Page 1"));
      expect(getHtml(container.querySelector(".output")))
        .toMatchInlineSnapshot(`
        "<div
          class="output"
        >
          <h1>
            Page 1
          </h1>
        </div>"
      `);

      fireEvent.click(screen.getByText("Go back"));
      await waitFor(() => screen.getByText("index"));
      expect(getHtml(container.querySelector(".output")))
        .toMatchInlineSnapshot(`
        "<div
          class="output"
        >
          <h1>
            index
          </h1>
        </div>"
      `);
    });

    it('defaults <Form method="post"> to be a REPLACE navigation', async () => {
      let { container } = render(
        <TestDataRouter window={getWindow("/")} hydrationData={{}}>
          <Route element={<Layout />}>
            <Route index loader={() => "index"} element={<h1>Index Page</h1>} />
            <Route
              path="form"
              action={() => "action data"}
              element={<FormPage />}
            />
            <Route path="result" element={<h1>Result Page</h1>} />
          </Route>
        </TestDataRouter>
      );

      function Layout() {
        let navigate = useNavigate();
        return (
          <>
            <Link to="form">Go to Form</Link>
            <button onClick={() => navigate(-1)}>Go back</button>
            <div className="output">
              <Outlet />
            </div>
          </>
        );
      }

      function FormPage() {
        let data = useActionData();
        return (
          <Form method="post">
            <p>Form Page</p>
            <p>{data}</p>
            <input name="test" defaultValue="value" />
            <button type="submit">Submit</button>
          </Form>
        );
      }

      let html = () => getHtml(container.querySelector(".output"));

      // Start on index page
      expect(html()).toMatch("Index Page");

      // Navigate to form page
      fireEvent.click(screen.getByText("Go to Form"));
      await waitFor(() => screen.getByText("Form Page"));
      expect(html()).not.toMatch("action result");

      // Submit without redirect does a replace
      fireEvent.click(screen.getByText("Submit"));
      await waitFor(() => screen.getByText("action data"));
      expect(html()).toMatch("Form Page");
      expect(html()).toMatch("action data");

      // Back navigate to index page
      fireEvent.click(screen.getByText("Go back"));
      await waitFor(() => screen.getByText("Index Page"));
    });

    it('Uses a PUSH navigation on <Form method="post"> if it redirects', async () => {
      let { container } = render(
        <TestDataRouter window={getWindow("/")} hydrationData={{}}>
          <Route element={<Layout />}>
            <Route index loader={() => "index"} element={<h1>Index Page</h1>} />
            <Route
              path="form"
              action={() =>
                new Response(null, {
                  status: 302,
                  headers: { Location: "/result" },
                })
              }
              element={<FormPage />}
            />
            <Route path="result" element={<h1>Result Page</h1>} />
          </Route>
        </TestDataRouter>
      );

      function Layout() {
        let navigate = useNavigate();
        return (
          <>
            <Link to="form">Go to Form</Link>
            <button onClick={() => navigate(-1)}>Go back</button>
            <div className="output">
              <Outlet />
            </div>
          </>
        );
      }

      function FormPage() {
        let data = useActionData();
        return (
          <Form method="post">
            <p>Form Page</p>
            <p>{data}</p>
            <input name="test" defaultValue="value" />
            <button type="submit">Submit</button>
          </Form>
        );
      }

      let html = () => getHtml(container.querySelector(".output"));

      // Start on index page
      expect(html()).toMatch("Index Page");

      // Navigate to form page
      fireEvent.click(screen.getByText("Go to Form"));
      await waitFor(() => screen.getByText("Form Page"));

      // Submit with redirect
      fireEvent.click(screen.getByText("Submit"));
      await waitFor(() => screen.getByText("Result Page"));

      // Back navigate to form page
      fireEvent.click(screen.getByText("Go back"));
      await waitFor(() => screen.getByText("Form Page"));
    });

    it('defaults useSubmit({ method: "get" }) to be a PUSH navigation', async () => {
      let { container } = render(
        <TestDataRouter window={getWindow("/")} hydrationData={{}}>
          <Route element={<Layout />}>
            <Route index loader={() => "index"} element={<h1>index</h1>} />
            <Route path="1" loader={() => "1"} element={<h1>Page 1</h1>} />
            <Route path="2" loader={() => "2"} element={<h1>Page 2</h1>} />
          </Route>
        </TestDataRouter>
      );

      function Layout() {
        let navigate = useNavigate();
        let submit = useSubmit();
        let formData = new FormData();
        formData.append("test", "value");
        return (
          <>
            <button
              onClick={() => submit(formData, { action: "1", method: "get" })}
            >
              Submit
            </button>
            <button onClick={() => navigate(-1)}>Go back</button>
            <div className="output">
              <Outlet />
            </div>
          </>
        );
      }

      expect(getHtml(container.querySelector(".output")))
        .toMatchInlineSnapshot(`
        "<div
          class="output"
        >
          <h1>
            index
          </h1>
        </div>"
      `);

      fireEvent.click(screen.getByText("Submit"));
      await waitFor(() => screen.getByText("Page 1"));
      expect(getHtml(container.querySelector(".output")))
        .toMatchInlineSnapshot(`
        "<div
          class="output"
        >
          <h1>
            Page 1
          </h1>
        </div>"
      `);

      fireEvent.click(screen.getByText("Go back"));
      await waitFor(() => screen.getByText("index"));
      expect(getHtml(container.querySelector(".output")))
        .toMatchInlineSnapshot(`
        "<div
          class="output"
        >
          <h1>
            index
          </h1>
        </div>"
      `);
    });

    it('defaults useSubmit({ method: "post" }) to a new location to be a PUSH navigation', async () => {
      let { container } = render(
        <TestDataRouter window={getWindow("/")} hydrationData={{}}>
          <Route element={<Layout />}>
            <Route index loader={() => "index"} element={<h1>index</h1>} />
            <Route path="1" loader={() => "1"} element={<h1>Page 1</h1>} />
            <Route
              path="2"
              action={() => "action"}
              loader={() => "2"}
              element={<h1>Page 2</h1>}
            />
          </Route>
        </TestDataRouter>
      );

      function Layout() {
        let navigate = useNavigate();
        let submit = useSubmit();
        let formData = new FormData();
        formData.append("test", "value");
        return (
          <>
            <Link to="1">Go to 1</Link>
            <button
              onClick={() => {
                submit(formData, { action: "2", method: "post" });
              }}
            >
              Submit
            </button>
            <button onClick={() => navigate(-1)}>Go back</button>
            <div className="output">
              <Outlet />
            </div>
          </>
        );
      }

      expect(getHtml(container.querySelector(".output")))
        .toMatchInlineSnapshot(`
        "<div
          class="output"
        >
          <h1>
            index
          </h1>
        </div>"
      `);

      fireEvent.click(screen.getByText("Go to 1"));
      await waitFor(() => screen.getByText("Page 1"));
      expect(getHtml(container.querySelector(".output")))
        .toMatchInlineSnapshot(`
        "<div
          class="output"
        >
          <h1>
            Page 1
          </h1>
        </div>"
      `);

      fireEvent.click(screen.getByText("Submit"));
      await waitFor(() => screen.getByText("Page 2"));
      expect(getHtml(container.querySelector(".output")))
        .toMatchInlineSnapshot(`
        "<div
<<<<<<< HEAD
          class="output"
=======
          class=\\"output\\"
>>>>>>> 112ff055
        >
          <h1>
            Page 2
          </h1>
        </div>"
      `);
<<<<<<< HEAD
=======

      fireEvent.click(screen.getByText("Go back"));
      await waitFor(() => screen.getByText("Page 1"));
      expect(getHtml(container.querySelector(".output")))
        .toMatchInlineSnapshot(`
        "<div
          class=\\"output\\"
        >
          <h1>
            Page 1
          </h1>
        </div>"
      `);
    });

    it('defaults useSubmit({ method: "post" }) to the same location to be a REPLACE navigation', async () => {
      let { container } = render(
        <TestDataRouter window={getWindow("/")} hydrationData={{}}>
          <Route element={<Layout />}>
            <Route index loader={() => "index"} element={<h1>index</h1>} />
            <Route
              path="1"
              action={() => "action"}
              loader={() => "1"}
              element={<h1>Page 1</h1>}
            />
          </Route>
        </TestDataRouter>
      );

      function Layout() {
        let navigate = useNavigate();
        let submit = useSubmit();
        let actionData = useActionData();
        let formData = new FormData();
        formData.append("test", "value");
        return (
          <>
            <Link to="1">Go to 1</Link>
            <button
              onClick={() => {
                submit(formData, { action: "1", method: "post" });
              }}
            >
              Submit
            </button>
            <button onClick={() => navigate(-1)}>Go back</button>
            <div className="output">
              {actionData ? <p>{actionData}</p> : null}
              <Outlet />
            </div>
          </>
        );
      }

      expect(getHtml(container.querySelector(".output")))
        .toMatchInlineSnapshot(`
        "<div
          class=\\"output\\"
        >
          <h1>
            index
          </h1>
        </div>"
      `);

      fireEvent.click(screen.getByText("Go to 1"));
      await waitFor(() => screen.getByText("Page 1"));
      expect(getHtml(container.querySelector(".output")))
        .toMatchInlineSnapshot(`
        "<div
          class=\\"output\\"
        >
          <h1>
            Page 1
          </h1>
        </div>"
      `);

      fireEvent.click(screen.getByText("Submit"));
      await waitFor(() => screen.getByText("action"));
      expect(getHtml(container.querySelector(".output")))
        .toMatchInlineSnapshot(`
        "<div
          class=\\"output\\"
        >
          <p>
            action
          </p>
          <h1>
            Page 1
          </h1>
        </div>"
      `);

      fireEvent.click(screen.getByText("Go back"));
      await waitFor(() => screen.getByText("index"));
      expect(getHtml(container.querySelector(".output")))
        .toMatchInlineSnapshot(`
        "<div
          class=\\"output\\"
        >
          <h1>
            index
          </h1>
        </div>"
      `);
    });

    it('supports a basename on <Form method="get">', async () => {
      let testWindow = getWindow("/base/path");
      let { container } = render(
        <TestDataRouter basename="/base" window={testWindow} hydrationData={{}}>
          <Route path="path" element={<Comp />} />
        </TestDataRouter>
      );

      function Comp() {
        let location = useLocation();
        return (
          <Form
            onSubmit={(e) => {
              // jsdom doesn't handle submitter so we add it here
              // See https://github.com/jsdom/jsdom/issues/3117
              // @ts-expect-error
              e.nativeEvent.submitter = e.currentTarget.querySelector("button");
            }}
          >
            <p>{location.pathname + location.search}</p>
            <input name="a" defaultValue="1" />
            <button type="submit" name="b" value="2">
              Submit
            </button>
          </Form>
        );
      }

      assertLocation(testWindow, "/base/path");
      expect(getHtml(container)).toMatchInlineSnapshot(`
        "<div>
          <form
            action=\\"/base/path\\"
            method=\\"get\\"
          >
            <p>
              /path
            </p>
            <input
              name=\\"a\\"
              value=\\"1\\"
            />
            <button
              name=\\"b\\"
              type=\\"submit\\"
              value=\\"2\\"
            >
              Submit
            </button>
          </form>
        </div>"
      `);

      fireEvent.click(screen.getByText("Submit"));
      assertLocation(testWindow, "/base/path", "?a=1&b=2");
      expect(getHtml(container)).toMatchInlineSnapshot(`
        "<div>
          <form
            action=\\"/base/path?a=1&b=2\\"
            method=\\"get\\"
          >
            <p>
              /path?a=1&b=2
            </p>
            <input
              name=\\"a\\"
              value=\\"1\\"
            />
            <button
              name=\\"b\\"
              type=\\"submit\\"
              value=\\"2\\"
            >
              Submit
            </button>
          </form>
        </div>"
      `);
    });

    it('supports a basename on <Form method="post">', async () => {
      let testWindow = getWindow("/base/path");
      let { container } = render(
        <TestDataRouter basename="/base" window={testWindow} hydrationData={{}}>
          <Route path="path" action={() => "action data"} element={<Comp />} />
        </TestDataRouter>
      );

      function Comp() {
        let location = useLocation();
        let data = useActionData() as string | undefined;
        return (
          <Form
            method="post"
            onSubmit={(e) => {
              // jsdom doesn't handle submitter so we add it here
              // See https://github.com/jsdom/jsdom/issues/3117
              // @ts-expect-error
              e.nativeEvent.submitter = e.currentTarget.querySelector("button");
            }}
          >
            <p>{location.pathname + location.search}</p>
            {data && <p>{data}</p>}
            <input name="a" defaultValue="1" />
            <button type="submit" name="b" value="2">
              Submit
            </button>
          </Form>
        );
      }

      assertLocation(testWindow, "/base/path");
      expect(getHtml(container)).toMatchInlineSnapshot(`
        "<div>
          <form
            action=\\"/base/path\\"
            method=\\"post\\"
          >
            <p>
              /path
            </p>
            <input
              name=\\"a\\"
              value=\\"1\\"
            />
            <button
              name=\\"b\\"
              type=\\"submit\\"
              value=\\"2\\"
            >
              Submit
            </button>
          </form>
        </div>"
      `);

      fireEvent.click(screen.getByText("Submit"));
      await waitFor(() => screen.getByText("action data"));
      assertLocation(testWindow, "/base/path");
      expect(getHtml(container)).toMatchInlineSnapshot(`
        "<div>
          <form
            action=\\"/base/path\\"
            method=\\"post\\"
          >
            <p>
              /path
            </p>
            <p>
              action data
            </p>
            <input
              name=\\"a\\"
              value=\\"1\\"
            />
            <button
              name=\\"b\\"
              type=\\"submit\\"
              value=\\"2\\"
            >
              Submit
            </button>
          </form>
        </div>"
      `);
    });

    it("allows a button to override the <form method>", async () => {
      let loaderDefer = createDeferred();

      let { container } = render(
        <TestDataRouter window={getWindow("/")} hydrationData={{}}>
          <Route
            path="/"
            action={async ({ request }) => {
              throw new Error("Should not hit this");
            }}
            loader={() => loaderDefer.promise}
            element={<Home />}
          />
        </TestDataRouter>
      );

      function Home() {
        let data = useLoaderData();
        let navigation = useNavigation();
        return (
          <div>
            <Form
              method="post"
              onSubmit={(e) => {
                // jsdom doesn't handle submitter so we add it here
                // See https://github.com/jsdom/jsdom/issues/3117
                // @ts-expect-error
                e.nativeEvent.submitter =
                  e.currentTarget.querySelector("button");
              }}
            >
              <input name="test" value="value" />
              <button type="submit" formMethod="get">
                Submit Form
              </button>
            </Form>
            <div id="output">
              <p>{navigation.state}</p>
              <p>{data}</p>
            </div>
            <Outlet />
          </div>
        );
      }

      expect(getHtml(container.querySelector("#output")))
        .toMatchInlineSnapshot(`
        "<div
          id=\\"output\\"
        >
          <p>
            idle
          </p>
          <p />
        </div>"
      `);

      fireEvent.click(screen.getByText("Submit Form"));
      await waitFor(() => screen.getByText("loading"));
      expect(getHtml(container.querySelector("#output")))
        .toMatchInlineSnapshot(`
        "<div
          id=\\"output\\"
        >
          <p>
            loading
          </p>
          <p />
        </div>"
      `);

      loaderDefer.resolve("Loader Data");
      await waitFor(() => screen.getByText("idle"));
      expect(getHtml(container.querySelector("#output")))
        .toMatchInlineSnapshot(`
        "<div
          id=\\"output\\"
        >
          <p>
            idle
          </p>
          <p>
            Loader Data
          </p>
        </div>"
      `);
    });

    it("supports uppercase form method attributes", async () => {
      let loaderDefer = createDeferred();
      let actionDefer = createDeferred();

      let { container } = render(
        <TestDataRouter window={getWindow("/")} hydrationData={{}}>
          <Route
            path="/"
            action={async ({ request }) => {
              let resolvedValue = await actionDefer.promise;
              let formData = await request.formData();
              return `${resolvedValue}:${formData.get("test")}`;
            }}
            loader={() => loaderDefer.promise}
            element={<Home />}
          />
        </TestDataRouter>
      );

      function Home() {
        let data = useLoaderData();
        let actionData = useActionData();
        let navigation = useNavigation();
        return (
          <div>
            <Form method="POST">
              <input name="test" value="value" />
              <button type="submit">Submit Form</button>
            </Form>
            <div id="output">
              <p>{navigation.state}</p>
              <p>{data}</p>
              <p>{actionData}</p>
            </div>
            <Outlet />
          </div>
        );
      }
>>>>>>> 112ff055

      fireEvent.click(screen.getByText("Submit Form"));
      await waitFor(() => screen.getByText("submitting"));
      actionDefer.resolve("Action Data");
      await waitFor(() => screen.getByText("loading"));
      loaderDefer.resolve("Loader Data");
      await waitFor(() => screen.getByText("idle"));
      expect(getHtml(container.querySelector("#output")))
        .toMatchInlineSnapshot(`
        "<div
<<<<<<< HEAD
          class="output"
=======
          id=\\"output\\"
>>>>>>> 112ff055
        >
          <p>
            idle
          </p>
          <p>
            Loader Data
          </p>
          <p>
            Action Data:value
          </p>
        </div>"
      `);
    });

    describe("<Form action>", () => {
      function NoActionComponent() {
        return (
          <Form method="post">
            <input name="b" value="2" />
            <button type="submit">Submit Form</button>
          </Form>
        );
      }

      function ActionDotComponent() {
        return (
          <Form method="post" action=".">
            <input name="b" value="2" />
            <button type="submit">Submit Form</button>
          </Form>
        );
      }

      function ActionEmptyComponent() {
        return (
          <Form method="post" action="">
            <input name="b" value="2" />
            <button type="submit">Submit Form</button>
          </Form>
        );
      }

      describe("static routes", () => {
        it("includes search params + hash when no action is specified", async () => {
          let { container } = render(
            <TestDataRouter
              window={getWindow("/foo/bar?a=1#hash")}
              hydrationData={{}}
            >
              <Route path="/">
                <Route path="foo">
                  <Route path="bar" element={<NoActionComponent />} />
                </Route>
              </Route>
            </TestDataRouter>
          );

          expect(container.querySelector("form")?.getAttribute("action")).toBe(
            "/foo/bar?a=1#hash"
          );
        });

        it("does not include search params + hash when action='.'", async () => {
          let { container } = render(
            <TestDataRouter
              window={getWindow("/foo/bar?a=1#hash")}
              hydrationData={{}}
            >
              <Route path="/">
                <Route path="foo">
                  <Route path="bar" element={<ActionDotComponent />} />
                </Route>
              </Route>
            </TestDataRouter>
          );

          expect(container.querySelector("form")?.getAttribute("action")).toBe(
            "/foo/bar"
          );
        });

        it("does not include search params + hash when action=''", async () => {
          let { container } = render(
            <TestDataRouter
              window={getWindow("/foo/bar?a=1#hash")}
              hydrationData={{}}
            >
              <Route path="/">
                <Route path="foo">
                  <Route path="bar" element={<ActionEmptyComponent />} />
                </Route>
              </Route>
            </TestDataRouter>
          );

          expect(container.querySelector("form")?.getAttribute("action")).toBe(
            "/foo/bar"
          );
        });
      });

      describe("layout routes", () => {
        it("includes search params + hash when no action is specified", async () => {
          let { container } = render(
            <TestDataRouter
              window={getWindow("/foo/bar?a=1#hash")}
              hydrationData={{}}
            >
              <Route path="/">
                <Route path="foo">
                  <Route path="bar" element={<NoActionComponent />}>
                    <Route index={true} element={<h1>Index</h1>} />
                  </Route>
                </Route>
              </Route>
            </TestDataRouter>
          );

          expect(container.querySelector("form")?.getAttribute("action")).toBe(
            "/foo/bar?a=1#hash"
          );
        });

        it("does not include search params + hash when action='.'", async () => {
          let { container } = render(
            <TestDataRouter
              window={getWindow("/foo/bar?a=1#hash")}
              hydrationData={{}}
            >
              <Route path="/">
                <Route path="foo">
                  <Route path="bar" element={<ActionDotComponent />}>
                    <Route index={true} element={<h1>Index</h1>} />
                  </Route>
                </Route>
              </Route>
            </TestDataRouter>
          );

          expect(container.querySelector("form")?.getAttribute("action")).toBe(
            "/foo/bar"
          );
        });

        it("does not include search params + hash when action=''", async () => {
          let { container } = render(
            <TestDataRouter
              window={getWindow("/foo/bar?a=1#hash")}
              hydrationData={{}}
            >
              <Route path="/">
                <Route path="foo">
                  <Route path="bar" element={<ActionEmptyComponent />}>
                    <Route index={true} element={<h1>Index</h1>} />
                  </Route>
                </Route>
              </Route>
            </TestDataRouter>
          );

          expect(container.querySelector("form")?.getAttribute("action")).toBe(
            "/foo/bar"
          );
        });
      });

      describe("index routes", () => {
        it("includes search params + hash when no action is specified", async () => {
          let { container } = render(
            <TestDataRouter
              window={getWindow("/foo/bar?a=1#hash")}
              hydrationData={{}}
            >
              <Route path="/">
                <Route path="foo">
                  <Route path="bar">
                    <Route index={true} element={<NoActionComponent />} />
                  </Route>
                </Route>
              </Route>
            </TestDataRouter>
          );

          expect(container.querySelector("form")?.getAttribute("action")).toBe(
            "/foo/bar?index&a=1#hash"
          );
        });

        it("does not include search params + hash action='.'", async () => {
          let { container } = render(
            <TestDataRouter
              window={getWindow("/foo/bar?a=1#hash")}
              hydrationData={{}}
            >
              <Route path="/">
                <Route path="foo">
                  <Route path="bar">
                    <Route index={true} element={<ActionDotComponent />} />
                  </Route>
                </Route>
              </Route>
            </TestDataRouter>
          );

          expect(container.querySelector("form")?.getAttribute("action")).toBe(
            "/foo/bar?index"
          );
        });

        it("does not include search params + hash action=''", async () => {
          let { container } = render(
            <TestDataRouter
              window={getWindow("/foo/bar?a=1#hash")}
              hydrationData={{}}
            >
              <Route path="/">
                <Route path="foo">
                  <Route path="bar">
                    <Route index={true} element={<ActionEmptyComponent />} />
                  </Route>
                </Route>
              </Route>
            </TestDataRouter>
          );

          expect(container.querySelector("form")?.getAttribute("action")).toBe(
            "/foo/bar?index"
          );
        });

        // eslint-disable-next-line jest/expect-expect
        it("does not repeatedly add ?index params on submissions", async () => {
          let testWindow = getWindow("/form");
          render(
            <TestDataRouter window={testWindow} hydrationData={{}}>
              <Route path="/">
                <Route path="form">
                  <Route
                    index={true}
                    action={() => ({})}
                    element={
                      <Form method="post">
                        <button type="submit" name="name" value="value">
                          Submit
                        </button>
                      </Form>
                    }
                  />
                </Route>
              </Route>
            </TestDataRouter>
          );

          assertLocation(testWindow, "/form", "");

          fireEvent.click(screen.getByText("Submit"));
          await new Promise((r) => setTimeout(r, 0));
          assertLocation(testWindow, "/form", "?index");

          fireEvent.click(screen.getByText("Submit"));
          await new Promise((r) => setTimeout(r, 0));
          assertLocation(testWindow, "/form", "?index");
        });

        it("handles index routes with a path", async () => {
          let { container } = render(
            <TestDataRouter
              window={getWindow("/foo/bar?a=1#hash")}
              hydrationData={{}}
            >
              <Route path="/">
                <Route path="foo">
                  <Route
                    index={true}
                    path="bar"
                    element={<NoActionComponent />}
                  />
                </Route>
              </Route>
            </TestDataRouter>
          );

          expect(container.querySelector("form")?.getAttribute("action")).toBe(
            "/foo/bar?index&a=1#hash"
          );
        });
      });

      describe("dynamic routes", () => {
        it("includes search params + hash when no action is specified", async () => {
          let { container } = render(
            <TestDataRouter
              window={getWindow("/foo/bar?a=1#hash")}
              hydrationData={{}}
            >
              <Route path="/">
                <Route path="foo">
                  <Route path=":param" element={<NoActionComponent />} />
                </Route>
              </Route>
            </TestDataRouter>
          );

          expect(container.querySelector("form")?.getAttribute("action")).toBe(
            "/foo/bar?a=1#hash"
          );
        });

        it("does not include search params + hash action='.'", async () => {
          let { container } = render(
            <TestDataRouter
              window={getWindow("/foo/bar?a=1#hash")}
              hydrationData={{}}
            >
              <Route path="/">
                <Route path="foo">
                  <Route path=":param" element={<ActionDotComponent />} />
                </Route>
              </Route>
            </TestDataRouter>
          );

          expect(container.querySelector("form")?.getAttribute("action")).toBe(
            "/foo/bar"
          );
        });

        it("does not include search params + hash when action=''", async () => {
          let { container } = render(
            <TestDataRouter
              window={getWindow("/foo/bar?a=1#hash")}
              hydrationData={{}}
            >
              <Route path="/">
                <Route path="foo">
                  <Route path=":param" element={<ActionEmptyComponent />} />
                </Route>
              </Route>
            </TestDataRouter>
          );

          expect(container.querySelector("form")?.getAttribute("action")).toBe(
            "/foo/bar"
          );
        });
      });

      describe("splat routes", () => {
        it("includes search params + hash when no action is specified", async () => {
          let { container } = render(
            <TestDataRouter
              window={getWindow("/foo/bar?a=1#hash")}
              hydrationData={{}}
            >
              <Route path="/">
                <Route path="foo">
                  <Route path="*" element={<NoActionComponent />} />
                </Route>
              </Route>
            </TestDataRouter>
          );

          expect(container.querySelector("form")?.getAttribute("action")).toBe(
            "/foo?a=1#hash"
          );
        });

        it("does not include search params + hash when action='.'", async () => {
          let { container } = render(
            <TestDataRouter
              window={getWindow("/foo/bar?a=1#hash")}
              hydrationData={{}}
            >
              <Route path="/">
                <Route path="foo">
                  <Route path="*" element={<ActionDotComponent />} />
                </Route>
              </Route>
            </TestDataRouter>
          );

          expect(container.querySelector("form")?.getAttribute("action")).toBe(
            "/foo"
          );
        });

        it("does not include search params + hash when action=''", async () => {
          let { container } = render(
            <TestDataRouter
              window={getWindow("/foo/bar?a=1#hash")}
              hydrationData={{}}
            >
              <Route path="/">
                <Route path="foo">
                  <Route path="*" element={<ActionEmptyComponent />} />
                </Route>
              </Route>
            </TestDataRouter>
          );

          expect(container.querySelector("form")?.getAttribute("action")).toBe(
            "/foo"
          );
        });
      });
    });

    describe('<Form action relative="path">', () => {
      it("navigates relative to the URL for static routes", async () => {
        let { container } = render(
          <TestDataRouter
            window={getWindow("/inbox/messages/edit")}
            hydrationData={{}}
          >
            <Route path="inbox">
              <Route path="messages" />
              <Route
                path="messages/edit"
                element={<Form action=".." relative="path" />}
              />
            </Route>
          </TestDataRouter>
        );

        expect(container.querySelector("form")?.getAttribute("action")).toBe(
          "/inbox/messages"
        );
      });

      it("navigates relative to the URL for dynamic routes", async () => {
        let { container } = render(
          <TestDataRouter
            window={getWindow("/inbox/messages/1")}
            hydrationData={{}}
          >
            <Route path="inbox">
              <Route path="messages" />
              <Route
                path="messages/:id"
                element={<Form action=".." relative="path" />}
              />
            </Route>
          </TestDataRouter>
        );

        expect(container.querySelector("form")?.getAttribute("action")).toBe(
          "/inbox/messages"
        );
      });

      it("navigates relative to the URL for layout routes", async () => {
        let { container } = render(
          <TestDataRouter
            window={getWindow("/inbox/messages/1")}
            hydrationData={{}}
          >
            <Route path="inbox">
              <Route path="messages" />
              <Route
                path="messages/:id"
                element={
                  <>
                    <Form action=".." relative="path" />
                    <Outlet />
                  </>
                }
              >
                <Route index element={<h1>Form</h1>} />
              </Route>
            </Route>
          </TestDataRouter>
        );

        expect(container.querySelector("form")?.getAttribute("action")).toBe(
          "/inbox/messages"
        );
      });

      it("navigates relative to the URL for index routes", async () => {
        let { container } = render(
          <TestDataRouter
            window={getWindow("/inbox/messages/1")}
            hydrationData={{}}
          >
            <Route path="inbox">
              <Route path="messages" />
              <Route path="messages/:id">
                <Route index element={<Form action=".." relative="path" />} />
              </Route>
            </Route>
          </TestDataRouter>
        );

        expect(container.querySelector("form")?.getAttribute("action")).toBe(
          "/inbox/messages"
        );
      });

      it("navigates relative to the URL for splat routes", async () => {
        let { container } = render(
          <TestDataRouter
            window={getWindow("/inbox/messages/1/2/3")}
            hydrationData={{}}
          >
            <Route path="inbox">
              <Route path="messages" />
              <Route
                path="messages/*"
                element={<Form action=".." relative="path" />}
              />
            </Route>
          </TestDataRouter>
        );

        expect(container.querySelector("form")?.getAttribute("action")).toBe(
          "/inbox/messages/1/2"
        );
      });
    });

    describe("useSubmit/Form FormData", () => {
      it("gathers form data on <Form> submissions", async () => {
        let actionSpy = jest.fn();
        render(
          <TestDataRouter window={getWindow("/")}>
            <Route path="/" action={actionSpy} element={<FormPage />} />
          </TestDataRouter>
        );

        function FormPage() {
          return (
            <Form method="post">
              <input name="a" defaultValue="1" />
              <input name="b" defaultValue="2" />
              <button type="submit">Submit</button>
            </Form>
          );
        }

        fireEvent.click(screen.getByText("Submit"));
        let formData = await actionSpy.mock.calls[0][0].request.formData();
        expect(formData.get("a")).toBe("1");
        expect(formData.get("b")).toBe("2");
      });

      it("gathers form data on submit(form) submissions", async () => {
        let actionSpy = jest.fn();
        render(
          <TestDataRouter window={getWindow("/")}>
            <Route path="/" action={actionSpy} element={<FormPage />} />
          </TestDataRouter>
        );

        function FormPage() {
          let submit = useSubmit();
          let formRef = React.useRef(null);
          return (
            <>
              <Form method="post" ref={formRef}>
                <input name="a" defaultValue="1" />
                <input name="b" defaultValue="2" />
              </Form>
              <button onClick={() => submit(formRef.current)}>Submit</button>
            </>
          );
        }

        fireEvent.click(screen.getByText("Submit"));
        let formData = await actionSpy.mock.calls[0][0].request.formData();
        expect(formData.get("a")).toBe("1");
        expect(formData.get("b")).toBe("2");
      });

      it("gathers form data on submit(button) submissions", async () => {
        let actionSpy = jest.fn();
        render(
          <TestDataRouter window={getWindow("/")}>
            <Route path="/" action={actionSpy} element={<FormPage />} />
          </TestDataRouter>
        );

        function FormPage() {
          let submit = useSubmit();
          return (
            <>
              <Form method="post">
                <input name="a" defaultValue="1" />
                <input name="b" defaultValue="2" />
                <button
                  onClick={(e) => {
                    e.preventDefault();
                    submit(e.currentTarget);
                  }}
                >
                  Submit
                </button>
              </Form>
            </>
          );
        }

        fireEvent.click(screen.getByText("Submit"));
        let formData = await actionSpy.mock.calls[0][0].request.formData();
        expect(formData.get("a")).toBe("1");
        expect(formData.get("b")).toBe("2");
      });

      it("gathers form data on submit(input[type=submit]) submissions", async () => {
        let actionSpy = jest.fn();
        render(
          <TestDataRouter window={getWindow("/")}>
            <Route path="/" action={actionSpy} element={<FormPage />} />
          </TestDataRouter>
        );

        function FormPage() {
          let submit = useSubmit();
          return (
            <>
              <Form method="post">
                <input name="a" defaultValue="1" />
                <input name="b" defaultValue="2" />
                <input
                  type="submit"
                  value="Submit"
                  onClick={(e) => {
                    e.preventDefault();
                    submit(e.currentTarget);
                  }}
                />
              </Form>
            </>
          );
        }

        fireEvent.click(screen.getByText("Submit"));
        let formData = await actionSpy.mock.calls[0][0].request.formData();
        expect(formData.get("a")).toBe("1");
        expect(formData.get("b")).toBe("2");
      });

      it("gathers form data on submit(FormData) submissions", async () => {
        let actionSpy = jest.fn();
        render(
          <TestDataRouter window={getWindow("/")}>
            <Route path="/" action={actionSpy} element={<FormPage />} />
          </TestDataRouter>
        );

        function FormPage() {
          let submit = useSubmit();
          let formData = new FormData();
          formData.set("a", "1");
          formData.set("b", "2");
          return (
            <button onClick={() => submit(formData, { method: "post" })}>
              Submit
            </button>
          );
        }

        fireEvent.click(screen.getByText("Submit"));
        let formData = await actionSpy.mock.calls[0][0].request.formData();
        expect(formData.get("a")).toBe("1");
        expect(formData.get("b")).toBe("2");
      });

      it("gathers form data on submit(object) submissions", async () => {
        let actionSpy = jest.fn();
        render(
          <TestDataRouter window={getWindow("/")}>
            <Route path="/" action={actionSpy} element={<FormPage />} />
          </TestDataRouter>
        );

        function FormPage() {
          let submit = useSubmit();
          return (
            <button
              onClick={() => submit({ a: "1", b: "2" }, { method: "post" })}
            >
              Submit
            </button>
          );
        }

        fireEvent.click(screen.getByText("Submit"));
        let formData = await actionSpy.mock.calls[0][0].request.formData();
        expect(formData.get("a")).toBe("1");
        expect(formData.get("b")).toBe("2");
      });

      it("includes submit button name/value on form submission", async () => {
        let actionSpy = jest.fn();
        render(
          <TestDataRouter window={getWindow("/")}>
            <Route path="/" action={actionSpy} element={<FormPage />} />
          </TestDataRouter>
        );

        function FormPage() {
          return (
            <Form
              method="post"
              onSubmit={(e) => {
                // jsdom doesn't handle submitter so we add it here
                // See https://github.com/jsdom/jsdom/issues/3117
                // @ts-expect-error
                e.nativeEvent.submitter =
                  e.currentTarget.querySelector("button");
              }}
            >
              <input name="a" defaultValue="1" />
              <input name="b" defaultValue="2" />
              <button name="c" value="3" type="submit">
                Submit
              </button>
            </Form>
          );
        }

        fireEvent.click(screen.getByText("Submit"));
        let formData = await actionSpy.mock.calls[0][0].request.formData();
        expect(formData.get("a")).toBe("1");
        expect(formData.get("b")).toBe("2");
        expect(formData.get("c")).toBe("3");
      });

      it("includes submit button name/value on button submission", async () => {
        let actionSpy = jest.fn();
        render(
          <TestDataRouter window={getWindow("/")}>
            <Route path="/" action={actionSpy} element={<FormPage />} />
          </TestDataRouter>
        );

        function FormPage() {
          let submit = useSubmit();
          return (
            <Form
              method="post"
              onSubmit={(e) => {
                // jsdom doesn't handle submitter so we add it here
                // See https://github.com/jsdom/jsdom/issues/3117
                // @ts-expect-error
                e.nativeEvent.submitter =
                  e.currentTarget.querySelector("button");
              }}
            >
              <input name="a" defaultValue="1" />
              <input name="b" defaultValue="2" />
              <button
                name="c"
                value="3"
                onClick={(e) => {
                  e.preventDefault();
                  submit(e.currentTarget);
                }}
              >
                Submit
              </button>
            </Form>
          );
        }

        fireEvent.click(screen.getByText("Submit"));
        let formData = await actionSpy.mock.calls[0][0].request.formData();
        expect(formData.get("a")).toBe("1");
        expect(formData.get("b")).toBe("2");
        expect(formData.get("c")).toBe("3");
      });

      it("appends button name/value and doesn't overwrite inputs with same name (form)", async () => {
        let actionSpy = jest.fn();
        render(
          <TestDataRouter window={getWindow("/")}>
            <Route path="/" action={actionSpy} element={<FormPage />} />
          </TestDataRouter>
        );

        function FormPage() {
          return (
            <Form
              method="post"
              onSubmit={(e) => {
                // jsdom doesn't handle submitter so we add it here
                // See https://github.com/jsdom/jsdom/issues/3117
                // @ts-expect-error
                e.nativeEvent.submitter =
                  e.currentTarget.querySelector("button");
              }}
            >
              <input name="a" defaultValue="1" />
              <input name="b" defaultValue="2" />
              <button name="b" value="3" type="submit">
                Submit
              </button>
            </Form>
          );
        }

        fireEvent.click(screen.getByText("Submit"));
        let formData = await actionSpy.mock.calls[0][0].request.formData();
        expect(formData.get("a")).toBe("1");
        expect(formData.getAll("b")).toEqual(["2", "3"]);
      });

      it("appends button name/value and doesn't overwrite inputs with same name (button)", async () => {
        let actionSpy = jest.fn();
        render(
          <TestDataRouter window={getWindow("/")}>
            <Route path="/" action={actionSpy} element={<FormPage />} />
          </TestDataRouter>
        );

        function FormPage() {
          let submit = useSubmit();
          return (
            <Form
              method="post"
              onSubmit={(e) => {
                // jsdom doesn't handle submitter so we add it here
                // See https://github.com/jsdom/jsdom/issues/3117
                // @ts-expect-error
                e.nativeEvent.submitter =
                  e.currentTarget.querySelector("button");
              }}
            >
              <input name="a" defaultValue="1" />
              <input name="b" defaultValue="2" />
              <button
                name="b"
                value="3"
                onClick={(e) => {
                  e.preventDefault();
                  submit(e.currentTarget);
                }}
              >
                Submit
              </button>
            </Form>
          );
        }

        fireEvent.click(screen.getByText("Submit"));
        let formData = await actionSpy.mock.calls[0][0].request.formData();
        expect(formData.get("a")).toBe("1");
        expect(formData.getAll("b")).toEqual(["2", "3"]);
      });
    });

    describe("useFetcher(s)", () => {
      it("handles fetcher.load and fetcher.submit", async () => {
        let count = 0;
        let { container } = render(
          <TestDataRouter
            window={getWindow("/")}
            hydrationData={{ loaderData: { "0": null } }}
          >
            <Route
              path="/"
              element={<Comp />}
              action={async ({ request }) => {
                let formData = await request.formData();
                count = count + parseInt(String(formData.get("increment")), 10);
                return { count };
              }}
              loader={async ({ request }) => {
                // Need to add a domain on here in node unit testing so it's a
                // valid URL. When running in the browser the domain is
                // automatically added in new Request()
                let increment =
                  new URL(`https://remix.test${request.url}`).searchParams.get(
                    "increment"
                  ) || "1";
                count = count + parseInt(increment, 10);
                return { count };
              }}
            />
          </TestDataRouter>
        );

        function Comp() {
          let fetcher = useFetcher();
          let fd = new FormData();
          fd.append("increment", "10");
          return (
            <>
              <p id="output">
                {fetcher.state}
                {fetcher.data ? JSON.stringify(fetcher.data) : null}
              </p>
              <button onClick={() => fetcher.load("/")}>load 1</button>
              <button onClick={() => fetcher.load("/?increment=5")}>
                load 5
              </button>
              <button onClick={() => fetcher.submit(fd, { method: "post" })}>
                submit 10
              </button>
            </>
          );
        }

        expect(getHtml(container.querySelector("#output")))
          .toMatchInlineSnapshot(`
          "<p
            id="output"
          >
            idle
          </p>"
        `);

        fireEvent.click(screen.getByText("load 1"));
        expect(getHtml(container.querySelector("#output")))
          .toMatchInlineSnapshot(`
          "<p
            id="output"
          >
            loading
          </p>"
        `);

        await waitFor(() => screen.getByText(/idle/));
        expect(getHtml(container.querySelector("#output")))
          .toMatchInlineSnapshot(`
          "<p
            id="output"
          >
            idle
            {"count":1}
          </p>"
        `);

        fireEvent.click(screen.getByText("load 5"));
        expect(getHtml(container.querySelector("#output")))
          .toMatchInlineSnapshot(`
          "<p
            id="output"
          >
            loading
            {"count":1}
          </p>"
        `);

        await waitFor(() => screen.getByText(/idle/));
        expect(getHtml(container.querySelector("#output")))
          .toMatchInlineSnapshot(`
          "<p
            id="output"
          >
            idle
            {"count":6}
          </p>"
        `);

        fireEvent.click(screen.getByText("submit 10"));
        expect(getHtml(container.querySelector("#output")))
          .toMatchInlineSnapshot(`
          "<p
            id="output"
          >
            submitting
            {"count":6}
          </p>"
        `);

        await waitFor(() => screen.getByText(/idle/));
        expect(getHtml(container.querySelector("#output")))
          .toMatchInlineSnapshot(`
          "<p
            id="output"
          >
            idle
            {"count":16}
          </p>"
        `);
      });

      it("handles fetcher ?index params", async () => {
        let { container } = render(
          <TestDataRouter
            window={getWindow("/parent")}
            hydrationData={{ loaderData: { parent: null, index: null } }}
          >
            <Route
              path="/parent"
              element={<Outlet />}
              action={() => "PARENT ACTION"}
              loader={() => "PARENT LOADER"}
            >
              <Route
                index
                element={<Index />}
                action={() => "INDEX ACTION"}
                loader={() => "INDEX LOADER"}
              />
            </Route>
          </TestDataRouter>
        );

        function Index() {
          let fetcher = useFetcher();

          return (
            <>
              <p id="output">{fetcher.data}</p>
              <button onClick={() => fetcher.load("/parent")}>
                Load parent
              </button>
              <button onClick={() => fetcher.load("/parent?index")}>
                Load index
              </button>
              <button onClick={() => fetcher.submit({})}>Submit empty</button>
              <button
                onClick={() =>
                  fetcher.submit({}, { method: "get", action: "/parent" })
                }
              >
                Submit parent get
              </button>
              <button
                onClick={() =>
                  fetcher.submit({}, { method: "get", action: "/parent?index" })
                }
              >
                Submit index get
              </button>
              <button
                onClick={() =>
                  fetcher.submit({}, { method: "post", action: "/parent" })
                }
              >
                Submit parent post
              </button>
              <button
                onClick={() =>
                  fetcher.submit(
                    {},
                    { method: "post", action: "/parent?index" }
                  )
                }
              >
                Submit index post
              </button>
            </>
          );
        }

        async function clickAndAssert(btnText: string, expectedOutput: string) {
          fireEvent.click(screen.getByText(btnText));
          await waitFor(() => screen.getByText(new RegExp(expectedOutput)));
          expect(getHtml(container.querySelector("#output"))).toContain(
            expectedOutput
          );
        }

        await clickAndAssert("Load parent", "PARENT LOADER");
        await clickAndAssert("Load index", "INDEX LOADER");
        await clickAndAssert("Submit empty", "INDEX LOADER");
        await clickAndAssert("Submit parent get", "PARENT LOADER");
        await clickAndAssert("Submit index get", "INDEX LOADER");
        await clickAndAssert("Submit parent post", "PARENT ACTION");
        await clickAndAssert("Submit index post", "INDEX ACTION");
      });

      it("handles fetcher.load errors", async () => {
        let { container } = render(
          <TestDataRouter
            window={getWindow("/")}
            hydrationData={{ loaderData: { "0": null } }}
          >
            <Route
              path="/"
              element={<Comp />}
              errorElement={<ErrorElement />}
              loader={async () => {
                throw new Error("Kaboom!");
              }}
            />
          </TestDataRouter>
        );

        function Comp() {
          let fetcher = useFetcher();
          return (
            <>
              <p>
                {fetcher.state}
                {fetcher.data ? JSON.stringify(fetcher.data) : null}
              </p>
              <button onClick={() => fetcher.load("/")}>load</button>
            </>
          );
        }

        function ErrorElement() {
          let error = useRouteError();
          return <p>{error.message}</p>;
        }

        expect(getHtml(container)).toMatchInlineSnapshot(`
          "<div>
            <p>
              idle
            </p>
            <button>
              load
            </button>
          </div>"
        `);

        fireEvent.click(screen.getByText("load"));
        expect(getHtml(container)).toMatchInlineSnapshot(`
          "<div>
            <p>
              loading
            </p>
            <button>
              load
            </button>
          </div>"
        `);

        await waitFor(() => screen.getByText("Kaboom!"));
        expect(getHtml(container)).toMatchInlineSnapshot(`
          "<div>
            <p>
              Kaboom!
            </p>
          </div>"
        `);
      });

      it("handles fetcher.load errors (defer)", async () => {
        let dfd = createDeferred();
        let { container } = render(
          <TestDataRouter
            window={getWindow("/")}
            hydrationData={{ loaderData: { "0": null } }}
          >
            <Route
              path="/"
              element={<Comp />}
              errorElement={<ErrorElement />}
              loader={() => defer({ value: dfd.promise })}
            />
          </TestDataRouter>
        );

        function Comp() {
          let fetcher = useFetcher();
          return (
            <>
              <p>
                {fetcher.state}
                {fetcher.data ? JSON.stringify(fetcher.data.value) : null}
              </p>
              <button onClick={() => fetcher.load("/")}>load</button>
            </>
          );
        }

        function ErrorElement() {
          let error = useRouteError();
          return <p>{error.message}</p>;
        }

        expect(getHtml(container)).toMatchInlineSnapshot(`
          "<div>
            <p>
              idle
            </p>
            <button>
              load
            </button>
          </div>"
        `);

        fireEvent.click(screen.getByText("load"));
        expect(getHtml(container)).toMatchInlineSnapshot(`
          "<div>
            <p>
              loading
            </p>
            <button>
              load
            </button>
          </div>"
        `);

        dfd.reject(new Error("Kaboom!"));
        await waitFor(() => screen.getByText("Kaboom!"));
        expect(getHtml(container)).toMatchInlineSnapshot(`
          "<div>
            <p>
              Kaboom!
            </p>
          </div>"
        `);
      });

      it("handles fetcher.submit errors", async () => {
        let { container } = render(
          <TestDataRouter
            window={getWindow("/")}
            hydrationData={{ loaderData: { "0": null } }}
          >
            <Route
              path="/"
              element={<Comp />}
              errorElement={<ErrorElement />}
              action={async () => {
                throw new Error("Kaboom!");
              }}
            />
          </TestDataRouter>
        );

        function Comp() {
          let fetcher = useFetcher();
          return (
            <>
              <p>
                {fetcher.state}
                {fetcher.data ? JSON.stringify(fetcher.data) : null}
              </p>
              <button
                onClick={() =>
                  fetcher.submit(new FormData(), { method: "post" })
                }
              >
                submit
              </button>
            </>
          );
        }

        function ErrorElement() {
          let error = useRouteError();
          return <p>{error.message}</p>;
        }

        expect(getHtml(container)).toMatchInlineSnapshot(`
          "<div>
            <p>
              idle
            </p>
            <button>
              submit
            </button>
          </div>"
        `);

        fireEvent.click(screen.getByText("submit"));
        expect(getHtml(container)).toMatchInlineSnapshot(`
          "<div>
            <p>
              submitting
            </p>
            <button>
              submit
            </button>
          </div>"
        `);

        await waitFor(() => screen.getByText("Kaboom!"));
        expect(getHtml(container)).toMatchInlineSnapshot(`
          "<div>
            <p>
              Kaboom!
            </p>
          </div>"
        `);
      });

      it("handles fetcher.Form", async () => {
        let count = 0;
        let { container } = render(
          <TestDataRouter
            window={getWindow("/")}
            hydrationData={{ loaderData: { "0": null } }}
          >
            <Route
              path="/"
              element={<Comp />}
              action={async ({ request }) => {
                let formData = await request.formData();
                count = count + parseInt(String(formData.get("increment")), 10);
                return { count };
              }}
              loader={async ({ request }) => {
                // Need to add a domain on here in node unit testing so it's a
                // valid URL. When running in the browser the domain is
                // automatically added in new Request()
                let increment =
                  new URL(`https://remix.test${request.url}`).searchParams.get(
                    "increment"
                  ) || "1";
                count = count + parseInt(increment, 10);
                return { count };
              }}
            />
          </TestDataRouter>
        );

        // Note: jsdom doesn't properly attach event.submitter for
        // <button type="submit"> clicks, so we have to use an input to drive
        // this.  See https://github.com/jsdom/jsdom/issues/3117
        function Comp() {
          let fetcher = useFetcher();
          return (
            <>
              <p id="output">
                {fetcher.state}
                {fetcher.data ? JSON.stringify(fetcher.data) : null}
              </p>
              <fetcher.Form>
                <input name="increment" value="1" />
                <button type="submit">submit get 1</button>
              </fetcher.Form>
              <fetcher.Form method="post">
                <input name="increment" value="10" />
                <button type="submit">submit post 10</button>
              </fetcher.Form>
            </>
          );
        }

        expect(getHtml(container.querySelector("#output")))
          .toMatchInlineSnapshot(`
          "<p
            id="output"
          >
            idle
          </p>"
        `);

        fireEvent.click(screen.getByText("submit get 1"));
        expect(getHtml(container.querySelector("#output")))
          .toMatchInlineSnapshot(`
          "<p
            id="output"
          >
            loading
          </p>"
        `);

        await waitFor(() => screen.getByText(/idle/));
        expect(getHtml(container.querySelector("#output")))
          .toMatchInlineSnapshot(`
          "<p
            id="output"
          >
            idle
            {"count":1}
          </p>"
        `);

        fireEvent.click(screen.getByText("submit post 10"));
        expect(getHtml(container.querySelector("#output")))
          .toMatchInlineSnapshot(`
          "<p
            id="output"
          >
            submitting
            {"count":1}
          </p>"
        `);

        await waitFor(() => screen.getByText(/idle/));
        expect(getHtml(container.querySelector("#output")))
          .toMatchInlineSnapshot(`
          "<p
            id="output"
          >
            idle
            {"count":11}
          </p>"
        `);
      });

      it("handles fetcher.Form get errors", async () => {
        let { container } = render(
          <TestDataRouter
            window={getWindow("/")}
            hydrationData={{ loaderData: { "0": null } }}
          >
            <Route
              path="/"
              element={<Comp />}
              errorElement={<ErrorElement />}
              loader={async () => {
                throw new Error("Kaboom!");
              }}
            />
          </TestDataRouter>
        );

        function Comp() {
          let fetcher = useFetcher();
          return (
            <>
              <p id="output">
                {fetcher.state}
                {fetcher.data ? JSON.stringify(fetcher.data) : null}
              </p>
              <fetcher.Form>
                <button type="submit">submit</button>
              </fetcher.Form>
            </>
          );
        }

        function ErrorElement() {
          let error = useRouteError();
          return <p>{error.message}</p>;
        }

        expect(getHtml(container.querySelector("#output")))
          .toMatchInlineSnapshot(`
          "<p
            id="output"
          >
            idle
          </p>"
        `);

        fireEvent.click(screen.getByText("submit"));
        expect(getHtml(container.querySelector("#output")))
          .toMatchInlineSnapshot(`
          "<p
            id="output"
          >
            loading
          </p>"
        `);

        await waitFor(() => screen.getByText("Kaboom!"));
        expect(getHtml(container)).toMatchInlineSnapshot(`
          "<div>
            <p>
              Kaboom!
            </p>
          </div>"
        `);
      });

      it("handles fetcher.Form post errors", async () => {
        let { container } = render(
          <TestDataRouter
            window={getWindow("/")}
            hydrationData={{ loaderData: { "0": null } }}
          >
            <Route
              path="/"
              element={<Comp />}
              errorElement={<ErrorElement />}
              action={async () => {
                throw new Error("Kaboom!");
              }}
            />
          </TestDataRouter>
        );

        function Comp() {
          let fetcher = useFetcher();
          return (
            <>
              <p id="output">
                {fetcher.state}
                {fetcher.data ? JSON.stringify(fetcher.data) : null}
              </p>
              <fetcher.Form method="post">
                <button type="submit">submit</button>
              </fetcher.Form>
            </>
          );
        }

        function ErrorElement() {
          let error = useRouteError();
          return <p>{error.message}</p>;
        }

        expect(getHtml(container.querySelector("#output")))
          .toMatchInlineSnapshot(`
          "<p
            id="output"
          >
            idle
          </p>"
        `);

        fireEvent.click(screen.getByText("submit"));
        expect(getHtml(container.querySelector("#output")))
          .toMatchInlineSnapshot(`
          "<p
            id="output"
          >
            submitting
          </p>"
        `);

        await waitFor(() => screen.getByText("Kaboom!"));
        expect(getHtml(container)).toMatchInlineSnapshot(`
          "<div>
            <p>
              Kaboom!
            </p>
          </div>"
        `);
      });

      it("show all fetchers via useFetchers and cleans up fetchers on unmount", async () => {
        let dfd1 = createDeferred();
        let dfd2 = createDeferred();
        let { container } = render(
          <TestDataRouter
            window={getWindow("/1")}
            hydrationData={{ loaderData: { "0": null, "0-0": null } }}
          >
            <Route path="/" element={<Parent />}>
              <Route
                path="/1"
                loader={async () => await dfd1.promise}
                element={<Comp1 />}
              />
              <Route
                path="/2"
                loader={async () => await dfd2.promise}
                element={<Comp2 />}
              />
            </Route>
          </TestDataRouter>
        );

        function Parent() {
          let fetchers = useFetchers();
          return (
            <>
              <Link to="/1">Link to 1</Link>
              <Link to="/2">Link to 2</Link>
              <div id="output">
                <p>{JSON.stringify(fetchers.map((f) => f.state))}</p>
                <Outlet />
              </div>
            </>
          );
        }

        function Comp1() {
          let fetcher = useFetcher();
          return (
            <>
              <p>
                1{fetcher.state}
                {fetcher.data || "null"}
              </p>
              <button onClick={() => fetcher.load("/1")}>load</button>
            </>
          );
        }

        function Comp2() {
          let fetcher = useFetcher();
          return (
            <>
              <p>
                2{fetcher.state}
                {fetcher.data || "null"}
              </p>
              <button onClick={() => fetcher.load("/2")}>load</button>
            </>
          );
        }

        // Initial state - no useFetchers reflected yet
        expect(getHtml(container.querySelector("#output")))
          .toMatchInlineSnapshot(`
          "<div
            id="output"
          >
            <p>
              []
            </p>
            <p>
              1
              idle
              null
            </p>
            <button>
              load
            </button>
          </div>"
        `);

        // Activate Comp1 fetcher
        fireEvent.click(screen.getByText("load"));
        expect(getHtml(container.querySelector("#output")))
          .toMatchInlineSnapshot(`
          "<div
            id="output"
          >
            <p>
              ["loading"]
            </p>
            <p>
              1
              loading
              null
            </p>
            <button>
              load
            </button>
          </div>"
        `);

        // Resolve Comp1 fetcher - UI updates
        dfd1.resolve("data 1");
        await waitFor(() => screen.getByText(/data 1/));
        expect(getHtml(container.querySelector("#output")))
          .toMatchInlineSnapshot(`
          "<div
            id="output"
          >
            <p>
              ["idle"]
            </p>
            <p>
              1
              idle
              data 1
            </p>
            <button>
              load
            </button>
          </div>"
        `);

        // Link to Comp2 - loaders run
        fireEvent.click(screen.getByText("Link to 2"));
        expect(getHtml(container.querySelector("#output")))
          .toMatchInlineSnapshot(`
          "<div
            id="output"
          >
            <p>
              ["idle"]
            </p>
            <p>
              1
              idle
              data 1
            </p>
            <button>
              load
            </button>
          </div>"
        `);

        // Resolve Comp2 loader and complete navigation - Comp1 fetcher is still
        // reflected here since deleteFetcher doesn't updateState
        // TODO: Is this expected?
        dfd2.resolve("data 2");
        await waitFor(() => screen.getByText(/2.*idle/));
        expect(getHtml(container.querySelector("#output")))
          .toMatchInlineSnapshot(`
          "<div
            id="output"
          >
            <p>
              ["idle"]
            </p>
            <p>
              2
              idle
              null
            </p>
            <button>
              load
            </button>
          </div>"
        `);

        // Activate Comp2 fetcher, which now officially kicks out Comp1's
        // fetcher from useFetchers and reflects Comp2's fetcher
        fireEvent.click(screen.getByText("load"));
        expect(getHtml(container.querySelector("#output")))
          .toMatchInlineSnapshot(`
          "<div
            id="output"
          >
            <p>
              ["loading"]
            </p>
            <p>
              2
              loading
              null
            </p>
            <button>
              load
            </button>
          </div>"
        `);

        // Comp2 loader resolves with the same data, useFetchers reflects idle-done
        await waitFor(() => screen.getByText(/2.*idle/));
        expect(getHtml(container.querySelector("#output")))
          .toMatchInlineSnapshot(`
          "<div
            id="output"
          >
            <p>
              ["idle"]
            </p>
            <p>
              2
              idle
              data 2
            </p>
            <button>
              load
            </button>
          </div>"
        `);
      });

      it("handles revalidating fetchers", async () => {
        let count = 0;
        let fetchCount = 0;
        let { container } = render(
          <TestDataRouter
            window={getWindow("/")}
            hydrationData={{ loaderData: { "0": null } }}
          >
            <Route
              path="/"
              element={<Comp />}
              action={async ({ request }) => {
                let formData = await request.formData();
                count = count + parseInt(String(formData.get("increment")), 10);
                return { count };
              }}
              loader={async () => ({ count: ++count })}
            />
            <Route
              path="/fetch"
              loader={async () => ({ fetchCount: ++fetchCount })}
            />
          </TestDataRouter>
        );

        function Comp() {
          let fetcher = useFetcher();
          return (
            <>
              <p id="output">
                {fetcher.state}
                {fetcher.data ? JSON.stringify(fetcher.data) : null}
              </p>
              <button onClick={() => fetcher.load("/fetch")}>
                load fetcher
              </button>
              <Form method="post">
                <button type="submit" name="increment" value="10">
                  submit
                </button>
              </Form>
            </>
          );
        }

        expect(getHtml(container.querySelector("#output")))
          .toMatchInlineSnapshot(`
          "<p
            id="output"
          >
            idle
          </p>"
        `);

        await act(async () => {
          fireEvent.click(screen.getByText("load fetcher"));
          await waitFor(() => screen.getByText(/idle/));
        });
        expect(getHtml(container.querySelector("#output")))
          .toMatchInlineSnapshot(`
          "<p
            id="output"
          >
            idle
            {"fetchCount":1}
          </p>"
        `);

        await act(async () => {
          fireEvent.click(screen.getByText("submit"));
          await waitFor(() => screen.getByText(/idle/));
        });
        expect(getHtml(container.querySelector("#output")))
          .toMatchInlineSnapshot(`
          "<p
            id="output"
          >
            idle
            {"fetchCount":2}
          </p>"
        `);
      });

      it("handles fetcher 404 errors at the correct spot in the route hierarchy", async () => {
        let { container } = render(
          <TestDataRouter
            window={getWindow("/child")}
            hydrationData={{ loaderData: { "0": null } }}
          >
            <Route path="/" element={<Outlet />} errorElement={<p>Not I!</p>}>
              <Route
                path="child"
                element={<Comp />}
                errorElement={<ErrorElement />}
              />
            </Route>
          </TestDataRouter>
        );

        function Comp() {
          let fetcher = useFetcher();
          return (
            <button onClick={() => fetcher.load("/not-found")}>load</button>
          );
        }

        function ErrorElement() {
          let { status, statusText } = useRouteError();
          return <p>contextual error:{`${status} ${statusText}`}</p>;
        }

        expect(getHtml(container)).toMatchInlineSnapshot(`
          "<div>
            <button>
              load
            </button>
          </div>"
        `);

        fireEvent.click(screen.getByText("load"));
        await waitFor(() => screen.getByText(/Not Found/));
        expect(getHtml(container)).toMatchInlineSnapshot(`
          "<div>
            <p>
              contextual error:
              404 Not Found
            </p>
          </div>"
        `);
      });

      it("handles fetcher.load errors at the correct spot in the route hierarchy", async () => {
        let { container } = render(
          <TestDataRouter
            window={getWindow("/child")}
            hydrationData={{ loaderData: { "0": null } }}
          >
            <Route path="/" element={<Outlet />} errorElement={<p>Not I!</p>}>
              <Route
                path="child"
                element={<Comp />}
                errorElement={<ErrorElement />}
              />
              <Route
                path="fetch"
                loader={() => {
                  throw new Error("Kaboom!");
                }}
                errorElement={<p>Not I!</p>}
              />
            </Route>
          </TestDataRouter>
        );

        function Comp() {
          let fetcher = useFetcher();
          return <button onClick={() => fetcher.load("/fetch")}>load</button>;
        }

        function ErrorElement() {
          return <p>contextual error:{useRouteError().message}</p>;
        }

        expect(getHtml(container)).toMatchInlineSnapshot(`
          "<div>
            <button>
              load
            </button>
          </div>"
        `);

        fireEvent.click(screen.getByText("load"));
        await waitFor(() => screen.getByText(/Kaboom!/));
        expect(getHtml(container)).toMatchInlineSnapshot(`
          "<div>
            <p>
              contextual error:
              Kaboom!
            </p>
          </div>"
        `);
      });

      it("handles fetcher.submit errors at the correct spot in the route hierarchy", async () => {
        let { container } = render(
          <TestDataRouter
            window={getWindow("/child")}
            hydrationData={{ loaderData: { "0": null } }}
          >
            <Route path="/" element={<Outlet />} errorElement={<p>Not I!</p>}>
              <Route
                path="child"
                element={<Comp />}
                errorElement={<ErrorElement />}
              />
              <Route
                path="fetch"
                action={() => {
                  throw new Error("Kaboom!");
                }}
                errorElement={<p>Not I!</p>}
              />
            </Route>
          </TestDataRouter>
        );

        function Comp() {
          let fetcher = useFetcher();
          return (
            <button
              onClick={() =>
                fetcher.submit(
                  { key: "value" },
                  { method: "post", action: "/fetch" }
                )
              }
            >
              submit
            </button>
          );
        }

        function ErrorElement() {
          return <p>contextual error:{useRouteError().message}</p>;
        }

        expect(getHtml(container)).toMatchInlineSnapshot(`
            "<div>
              <button>
                submit
              </button>
            </div>"
          `);

        fireEvent.click(screen.getByText("submit"));
        await waitFor(() => screen.getByText(/Kaboom!/));
        expect(getHtml(container)).toMatchInlineSnapshot(`
            "<div>
              <p>
                contextual error:
                Kaboom!
              </p>
            </div>"
          `);
      });

      it("handles fetcher.Form errors at the correct spot in the route hierarchy", async () => {
        let { container } = render(
          <TestDataRouter
            window={getWindow("/child")}
            hydrationData={{ loaderData: { "0": null } }}
          >
            <Route path="/" element={<Outlet />} errorElement={<p>Not I!</p>}>
              <Route
                path="child"
                element={<Comp />}
                errorElement={<ErrorElement />}
              />
              <Route
                path="fetch"
                action={() => {
                  throw new Error("Kaboom!");
                }}
                errorElement={<p>Not I!</p>}
              />
            </Route>
          </TestDataRouter>
        );

        function Comp() {
          let fetcher = useFetcher();
          return (
            <fetcher.Form method="post" action="/fetch">
              <button type="submit" name="key" value="value">
                submit
              </button>
            </fetcher.Form>
          );
        }

        function ErrorElement() {
          return <p>contextual error:{useRouteError().message}</p>;
        }

        expect(getHtml(container)).toMatchInlineSnapshot(`
          "<div>
            <form
              action="/fetch"
              method="post"
            >
              <button
                name="key"
                type="submit"
                value="value"
              >
                submit
              </button>
            </form>
          </div>"
        `);

        fireEvent.click(screen.getByText("submit"));
        await waitFor(() => screen.getByText(/Kaboom!/));
        expect(getHtml(container)).toMatchInlineSnapshot(`
          "<div>
            <p>
              contextual error:
              Kaboom!
            </p>
          </div>"
        `);
      });
    });

    describe("errors", () => {
      it("renders hydration errors on leaf elements", async () => {
        let { container } = render(
          <TestDataRouter
            window={getWindow("/child")}
            hydrationData={{
              loaderData: {
                "0": "parent data",
              },
              actionData: {
                "0": "parent action",
              },
              errors: {
                "0-0": new Error("Kaboom 💥"),
              },
            }}
          >
            <Route path="/" element={<Comp />}>
              <Route
                path="child"
                element={<Comp />}
                errorElement={<ErrorBoundary />}
              />
            </Route>
          </TestDataRouter>
        );

        function Comp() {
          let data = useLoaderData();
          let actionData = useActionData();
          let navigation = useNavigation();
          return (
            <div>
              {data}
              {actionData}
              {navigation.state}
              <Outlet />
            </div>
          );
        }

        function ErrorBoundary() {
          let error = useRouteError();
          return <p>{error.message}</p>;
        }

        expect(getHtml(container)).toMatchInlineSnapshot(`
          "<div>
            <div>
              parent data
              parent action
              idle
              <p>
                Kaboom 💥
              </p>
            </div>
          </div>"
        `);
      });

      it("renders hydration errors on parent elements", async () => {
        let { container } = render(
          <TestDataRouter
            window={getWindow("/child")}
            hydrationData={{
              loaderData: {},
              actionData: null,
              errors: {
                "0": new Error("Kaboom 💥"),
              },
            }}
          >
            <Route path="/" element={<Comp />} errorElement={<ErrorBoundary />}>
              <Route path="child" element={<Comp />} />
            </Route>
          </TestDataRouter>
        );

        function Comp() {
          let data = useLoaderData();
          let actionData = useActionData();
          let navigation = useNavigation();
          return (
            <div>
              {data}
              {actionData}
              {navigation.state}
              <Outlet />
            </div>
          );
        }

        function ErrorBoundary() {
          let error = useRouteError();
          return <p>{error.message}</p>;
        }

        expect(getHtml(container)).toMatchInlineSnapshot(`
          "<div>
            <p>
              Kaboom 💥
            </p>
          </div>"
        `);
      });

      it("renders navigation errors on leaf elements", async () => {
        let fooDefer = createDeferred();
        let barDefer = createDeferred();

        let { container } = render(
          <TestDataRouter
            window={getWindow("/foo")}
            hydrationData={{
              loaderData: {
                "0-0": {
                  message: "hydrated from foo",
                },
              },
            }}
          >
            <Route path="/" element={<Layout />}>
              <Route
                path="foo"
                loader={() => fooDefer.promise}
                element={<Foo />}
                errorElement={<FooError />}
              />
              <Route
                path="bar"
                loader={() => barDefer.promise}
                element={<Bar />}
                errorElement={<BarError />}
              />
            </Route>
          </TestDataRouter>
        );

        function Layout() {
          let navigation = useNavigation();
          return (
            <div>
              <Link to="/foo">Link to Foo</Link>
              <Link to="/bar">Link to Bar</Link>
              <div id="output">
                <p>{navigation.state}</p>
                <Outlet />
              </div>
            </div>
          );
        }

        function Foo() {
          let data = useLoaderData();
          return <h1>Foo:{data?.message}</h1>;
        }
        function FooError() {
          let error = useRouteError();
          return <p>Foo Error:{error.message}</p>;
        }
        function Bar() {
          let data = useLoaderData();
          return <h1>Bar:{data?.message}</h1>;
        }
        function BarError() {
          let error = useRouteError();
          return <p>Bar Error:{error.message}</p>;
        }

<<<<<<< HEAD
        expect(getHtml(container)).toMatchInlineSnapshot(`
          "<div>
            <div>
              <a
                href="/foo"
              >
                Link to Foo
              </a>
              <a
                href="/bar"
              >
                Link to Bar
              </a>
              <p>
                idle
              </p>
              <h1>
                Foo:
                hydrated from foo
              </h1>
            </div>
=======
        expect(getHtml(container.querySelector("#output")))
          .toMatchInlineSnapshot(`
          "<div
            id=\\"output\\"
          >
            <p>
              idle
            </p>
            <h1>
              Foo:
              hydrated from foo
            </h1>
>>>>>>> 112ff055
          </div>"
        `);

        fireEvent.click(screen.getByText("Link to Bar"));
        barDefer.reject(new Error("Kaboom!"));
        await waitFor(() => screen.getByText("idle"));
<<<<<<< HEAD
        expect(getHtml(container)).toMatchInlineSnapshot(`
          "<div>
            <div>
              <a
                href="/foo"
              >
                Link to Foo
              </a>
              <a
                href="/bar"
              >
                Link to Bar
              </a>
              <p>
                idle
              </p>
              <p>
                Bar Error:
                Kaboom!
              </p>
            </div>
=======
        expect(getHtml(container.querySelector("#output")))
          .toMatchInlineSnapshot(`
          "<div
            id=\\"output\\"
          >
            <p>
              idle
            </p>
            <p>
              Bar Error:
              Kaboom!
            </p>
>>>>>>> 112ff055
          </div>"
        `);

        fireEvent.click(screen.getByText("Link to Foo"));
        fooDefer.reject(new Error("Kaboom!"));
        await waitFor(() => screen.getByText("idle"));
<<<<<<< HEAD
        expect(getHtml(container)).toMatchInlineSnapshot(`
          "<div>
            <div>
              <a
                href="/foo"
              >
                Link to Foo
              </a>
              <a
                href="/bar"
              >
                Link to Bar
              </a>
              <p>
                idle
              </p>
              <p>
                Foo Error:
                Kaboom!
              </p>
            </div>
=======
        expect(getHtml(container.querySelector("#output")))
          .toMatchInlineSnapshot(`
          "<div
            id=\\"output\\"
          >
            <p>
              idle
            </p>
            <p>
              Foo Error:
              Kaboom!
            </p>
>>>>>>> 112ff055
          </div>"
        `);
      });

      it("renders navigation errors on parent elements", async () => {
        let fooDefer = createDeferred();
        let barDefer = createDeferred();

        let { container } = render(
          <TestDataRouter
            window={getWindow("/foo")}
            hydrationData={{
              loaderData: {
                "0-0": {
                  message: "hydrated from foo",
                },
              },
            }}
          >
            <Route path="/" element={<Layout />} errorElement={<LayoutError />}>
              <Route
                path="foo"
                loader={() => fooDefer.promise}
                element={<Foo />}
                errorElement={<FooError />}
              />
              <Route
                path="bar"
                loader={() => barDefer.promise}
                element={<Bar />}
              />
            </Route>
          </TestDataRouter>
        );

        function Layout() {
          let navigation = useNavigation();
          return (
            <div>
              <Link to="/foo">Link to Foo</Link>
              <Link to="/bar">Link to Bar</Link>
              <div id="output">
                <p>{navigation.state}</p>
                <Outlet />
              </div>
            </div>
          );
        }
        function LayoutError() {
          let error = useRouteError();
          return <p>Layout Error:{error.message}</p>;
        }
        function Foo() {
          let data = useLoaderData();
          return <h1>Foo:{data?.message}</h1>;
        }
        function FooError() {
          let error = useRouteError();
          return <p>Foo Error:{error.message}</p>;
        }
        function Bar() {
          let data = useLoaderData();
          return <h1>Bar:{data?.message}</h1>;
        }

<<<<<<< HEAD
        expect(getHtml(container)).toMatchInlineSnapshot(`
          "<div>
            <div>
              <a
                href="/foo"
              >
                Link to Foo
              </a>
              <a
                href="/bar"
              >
                Link to Bar
              </a>
              <p>
                idle
              </p>
              <h1>
                Foo:
                hydrated from foo
              </h1>
            </div>
=======
        expect(getHtml(container.querySelector("#output")))
          .toMatchInlineSnapshot(`
          "<div
            id=\\"output\\"
          >
            <p>
              idle
            </p>
            <h1>
              Foo:
              hydrated from foo
            </h1>
>>>>>>> 112ff055
          </div>"
        `);

        fireEvent.click(screen.getByText("Link to Bar"));
        barDefer.reject(new Error("Kaboom!"));
        await waitFor(() => screen.getByText("Layout Error:Kaboom!"));
        expect(getHtml(container)).toMatchInlineSnapshot(`
          "<div>
            <p>
              Layout Error:
              Kaboom!
            </p>
          </div>"
        `);
      });

      // This test ensures that when manual routes are used, we add hasErrorBoundary
      it("renders navigation errors on leaf elements (when using manual route objects)", async () => {
        let barDefer = createDeferred();

        let routes = [
          {
            path: "/",
            element: <Layout />,
            children: [
              {
                path: "foo",
                element: <h1>Foo</h1>,
              },
              {
                path: "bar",
                loader: () => barDefer.promise,
                element: <Bar />,
                errorElement: <BarError />,
              },
            ],
          },
        ];

        router = createTestRouter(routes, { window: getWindow("/foo") });
        let { container } = render(<RouterProvider router={router} />);

        function Layout() {
          let navigation = useNavigation();
          return (
            <div>
              <Link to="/bar">Link to Bar</Link>
              <div id="output">
                <p>{navigation.state}</p>
                <Outlet />
              </div>
            </div>
          );
        }

        function Bar() {
          let data = useLoaderData();
          return <h1>Bar:{data?.message}</h1>;
        }
        function BarError() {
          let error = useRouteError();
          return <p>Bar Error:{error.message}</p>;
        }

<<<<<<< HEAD
        expect(getHtml(container)).toMatchInlineSnapshot(`
          "<div>
            <div>
              <a
                href="/bar"
              >
                Link to Bar
              </a>
              <p>
                idle
              </p>
              <h1>
                Foo
              </h1>
            </div>
=======
        expect(getHtml(container.querySelector("#output")))
          .toMatchInlineSnapshot(`
          "<div
            id=\\"output\\"
          >
            <p>
              idle
            </p>
            <h1>
              Foo
            </h1>
>>>>>>> 112ff055
          </div>"
        `);

        fireEvent.click(screen.getByText("Link to Bar"));
        barDefer.reject(new Error("Kaboom!"));
        await waitFor(() => screen.getByText("idle"));
<<<<<<< HEAD
        expect(getHtml(container)).toMatchInlineSnapshot(`
          "<div>
            <div>
              <a
                href="/bar"
              >
                Link to Bar
              </a>
              <p>
                idle
              </p>
              <p>
                Bar Error:
                Kaboom!
              </p>
            </div>
=======
        expect(getHtml(container.querySelector("#output")))
          .toMatchInlineSnapshot(`
          "<div
            id=\\"output\\"
          >
            <p>
              idle
            </p>
            <p>
              Bar Error:
              Kaboom!
            </p>
>>>>>>> 112ff055
          </div>"
        `);
      });
    });
  });
}

function createDeferred() {
  let resolve: (val?: any) => Promise<void>;
  let reject: (error?: Error) => Promise<void>;
  let promise = new Promise((res, rej) => {
    resolve = async (val: any) => {
      res(val);
      try {
        await promise;
      } catch (e) {}
    };
    reject = async (error?: Error) => {
      rej(error);
      try {
        await promise;
      } catch (e) {}
    };
  });
  return {
    promise,
    //@ts-ignore
    resolve,
    //@ts-ignore
    reject,
  };
}

function getWindowImpl(initialUrl: string, isHash = false): Window {
  // Need to use our own custom DOM in order to get a working history
  const dom = new JSDOM(`<!DOCTYPE html>`, { url: "https://remix.run/" });
  dom.window.history.replaceState(null, "", (isHash ? "#" : "") + initialUrl);
  return dom.window as unknown as Window;
}

function getHtml(container: HTMLElement) {
  return prettyDOM(container, null, {
    highlight: false,
    theme: {
      comment: null,
      content: null,
      prop: null,
      tag: null,
      value: null,
    },
  });
}<|MERGE_RESOLUTION|>--- conflicted
+++ resolved
@@ -587,22 +587,11 @@
         return <h1>{data?.message}</h1>;
       }
 
-<<<<<<< HEAD
-      expect(getHtml(container)).toMatchInlineSnapshot(`
-        "<div>
-          <div>
-            <a
-              href="/bar"
-            >
-              Link to Bar
-            </a>
-=======
       expect(getHtml(container.querySelector("#output")))
         .toMatchInlineSnapshot(`
           "<div
-            id=\\"output\\"
-          >
->>>>>>> 112ff055
+            id="output"
+          >
             <p>
               idle
             </p>
@@ -613,22 +602,11 @@
         `);
 
       fireEvent.click(screen.getByText("Link to Bar"));
-<<<<<<< HEAD
-      expect(getHtml(container)).toMatchInlineSnapshot(`
-        "<div>
-          <div>
-            <a
-              href="/bar"
-            >
-              Link to Bar
-            </a>
-=======
       expect(getHtml(container.querySelector("#output")))
         .toMatchInlineSnapshot(`
           "<div
-            id=\\"output\\"
-          >
->>>>>>> 112ff055
+            id="output"
+          >
             <p>
               loading
             </p>
@@ -640,22 +618,11 @@
 
       barDefer.resolve({ message: "Bar Loader" });
       await waitFor(() => screen.getByText("idle"));
-<<<<<<< HEAD
-      expect(getHtml(container)).toMatchInlineSnapshot(`
-        "<div>
-          <div>
-            <a
-              href="/bar"
-            >
-              Link to Bar
-            </a>
-=======
       expect(getHtml(container.querySelector("#output")))
         .toMatchInlineSnapshot(`
           "<div
-            id=\\"output\\"
-          >
->>>>>>> 112ff055
+            id="output"
+          >
             <p>
               idle
             </p>
@@ -1412,26 +1379,20 @@
       expect(getHtml(container.querySelector(".output")))
         .toMatchInlineSnapshot(`
         "<div
-<<<<<<< HEAD
           class="output"
-=======
-          class=\\"output\\"
->>>>>>> 112ff055
         >
           <h1>
             Page 2
           </h1>
         </div>"
       `);
-<<<<<<< HEAD
-=======
 
       fireEvent.click(screen.getByText("Go back"));
       await waitFor(() => screen.getByText("Page 1"));
       expect(getHtml(container.querySelector(".output")))
         .toMatchInlineSnapshot(`
         "<div
-          class=\\"output\\"
+          class="output"
         >
           <h1>
             Page 1
@@ -1483,7 +1444,7 @@
       expect(getHtml(container.querySelector(".output")))
         .toMatchInlineSnapshot(`
         "<div
-          class=\\"output\\"
+          class="output"
         >
           <h1>
             index
@@ -1496,7 +1457,7 @@
       expect(getHtml(container.querySelector(".output")))
         .toMatchInlineSnapshot(`
         "<div
-          class=\\"output\\"
+          class="output"
         >
           <h1>
             Page 1
@@ -1509,7 +1470,7 @@
       expect(getHtml(container.querySelector(".output")))
         .toMatchInlineSnapshot(`
         "<div
-          class=\\"output\\"
+          class="output"
         >
           <p>
             action
@@ -1525,7 +1486,7 @@
       expect(getHtml(container.querySelector(".output")))
         .toMatchInlineSnapshot(`
         "<div
-          class=\\"output\\"
+          class="output"
         >
           <h1>
             index
@@ -1566,20 +1527,20 @@
       expect(getHtml(container)).toMatchInlineSnapshot(`
         "<div>
           <form
-            action=\\"/base/path\\"
-            method=\\"get\\"
+            action="/base/path"
+            method="get"
           >
             <p>
               /path
             </p>
             <input
-              name=\\"a\\"
-              value=\\"1\\"
+              name="a"
+              value="1"
             />
             <button
-              name=\\"b\\"
-              type=\\"submit\\"
-              value=\\"2\\"
+              name="b"
+              type="submit"
+              value="2"
             >
               Submit
             </button>
@@ -1592,20 +1553,20 @@
       expect(getHtml(container)).toMatchInlineSnapshot(`
         "<div>
           <form
-            action=\\"/base/path?a=1&b=2\\"
-            method=\\"get\\"
+            action="/base/path?a=1&b=2"
+            method="get"
           >
             <p>
               /path?a=1&b=2
             </p>
             <input
-              name=\\"a\\"
-              value=\\"1\\"
+              name="a"
+              value="1"
             />
             <button
-              name=\\"b\\"
-              type=\\"submit\\"
-              value=\\"2\\"
+              name="b"
+              type="submit"
+              value="2"
             >
               Submit
             </button>
@@ -1649,8 +1610,8 @@
       expect(getHtml(container)).toMatchInlineSnapshot(`
         "<div>
           <form
-            action=\\"/base/path\\"
-            method=\\"post\\"
+            action="/base/path"
+            method="post"
           >
             <p>
               /path
@@ -1660,9 +1621,9 @@
               value=\\"1\\"
             />
             <button
-              name=\\"b\\"
-              type=\\"submit\\"
-              value=\\"2\\"
+              name="b"
+              type="submit"
+              value="2"
             >
               Submit
             </button>
@@ -1676,8 +1637,8 @@
       expect(getHtml(container)).toMatchInlineSnapshot(`
         "<div>
           <form
-            action=\\"/base/path\\"
-            method=\\"post\\"
+            action="/base/path"
+            method="post"
           >
             <p>
               /path
@@ -1686,13 +1647,13 @@
               action data
             </p>
             <input
-              name=\\"a\\"
-              value=\\"1\\"
+              name="a"
+              value="1"
             />
             <button
-              name=\\"b\\"
-              type=\\"submit\\"
-              value=\\"2\\"
+              name="b"
+              type="submit"
+              value="2"
             >
               Submit
             </button>
@@ -1749,7 +1710,7 @@
       expect(getHtml(container.querySelector("#output")))
         .toMatchInlineSnapshot(`
         "<div
-          id=\\"output\\"
+          id="output"
         >
           <p>
             idle
@@ -1763,7 +1724,7 @@
       expect(getHtml(container.querySelector("#output")))
         .toMatchInlineSnapshot(`
         "<div
-          id=\\"output\\"
+          id="output"
         >
           <p>
             loading
@@ -1777,7 +1738,7 @@
       expect(getHtml(container.querySelector("#output")))
         .toMatchInlineSnapshot(`
         "<div
-          id=\\"output\\"
+          id="output"
         >
           <p>
             idle
@@ -1827,7 +1788,6 @@
           </div>
         );
       }
->>>>>>> 112ff055
 
       fireEvent.click(screen.getByText("Submit Form"));
       await waitFor(() => screen.getByText("submitting"));
@@ -1838,11 +1798,7 @@
       expect(getHtml(container.querySelector("#output")))
         .toMatchInlineSnapshot(`
         "<div
-<<<<<<< HEAD
-          class="output"
-=======
-          id=\\"output\\"
->>>>>>> 112ff055
+          id="output"
         >
           <p>
             idle
@@ -4054,33 +4010,10 @@
           return <p>Bar Error:{error.message}</p>;
         }
 
-<<<<<<< HEAD
-        expect(getHtml(container)).toMatchInlineSnapshot(`
-          "<div>
-            <div>
-              <a
-                href="/foo"
-              >
-                Link to Foo
-              </a>
-              <a
-                href="/bar"
-              >
-                Link to Bar
-              </a>
-              <p>
-                idle
-              </p>
-              <h1>
-                Foo:
-                hydrated from foo
-              </h1>
-            </div>
-=======
         expect(getHtml(container.querySelector("#output")))
           .toMatchInlineSnapshot(`
           "<div
-            id=\\"output\\"
+            id="output"
           >
             <p>
               idle
@@ -4089,40 +4022,16 @@
               Foo:
               hydrated from foo
             </h1>
->>>>>>> 112ff055
           </div>"
         `);
 
         fireEvent.click(screen.getByText("Link to Bar"));
         barDefer.reject(new Error("Kaboom!"));
         await waitFor(() => screen.getByText("idle"));
-<<<<<<< HEAD
-        expect(getHtml(container)).toMatchInlineSnapshot(`
-          "<div>
-            <div>
-              <a
-                href="/foo"
-              >
-                Link to Foo
-              </a>
-              <a
-                href="/bar"
-              >
-                Link to Bar
-              </a>
-              <p>
-                idle
-              </p>
-              <p>
-                Bar Error:
-                Kaboom!
-              </p>
-            </div>
-=======
         expect(getHtml(container.querySelector("#output")))
           .toMatchInlineSnapshot(`
           "<div
-            id=\\"output\\"
+            id="output"
           >
             <p>
               idle
@@ -4131,40 +4040,16 @@
               Bar Error:
               Kaboom!
             </p>
->>>>>>> 112ff055
           </div>"
         `);
 
         fireEvent.click(screen.getByText("Link to Foo"));
         fooDefer.reject(new Error("Kaboom!"));
         await waitFor(() => screen.getByText("idle"));
-<<<<<<< HEAD
-        expect(getHtml(container)).toMatchInlineSnapshot(`
-          "<div>
-            <div>
-              <a
-                href="/foo"
-              >
-                Link to Foo
-              </a>
-              <a
-                href="/bar"
-              >
-                Link to Bar
-              </a>
-              <p>
-                idle
-              </p>
-              <p>
-                Foo Error:
-                Kaboom!
-              </p>
-            </div>
-=======
         expect(getHtml(container.querySelector("#output")))
           .toMatchInlineSnapshot(`
           "<div
-            id=\\"output\\"
+            id="output"
           >
             <p>
               idle
@@ -4173,7 +4058,6 @@
               Foo Error:
               Kaboom!
             </p>
->>>>>>> 112ff055
           </div>"
         `);
       });
@@ -4239,33 +4123,10 @@
           return <h1>Bar:{data?.message}</h1>;
         }
 
-<<<<<<< HEAD
-        expect(getHtml(container)).toMatchInlineSnapshot(`
-          "<div>
-            <div>
-              <a
-                href="/foo"
-              >
-                Link to Foo
-              </a>
-              <a
-                href="/bar"
-              >
-                Link to Bar
-              </a>
-              <p>
-                idle
-              </p>
-              <h1>
-                Foo:
-                hydrated from foo
-              </h1>
-            </div>
-=======
         expect(getHtml(container.querySelector("#output")))
           .toMatchInlineSnapshot(`
           "<div
-            id=\\"output\\"
+            id="output"
           >
             <p>
               idle
@@ -4274,7 +4135,6 @@
               Foo:
               hydrated from foo
             </h1>
->>>>>>> 112ff055
           </div>"
         `);
 
@@ -4339,27 +4199,10 @@
           return <p>Bar Error:{error.message}</p>;
         }
 
-<<<<<<< HEAD
-        expect(getHtml(container)).toMatchInlineSnapshot(`
-          "<div>
-            <div>
-              <a
-                href="/bar"
-              >
-                Link to Bar
-              </a>
-              <p>
-                idle
-              </p>
-              <h1>
-                Foo
-              </h1>
-            </div>
-=======
         expect(getHtml(container.querySelector("#output")))
           .toMatchInlineSnapshot(`
           "<div
-            id=\\"output\\"
+            id="output"
           >
             <p>
               idle
@@ -4367,35 +4210,16 @@
             <h1>
               Foo
             </h1>
->>>>>>> 112ff055
           </div>"
         `);
 
         fireEvent.click(screen.getByText("Link to Bar"));
         barDefer.reject(new Error("Kaboom!"));
         await waitFor(() => screen.getByText("idle"));
-<<<<<<< HEAD
-        expect(getHtml(container)).toMatchInlineSnapshot(`
-          "<div>
-            <div>
-              <a
-                href="/bar"
-              >
-                Link to Bar
-              </a>
-              <p>
-                idle
-              </p>
-              <p>
-                Bar Error:
-                Kaboom!
-              </p>
-            </div>
-=======
         expect(getHtml(container.querySelector("#output")))
           .toMatchInlineSnapshot(`
           "<div
-            id=\\"output\\"
+            id="output"
           >
             <p>
               idle
@@ -4404,7 +4228,6 @@
               Bar Error:
               Kaboom!
             </p>
->>>>>>> 112ff055
           </div>"
         `);
       });
