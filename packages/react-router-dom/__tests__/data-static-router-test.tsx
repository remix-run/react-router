import * as React from "react";
import * as ReactDOMServer from "react-dom/server";
import { json } from "@remix-run/router";
import {
  Link,
  Outlet,
  useLoaderData,
  useLocation,
  useMatches,
} from "react-router-dom";
import type { StaticHandlerContext } from "react-router-dom/server";
import {
  createStaticHandler,
  createStaticRouter,
  StaticRouterProvider,
} from "react-router-dom/server";

beforeEach(() => {
  jest.spyOn(console, "warn").mockImplementation(() => {});
});

describe("A <StaticRouterProvider>", () => {
  it("renders an initialized router", async () => {
    let hooksData1: {
      location: ReturnType<typeof useLocation>;
      loaderData: ReturnType<typeof useLoaderData>;
      matches: ReturnType<typeof useMatches>;
    };
    let hooksData2: {
      location: ReturnType<typeof useLocation>;
      loaderData: ReturnType<typeof useLoaderData>;
      matches: ReturnType<typeof useMatches>;
    };

    function HooksChecker1() {
      hooksData1 = {
        location: useLocation(),
        loaderData: useLoaderData(),
        matches: useMatches(),
      };
      return <Outlet />;
    }

    function HooksChecker2() {
      hooksData2 = {
        location: useLocation(),
        loaderData: useLoaderData(),
        matches: useMatches(),
      };
      return (
        <>
          <h1>👋</h1>
          <Link to="/the/other/path">Other</Link>
        </>
      );
    }

    let routes = [
      {
        path: "the",
        loader: () => ({
          key1: "value1",
        }),
        element: <HooksChecker1 />,
        handle: "1",
        children: [
          {
            path: "path",
            loader: () => ({
              key2: "value2",
            }),
            element: <HooksChecker2 />,
            handle: "2",
          },
        ],
      },
    ];
    let { query } = createStaticHandler(routes);

    let context = (await query(
      new Request("http://localhost/the/path?the=query#the-hash", {
        signal: new AbortController().signal,
      })
    )) as StaticHandlerContext;

    let html = ReactDOMServer.renderToStaticMarkup(
      <React.StrictMode>
        <StaticRouterProvider
          router={createStaticRouter(routes, context)}
          context={context}
        />
      </React.StrictMode>
    );
    expect(html).toMatch("<h1>👋</h1>");
    expect(html).toMatch('<a href="/the/other/path">');

    // @ts-expect-error
    expect(hooksData1.location).toEqual({
      pathname: "/the/path",
      search: "?the=query",
      hash: "#the-hash",
      state: null,
      key: expect.any(String),
    });
    // @ts-expect-error
    expect(hooksData1.loaderData).toEqual({
      key1: "value1",
    });
    // @ts-expect-error
    expect(hooksData1.matches).toEqual([
      {
        data: {
          key1: "value1",
        },
        handle: "1",
        id: "0",
        params: {},
        pathname: "/the",
      },
      {
        data: {
          key2: "value2",
        },
        handle: "2",
        id: "0-0",
        params: {},
        pathname: "/the/path",
      },
    ]);

    // @ts-expect-error
    expect(hooksData2.location).toEqual({
      pathname: "/the/path",
      search: "?the=query",
      hash: "#the-hash",
      state: null,
      key: expect.any(String),
    });
    // @ts-expect-error
    expect(hooksData2.loaderData).toEqual({
      key2: "value2",
    });
    // @ts-expect-error
    expect(hooksData2.matches).toEqual([
      {
        data: {
          key1: "value1",
        },
        handle: "1",
        id: "0",
        params: {},
        pathname: "/the",
      },
      {
        data: {
          key2: "value2",
        },
        handle: "2",
        id: "0-0",
        params: {},
        pathname: "/the/path",
      },
    ]);
  });

  it("renders an initialized router with lazy routes", async () => {
    let hooksData1: {
      location: ReturnType<typeof useLocation>;
      loaderData: ReturnType<typeof useLoaderData>;
      matches: ReturnType<typeof useMatches>;
    };
    let hooksData2: {
      location: ReturnType<typeof useLocation>;
      loaderData: ReturnType<typeof useLoaderData>;
      matches: ReturnType<typeof useMatches>;
    };

    function HooksChecker1() {
      hooksData1 = {
        location: useLocation(),
        loaderData: useLoaderData(),
        matches: useMatches(),
      };
      return <Outlet />;
    }

    function HooksChecker2() {
      hooksData2 = {
        location: useLocation(),
        loaderData: useLoaderData(),
        matches: useMatches(),
      };
      return (
        <>
          <h1>👋</h1>
          <Link to="/the/other/path">Other</Link>
        </>
      );
    }

    let routes = [
      {
        path: "the",
        lazy: async () => ({
          loader: () => ({
            key1: "value1",
          }),
          element: <HooksChecker1 />,
          handle: "1",
        }),
        children: [
          {
            path: "path",
            lazy: async () => ({
              loader: () => ({
                key2: "value2",
              }),
              element: <HooksChecker2 />,
              handle: "2",
            }),
          },
        ],
      },
    ];
    let { query, dataRoutes } = createStaticHandler(routes);

    let context = (await query(
      new Request("http://localhost/the/path?the=query#the-hash", {
        signal: new AbortController().signal,
      })
    )) as StaticHandlerContext;

    let html = ReactDOMServer.renderToStaticMarkup(
      <React.StrictMode>
        <StaticRouterProvider
          router={createStaticRouter(dataRoutes, context)}
          context={context}
        />
      </React.StrictMode>
    );
    expect(html).toMatch("<h1>👋</h1>");
    expect(html).toMatch('<a href="/the/other/path">');

    // @ts-expect-error
    expect(hooksData1.location).toEqual({
      pathname: "/the/path",
      search: "?the=query",
      hash: "#the-hash",
      state: null,
      key: expect.any(String),
    });
    // @ts-expect-error
    expect(hooksData1.loaderData).toEqual({
      key1: "value1",
    });
    // @ts-expect-error
    expect(hooksData1.matches).toEqual([
      {
        data: {
          key1: "value1",
        },
        handle: "1",
        id: "0",
        params: {},
        pathname: "/the",
      },
      {
        data: {
          key2: "value2",
        },
        handle: "2",
        id: "0-0",
        params: {},
        pathname: "/the/path",
      },
    ]);

    // @ts-expect-error
    expect(hooksData2.location).toEqual({
      pathname: "/the/path",
      search: "?the=query",
      hash: "#the-hash",
      state: null,
      key: expect.any(String),
    });
    // @ts-expect-error
    expect(hooksData2.loaderData).toEqual({
      key2: "value2",
    });
    // @ts-expect-error
    expect(hooksData2.matches).toEqual([
      {
        data: {
          key1: "value1",
        },
        handle: "1",
        id: "0",
        params: {},
        pathname: "/the",
      },
      {
        data: {
          key2: "value2",
        },
        handle: "2",
        id: "0-0",
        params: {},
        pathname: "/the/path",
      },
    ]);
  });

  it("renders an initialized router with a basename", async () => {
    let location: ReturnType<typeof useLocation>;

    function GetLocation() {
      location = useLocation();
      return (
        <>
          <h1>👋</h1>
          <Link to="/the/other/path">Other</Link>
        </>
      );
    }

    let routes = [
      {
        path: "the",
        children: [
          {
            path: "path",
            element: <GetLocation />,
          },
        ],
      },
    ];
    let { query } = createStaticHandler(routes, { basename: "/base" });

    let context = (await query(
      new Request("http://localhost/base/the/path?the=query#the-hash", {
        signal: new AbortController().signal,
      })
    )) as StaticHandlerContext;

    let html = ReactDOMServer.renderToStaticMarkup(
      <React.StrictMode>
        <StaticRouterProvider
          router={createStaticRouter(routes, context)}
          context={context}
        />
      </React.StrictMode>
    );
    expect(html).toMatch("<h1>👋</h1>");
    expect(html).toMatch('<a href="/base/the/other/path">');

    // @ts-expect-error
    expect(location).toEqual({
      pathname: "/the/path",
      search: "?the=query",
      hash: "#the-hash",
      state: null,
      key: expect.any(String),
    });
  });

  it("renders hydration data by default", async () => {
    let routes = [
      {
        // provide unique id here but not below, to ensure we add where needed
        id: "the",
        path: "the",
        loader: () => ({
          key1: "value1",
        }),
        element: <Outlet />,
        children: [
          {
            path: "path",
            loader: () => ({
              key2: "value2",
            }),
            element: <h1>👋</h1>,
          },
        ],
      },
    ];
    let { query } = createStaticHandler(routes);

    let context = (await query(
      new Request("http://localhost/the/path", {
        signal: new AbortController().signal,
      })
    )) as StaticHandlerContext;

    let html = ReactDOMServer.renderToStaticMarkup(
      <React.StrictMode>
        <StaticRouterProvider
          router={createStaticRouter(routes, context)}
          context={context}
        />
      </React.StrictMode>
    );
    expect(html).toMatch("<h1>👋</h1>");

    let expectedJsonString = JSON.stringify(
      JSON.stringify({
        loaderData: {
          the: { key1: "value1" },
          "0-0": { key2: "value2" },
        },
        actionData: null,
        errors: null,
      })
    );
    expect(html).toMatch(
      `<script>window.__staticRouterHydrationData = JSON.parse(${expectedJsonString});</script>`
    );
  });

<<<<<<< HEAD
  it("renders hydration data from lazy routes by default", async () => {
    let routes = [
      {
        // provide unique id here but not below, to ensure we add where needed
        id: "the",
        path: "the",
        lazy: async () => ({
          loader: () => ({
            key1: "value1",
          }),
          element: <Outlet />,
        }),
        children: [
          {
            path: "path",
            lazy: async () => ({
              loader: () => ({
                key2: "value2",
              }),
              element: <h1>👋</h1>,
            }),
          },
        ],
      },
    ];
    let { query, dataRoutes } = createStaticHandler(routes);

    let context = (await query(
      new Request("http://localhost/the/path", {
=======
  it("escapes HTML tags in serialized hydration data", async () => {
    let routes = [
      {
        path: "/",
        loader: () => ({
          key: "uh </script> oh",
        }),
        element: <h1>👋</h1>,
      },
    ];
    let { query } = createStaticHandler(routes);

    let context = (await query(
      new Request("http://localhost/", {
>>>>>>> bbe4ec50
        signal: new AbortController().signal,
      })
    )) as StaticHandlerContext;

    let html = ReactDOMServer.renderToStaticMarkup(
      <React.StrictMode>
        <StaticRouterProvider
<<<<<<< HEAD
          router={createStaticRouter(dataRoutes, context)}
=======
          router={createStaticRouter(routes, context)}
>>>>>>> bbe4ec50
          context={context}
        />
      </React.StrictMode>
    );
<<<<<<< HEAD
    expect(html).toMatch("<h1>👋</h1>");

    let expectedJsonString = JSON.stringify(
      JSON.stringify({
        loaderData: {
          the: { key1: "value1" },
          "0-0": { key2: "value2" },
        },
        actionData: null,
        errors: null,
      })
    );
    expect(html).toMatch(
      `<script>window.__staticRouterHydrationData = JSON.parse(${expectedJsonString});</script>`
=======
    expect(html).toMatchInlineSnapshot(
      `"<h1>👋</h1><script>window.__staticRouterHydrationData = JSON.parse("{\\"loaderData\\":{\\"0\\":{\\"key\\":\\"uh \\u003c/script\\u003e oh\\"}},\\"actionData\\":null,\\"errors\\":null}");</script>"`
>>>>>>> bbe4ec50
    );
  });

  it("serializes ErrorResponse instances", async () => {
    let routes = [
      {
        path: "/",
        loader: () => {
          throw json(
            { not: "found" },
            { status: 404, statusText: "Not Found" }
          );
        },
      },
    ];
    let { query } = createStaticHandler(routes);

    let context = (await query(
      new Request("http://localhost/", {
        signal: new AbortController().signal,
      })
    )) as StaticHandlerContext;

    let html = ReactDOMServer.renderToStaticMarkup(
      <React.StrictMode>
        <StaticRouterProvider
          router={createStaticRouter(routes, context)}
          context={context}
        />
      </React.StrictMode>
    );

    let expectedJsonString = JSON.stringify(
      JSON.stringify({
        loaderData: {},
        actionData: null,
        errors: {
          "0": {
            status: 404,
            statusText: "Not Found",
            internal: false,
            data: { not: "found" },
            __type: "RouteErrorResponse",
          },
        },
      })
    );
    expect(html).toMatch(
      `<script>window.__staticRouterHydrationData = JSON.parse(${expectedJsonString});</script>`
    );
  });

  it("serializes ErrorResponse instances from lazy routes", async () => {
    let routes = [
      {
        path: "/",
        lazy: async () => ({
          loader: () => {
            throw json(
              { not: "found" },
              { status: 404, statusText: "Not Found" }
            );
          },
        }),
      },
    ];
    let { query, dataRoutes } = createStaticHandler(routes);

    let context = (await query(
      new Request("http://localhost/", {
        signal: new AbortController().signal,
      })
    )) as StaticHandlerContext;

    let html = ReactDOMServer.renderToStaticMarkup(
      <React.StrictMode>
        <StaticRouterProvider
          router={createStaticRouter(dataRoutes, context)}
          context={context}
        />
      </React.StrictMode>
    );

    let expectedJsonString = JSON.stringify(
      JSON.stringify({
        loaderData: {},
        actionData: null,
        errors: {
          "0": {
            status: 404,
            statusText: "Not Found",
            internal: false,
            data: { not: "found" },
            __type: "RouteErrorResponse",
          },
        },
      })
    );
    expect(html).toMatch(
      `<script>window.__staticRouterHydrationData = JSON.parse(${expectedJsonString});</script>`
    );
  });

  it("serializes Error instances", async () => {
    let routes = [
      {
        path: "/",
        loader: () => {
          throw new Error("oh no");
        },
      },
    ];
    let { query } = createStaticHandler(routes);

    let context = (await query(
      new Request("http://localhost/", {
        signal: new AbortController().signal,
      })
    )) as StaticHandlerContext;

    let html = ReactDOMServer.renderToStaticMarkup(
      <React.StrictMode>
        <StaticRouterProvider
          router={createStaticRouter(routes, context)}
          context={context}
        />
      </React.StrictMode>
    );

    // stack is stripped by default from SSR errors
    let expectedJsonString = JSON.stringify(
      JSON.stringify({
        loaderData: {},
        actionData: null,
        errors: {
          "0": {
            message: "oh no",
            __type: "Error",
          },
        },
      })
    );
    expect(html).toMatch(
      `<script>window.__staticRouterHydrationData = JSON.parse(${expectedJsonString});</script>`
    );
  });

  it("serializes Error instances from lazy routes", async () => {
    let routes = [
      {
        path: "/",
        lazy: async () => ({
          loader: () => {
            throw new Error("oh no");
          },
        }),
      },
    ];
    let { query, dataRoutes } = createStaticHandler(routes);

    let context = (await query(
      new Request("http://localhost/", {
        signal: new AbortController().signal,
      })
    )) as StaticHandlerContext;

    let html = ReactDOMServer.renderToStaticMarkup(
      <React.StrictMode>
        <StaticRouterProvider
          router={createStaticRouter(dataRoutes, context)}
          context={context}
        />
      </React.StrictMode>
    );

    // stack is stripped by default from SSR errors
    let expectedJsonString = JSON.stringify(
      JSON.stringify({
        loaderData: {},
        actionData: null,
        errors: {
          "0": {
            message: "oh no",
            __type: "Error",
          },
        },
      })
    );
    expect(html).toMatch(
      `<script>window.__staticRouterHydrationData = JSON.parse(${expectedJsonString});</script>`
    );
  });

  it("supports a nonce prop", async () => {
    let routes = [
      {
        path: "the",
        element: <Outlet />,
        children: [
          {
            path: "path",
            element: <h1>👋</h1>,
          },
        ],
      },
    ];
    let { query } = createStaticHandler(routes);

    let context = (await query(
      new Request("http://localhost/the/path", {
        signal: new AbortController().signal,
      })
    )) as StaticHandlerContext;

    let html = ReactDOMServer.renderToStaticMarkup(
      <React.StrictMode>
        <StaticRouterProvider
          router={createStaticRouter(routes, context)}
          context={context}
          nonce="nonce-string"
        />
      </React.StrictMode>
    );
    expect(html).toMatch("<h1>👋</h1>");

    let expectedJsonString = JSON.stringify(
      JSON.stringify({
        loaderData: {
          0: null,
          "0-0": null,
        },
        actionData: null,
        errors: null,
      })
    );
    expect(html).toMatch(
      `<script nonce="nonce-string">window.__staticRouterHydrationData = JSON.parse(${expectedJsonString});</script>`
    );
  });

  it("allows disabling of automatic hydration", async () => {
    let routes = [
      {
        path: "the",
        loader: () => ({
          key1: "value1",
        }),
        element: <Outlet />,
        children: [
          {
            path: "path",
            loader: () => ({
              key2: "value2",
            }),
            element: <h1>👋</h1>,
          },
        ],
      },
    ];
    let { query } = createStaticHandler(routes);

    let context = (await query(
      new Request("http://localhost/the/path", {
        signal: new AbortController().signal,
      })
    )) as StaticHandlerContext;

    let html = ReactDOMServer.renderToStaticMarkup(
      <React.StrictMode>
        <StaticRouterProvider
          router={createStaticRouter(routes, context)}
          context={context}
          hydrate={false}
        />
      </React.StrictMode>
    );
    expect(html).toMatch("<h1>👋</h1>");
    expect(html).not.toMatch("<script>");
    expect(html).not.toMatch("window");
    expect(html).not.toMatch("__staticRouterHydrationData");
  });

  it("errors if required props are not passed", async () => {
    let routes = [
      {
        path: "",
        element: <h1>👋</h1>,
      },
    ];
    let { query } = createStaticHandler(routes);

    let context = (await query(
      new Request("http://localhost/", {
        signal: new AbortController().signal,
      })
    )) as StaticHandlerContext;

    expect(() =>
      ReactDOMServer.renderToStaticMarkup(
        <React.StrictMode>
          {/* @ts-expect-error */}
          <StaticRouterProvider context={context} />
        </React.StrictMode>
      )
    ).toThrowErrorMatchingInlineSnapshot(
      `"You must provide \`router\` and \`context\` to <StaticRouterProvider>"`
    );

    expect(() =>
      ReactDOMServer.renderToStaticMarkup(
        <React.StrictMode>
          {/* @ts-expect-error */}
          <StaticRouterProvider router={createStaticRouter(routes, context)} />
        </React.StrictMode>
      )
    ).toThrowErrorMatchingInlineSnapshot(
      `"You must provide \`router\` and \`context\` to <StaticRouterProvider>"`
    );
  });

  it("handles framework agnostic static handler routes", async () => {
    let frameworkAgnosticRoutes = [
      {
        path: "the",
        hasErrorElement: true,
        children: [
          {
            path: "path",
            hasErrorElement: true,
          },
        ],
      },
    ];
    let { query } = createStaticHandler(frameworkAgnosticRoutes);

    let context = (await query(
      new Request("http://localhost/the/path", {
        signal: new AbortController().signal,
      })
    )) as StaticHandlerContext;

    let frameworkAwareRoutes = [
      {
        path: "the",
        element: <h1>Hi!</h1>,
        errorElement: <h1>Error!</h1>,
        children: [
          {
            path: "path",
            element: <h2>Hi again!</h2>,
            errorElement: <h2>Error again!</h2>,
          },
        ],
      },
    ];

    // This should add route ids + hasErrorBoundary, and also update the
    // context.matches to include the full framework-aware routes
    let router = createStaticRouter(frameworkAwareRoutes, context);

    expect(router.routes).toMatchInlineSnapshot(`
      [
        {
          "children": [
            {
              "children": undefined,
              "element": <h2>
                Hi again!
              </h2>,
              "errorElement": <h2>
                Error again!
              </h2>,
              "hasErrorBoundary": true,
              "id": "0-0",
              "path": "path",
            },
          ],
          "element": <h1>
            Hi!
          </h1>,
          "errorElement": <h1>
            Error!
          </h1>,
          "hasErrorBoundary": true,
          "id": "0",
          "path": "the",
        },
      ]
    `);
    expect(router.state.matches).toMatchInlineSnapshot(`
      [
        {
          "params": {},
          "pathname": "/the",
          "pathnameBase": "/the",
          "route": {
            "children": [
              {
                "children": undefined,
                "element": <h2>
                  Hi again!
                </h2>,
                "errorElement": <h2>
                  Error again!
                </h2>,
                "hasErrorBoundary": true,
                "id": "0-0",
                "path": "path",
              },
            ],
            "element": <h1>
              Hi!
            </h1>,
            "errorElement": <h1>
              Error!
            </h1>,
            "hasErrorBoundary": true,
            "id": "0",
            "path": "the",
          },
        },
        {
          "params": {},
          "pathname": "/the/path",
          "pathnameBase": "/the/path",
          "route": {
            "children": undefined,
            "element": <h2>
              Hi again!
            </h2>,
            "errorElement": <h2>
              Error again!
            </h2>,
            "hasErrorBoundary": true,
            "id": "0-0",
            "path": "path",
          },
        },
      ]
    `);
  });

  describe("boundary tracking", () => {
    it("tracks the deepest boundary during render", async () => {
      let routes = [
        {
          path: "/",
          element: <Outlet />,
          errorElement: <p>Error</p>,
          children: [
            {
              index: true,
              element: <h1>👋</h1>,
              errorElement: <p>Error</p>,
            },
          ],
        },
      ];

      let context = (await createStaticHandler(routes).query(
        new Request("http://localhost/", {
          signal: new AbortController().signal,
        })
      )) as StaticHandlerContext;

      let html = ReactDOMServer.renderToStaticMarkup(
        <React.StrictMode>
          <StaticRouterProvider
            router={createStaticRouter(routes, context)}
            context={context}
            hydrate={false}
          />
        </React.StrictMode>
      );
      expect(html).toMatchInlineSnapshot(`"<h1>👋</h1>"`);
      expect(context._deepestRenderedBoundaryId).toBe("0-0");
    });

    it("tracks the deepest boundary during render with lazy routes", async () => {
      let routes = [
        {
          path: "/",
          lazy: async () => ({
            element: <Outlet />,
            errorElement: <p>Error</p>,
          }),
          children: [
            {
              index: true,
              lazy: async () => ({
                element: <h1>👋</h1>,
                errorElement: <p>Error</p>,
              }),
            },
          ],
        },
      ];

      let { query, dataRoutes } = createStaticHandler(routes);
      let context = (await query(
        new Request("http://localhost/", {
          signal: new AbortController().signal,
        })
      )) as StaticHandlerContext;

      let html = ReactDOMServer.renderToStaticMarkup(
        <React.StrictMode>
          <StaticRouterProvider
            router={createStaticRouter(dataRoutes, context)}
            context={context}
            hydrate={false}
          />
        </React.StrictMode>
      );
      expect(html).toMatchInlineSnapshot(`"<h1>👋</h1>"`);
      expect(context._deepestRenderedBoundaryId).toBe("0-0");
    });

    it("tracks only boundaries that expose an errorElement", async () => {
      let routes = [
        {
          path: "/",
          element: <Outlet />,
          errorElement: <p>Error</p>,
          children: [
            {
              index: true,
              element: <h1>👋</h1>,
            },
          ],
        },
      ];

      let context = (await createStaticHandler(routes).query(
        new Request("http://localhost/", {
          signal: new AbortController().signal,
        })
      )) as StaticHandlerContext;

      let html = ReactDOMServer.renderToStaticMarkup(
        <React.StrictMode>
          <StaticRouterProvider
            router={createStaticRouter(routes, context)}
            context={context}
            hydrate={false}
          />
        </React.StrictMode>
      );
      expect(html).toMatchInlineSnapshot(`"<h1>👋</h1>"`);
      expect(context._deepestRenderedBoundaryId).toBe("0");
    });

    it("tracks only boundaries that expose an errorElement with lazy routes", async () => {
      let routes = [
        {
          path: "/",
          lazy: async () => ({
            element: <Outlet />,
            errorElement: <p>Error</p>,
          }),
          children: [
            {
              index: true,
              element: <h1>👋</h1>,
            },
          ],
        },
      ];

      let { query, dataRoutes } = createStaticHandler(routes);
      let context = (await query(
        new Request("http://localhost/", {
          signal: new AbortController().signal,
        })
      )) as StaticHandlerContext;

      let html = ReactDOMServer.renderToStaticMarkup(
        <React.StrictMode>
          <StaticRouterProvider
            router={createStaticRouter(dataRoutes, context)}
            context={context}
            hydrate={false}
          />
        </React.StrictMode>
      );
      expect(html).toMatchInlineSnapshot(`"<h1>👋</h1>"`);
      expect(context._deepestRenderedBoundaryId).toBe("0");
    });
  });
});<|MERGE_RESOLUTION|>--- conflicted
+++ resolved
@@ -417,7 +417,6 @@
     );
   });
 
-<<<<<<< HEAD
   it("renders hydration data from lazy routes by default", async () => {
     let routes = [
       {
@@ -447,7 +446,35 @@
 
     let context = (await query(
       new Request("http://localhost/the/path", {
-=======
+        signal: new AbortController().signal,
+      })
+    )) as StaticHandlerContext;
+
+    let html = ReactDOMServer.renderToStaticMarkup(
+      <React.StrictMode>
+        <StaticRouterProvider
+          router={createStaticRouter(dataRoutes, context)}
+          context={context}
+        />
+      </React.StrictMode>
+    );
+    expect(html).toMatch("<h1>👋</h1>");
+
+    let expectedJsonString = JSON.stringify(
+      JSON.stringify({
+        loaderData: {
+          the: { key1: "value1" },
+          "0-0": { key2: "value2" },
+        },
+        actionData: null,
+        errors: null,
+      })
+    );
+    expect(html).toMatch(
+      `<script>window.__staticRouterHydrationData = JSON.parse(${expectedJsonString});</script>`
+    );
+  });
+
   it("escapes HTML tags in serialized hydration data", async () => {
     let routes = [
       {
@@ -462,42 +489,20 @@
 
     let context = (await query(
       new Request("http://localhost/", {
->>>>>>> bbe4ec50
-        signal: new AbortController().signal,
-      })
-    )) as StaticHandlerContext;
-
-    let html = ReactDOMServer.renderToStaticMarkup(
-      <React.StrictMode>
-        <StaticRouterProvider
-<<<<<<< HEAD
-          router={createStaticRouter(dataRoutes, context)}
-=======
+        signal: new AbortController().signal,
+      })
+    )) as StaticHandlerContext;
+
+    let html = ReactDOMServer.renderToStaticMarkup(
+      <React.StrictMode>
+        <StaticRouterProvider
           router={createStaticRouter(routes, context)}
->>>>>>> bbe4ec50
-          context={context}
-        />
-      </React.StrictMode>
-    );
-<<<<<<< HEAD
-    expect(html).toMatch("<h1>👋</h1>");
-
-    let expectedJsonString = JSON.stringify(
-      JSON.stringify({
-        loaderData: {
-          the: { key1: "value1" },
-          "0-0": { key2: "value2" },
-        },
-        actionData: null,
-        errors: null,
-      })
-    );
-    expect(html).toMatch(
-      `<script>window.__staticRouterHydrationData = JSON.parse(${expectedJsonString});</script>`
-=======
+          context={context}
+        />
+      </React.StrictMode>
+    );
     expect(html).toMatchInlineSnapshot(
       `"<h1>👋</h1><script>window.__staticRouterHydrationData = JSON.parse("{\\"loaderData\\":{\\"0\\":{\\"key\\":\\"uh \\u003c/script\\u003e oh\\"}},\\"actionData\\":null,\\"errors\\":null}");</script>"`
->>>>>>> bbe4ec50
     );
   });
 
