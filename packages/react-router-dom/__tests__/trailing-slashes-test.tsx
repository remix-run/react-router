import { JSDOM } from "jsdom";
import * as React from "react";
import * as ReactDOM from "react-dom";
import { act } from "react-dom/test-utils";

import type { To } from "react-router-dom";
import {
  BrowserRouter,
  Routes,
  Route,
  Link,
  Outlet,
  useSearchParams,
<<<<<<< HEAD
=======
  useNavigate,
>>>>>>> 6b763317
} from "react-router-dom";

describe("trailing slashes", () => {
  let node: HTMLDivElement;
  beforeEach(() => {
    node = document.createElement("div");
    document.body.appendChild(node);
  });

  afterEach(() => {
    document.body.removeChild(node);
    node = null!;
  });

  describe("in a <Link> element", () => {
    describe("with a basename that does not contain a trailing slash", () => {
      test("never includes trailing slashes on root links (index route)", () => {
        let window = getWindowImpl("/app");
        act(() => {
          ReactDOM.render(
            <BrowserRouter basename="/app" window={window}>
              <Routes>
                <Route
                  index
                  element={
                    <>
                      <Link to="" />
                      <Link to="/" />
                    </>
                  }
                />
              </Routes>
            </BrowserRouter>,
            node
          );
        });

        expect(node.querySelectorAll("a")).toMatchInlineSnapshot(`
          NodeList [
            <a
              href="/app"
            />,
            <a
              href="/app"
            />,
          ]
        `);
      });

      test('never includes trailing slashes on root links (path="")', () => {
        let window = getWindowImpl("/app");
        act(() => {
          ReactDOM.render(
            <BrowserRouter basename="/app" window={window}>
              <Routes>
                <Route
                  path=""
                  element={
                    <>
                      <Link to="" />
                      <Link to="/" />
                    </>
                  }
                />
              </Routes>
            </BrowserRouter>,
            node
          );
        });

        expect(node.querySelectorAll("a")).toMatchInlineSnapshot(`
          NodeList [
            <a
              href="/app"
            />,
            <a
              href="/app"
            />,
          ]
        `);
      });

      test("allows non-root links to control trailing slashes", () => {
        let window = getWindowImpl("/app/parent/child");
        act(() => {
          ReactDOM.render(
            <BrowserRouter basename="/app" window={window}>
              <Routes>
                <Route
                  path="parent"
                  element={
                    <>
                      <Link to=".." />
                      <Link to="../" />
                      <Outlet />
                    </>
                  }
                >
                  <Route
                    path="child"
                    element={
                      <>
                        <Link to="../.." />
                        <Link to="../../" />
                        <Link to="../../parent" />
                        <Link to="../../parent/" />
                        <Outlet />
                      </>
                    }
                  >
                    <Route
                      index
                      element={
                        <>
                          <Link to="../.." />
                          <Link to="../../" />
                          <Link to="../../parent/child" />
                          <Link to="../../parent/child/" />
                        </>
                      }
                    />
                  </Route>
                </Route>
              </Routes>
            </BrowserRouter>,
            node
          );
        });

        expect(node.querySelectorAll("a")).toMatchInlineSnapshot(`
          NodeList [
            <a
              href="/app"
            />,
            <a
              href="/app"
            />,
            <a
              href="/app"
            />,
            <a
              href="/app"
            />,
            <a
              href="/app/parent"
            />,
            <a
              href="/app/parent/"
            />,
            <a
              href="/app"
            />,
            <a
              href="/app"
            />,
            <a
              href="/app/parent/child"
            />,
            <a
              href="/app/parent/child/"
            />,
          ]
        `);
      });
    });

    describe("with a basename that contains a trailing slash", () => {
      test("always contains trailing slashes on root links (index route)", () => {
        let window = getWindowImpl("/app/");
        act(() => {
          ReactDOM.render(
            <BrowserRouter basename="/app/" window={window}>
              <Routes>
                <Route
                  index
                  element={
                    <>
                      <Link to="" />
                      <Link to="/" />
                    </>
                  }
                />
              </Routes>
            </BrowserRouter>,
            node
          );
        });

        expect(node.querySelectorAll("a")).toMatchInlineSnapshot(`
          NodeList [
            <a
              href="/app/"
            />,
            <a
              href="/app/"
            />,
          ]
        `);
      });

      test('always contains trailing slashes on root links (path="" route)', () => {
        let window = getWindowImpl("/app/");
        act(() => {
          ReactDOM.render(
            <BrowserRouter basename="/app/" window={window}>
              <Routes>
                <Route
                  path=""
                  element={
                    <>
                      <Link to="" />
                      <Link to="/" />
                    </>
                  }
                />
              </Routes>
            </BrowserRouter>,
            node
          );
        });

        expect(node.querySelectorAll("a")).toMatchInlineSnapshot(`
          NodeList [
            <a
              href="/app/"
            />,
            <a
              href="/app/"
            />,
          ]
        `);
      });

      test("allows non-root links to control trailing slashes", () => {
        let window = getWindowImpl("/app/parent/child");
        act(() => {
          ReactDOM.render(
            <BrowserRouter basename="/app/" window={window}>
              <Routes>
                <Route
                  path="parent"
                  element={
                    <>
                      <Link to=".." />
                      <Link to="../" />
                      <Outlet />
                    </>
                  }
                >
                  <Route
                    path="child"
                    element={
                      <>
                        <Link to="../.." />
                        <Link to="../../" />
                        <Link to="../../parent" />
                        <Link to="../../parent/" />
                        <Outlet />
                      </>
                    }
                  >
                    <Route
                      index
                      element={
                        <>
                          <Link to="../.." />
                          <Link to="../../" />
                          <Link to="../../parent/child" />
                          <Link to="../../parent/child/" />
                        </>
                      }
                    />
                  </Route>
                </Route>
              </Routes>
            </BrowserRouter>,
            node
          );
        });

        expect(node.querySelectorAll("a")).toMatchInlineSnapshot(`
          NodeList [
            <a
              href="/app/"
            />,
            <a
              href="/app/"
            />,
            <a
              href="/app/"
            />,
            <a
              href="/app/"
            />,
            <a
              href="/app/parent"
            />,
            <a
              href="/app/parent/"
            />,
            <a
              href="/app/"
            />,
            <a
              href="/app/"
            />,
            <a
              href="/app/parent/child"
            />,
            <a
              href="/app/parent/child/"
            />,
          ]
        `);
      });
    });
  });

  describe("in a <Navigate> element", () => {
    describe("with a basename that does not contain a trailing slash", () => {
      test("never includes trailing slashes on root links (/)", () => {
        let window = getWindowImpl("/foo/bar");
        jest.spyOn(window.history, "pushState");
        expect(window.location.href).toBe("https://remix.run/foo/bar");

        act(() => {
          ReactDOM.render(
            <BrowserRouter basename="/foo" window={window}>
              <Routes>
                <Route index element={<h1>👋</h1>} />
                <Route path="bar" element={<SingleNavigate to="/" />} />
              </Routes>
            </BrowserRouter>,
            node
          );
        });
        expect(window.location.href).toBe("https://remix.run/foo");
      });

      test("never includes trailing slashes on root links (../)", () => {
        let window = getWindowImpl("/foo/bar");
        jest.spyOn(window.history, "pushState");
        expect(window.location.href).toBe("https://remix.run/foo/bar");

        act(() => {
          ReactDOM.render(
            <BrowserRouter basename="/foo" window={window}>
              <Routes>
                <Route index element={<h1>👋</h1>} />
                <Route path="bar" element={<SingleNavigate to="../" />} />
              </Routes>
            </BrowserRouter>,
            node
          );
        });
        expect(window.location.href).toBe("https://remix.run/foo");
      });

      test("allows non-root links to leave off trailing slashes", () => {
        let window = getWindowImpl("/foo");
        jest.spyOn(window.history, "pushState");

        expect(window.location.href).toBe("https://remix.run/foo");

        act(() => {
          ReactDOM.render(
            <BrowserRouter basename="/foo" window={window}>
              <Routes>
                <Route index element={<SingleNavigate to="bar" />} />
                <Route path="bar" element={<h1>👋</h1>} />
              </Routes>
            </BrowserRouter>,
            node
          );
        });

        expect(window.location.href).toBe("https://remix.run/foo/bar");
      });

      test("allows non-root links to include trailing slashes", () => {
        let window = getWindowImpl("/foo");
        jest.spyOn(window.history, "pushState");

        expect(window.location.href).toBe("https://remix.run/foo");

        act(() => {
          ReactDOM.render(
            <BrowserRouter basename="/foo" window={window}>
              <Routes>
                <Route index element={<SingleNavigate to="bar/" />} />
                <Route path="bar" element={<h1>👋</h1>} />
              </Routes>
            </BrowserRouter>,
            node
          );
        });

        expect(window.location.href).toBe("https://remix.run/foo/bar/");
      });
    });

    describe("with a basename that contains a trailing slash", () => {
      test("always includes trailing slashes on root links (/)", () => {
        let window = getWindowImpl("/foo/bar");
        jest.spyOn(window.history, "pushState");
        expect(window.location.href).toBe("https://remix.run/foo/bar");

        act(() => {
          ReactDOM.render(
            <BrowserRouter basename="/foo/" window={window}>
              <Routes>
                <Route index element={<h1>👋</h1>} />
                <Route path="bar" element={<SingleNavigate to="/" />} />
              </Routes>
            </BrowserRouter>,
            node
          );
        });
        expect(window.location.href).toBe("https://remix.run/foo/");
      });

      test("always includes trailing slashes on root links (../)", () => {
        let window = getWindowImpl("/foo/bar");
        jest.spyOn(window.history, "pushState");
        expect(window.location.href).toBe("https://remix.run/foo/bar");

        act(() => {
          ReactDOM.render(
            <BrowserRouter basename="/foo/" window={window}>
              <Routes>
                <Route index element={<h1>👋</h1>} />
                <Route path="bar" element={<SingleNavigate to=".." />} />
              </Routes>
            </BrowserRouter>,
            node
          );
        });
        expect(window.location.href).toBe("https://remix.run/foo/");
      });

      test("allows non-root links to leave off trailing slashes", () => {
        let window = getWindowImpl("/foo/");
        jest.spyOn(window.history, "pushState");

        expect(window.location.href).toBe("https://remix.run/foo/");

        act(() => {
          ReactDOM.render(
            <BrowserRouter basename="/foo/" window={window}>
              <Routes>
                <Route index element={<SingleNavigate to="bar" />} />
                <Route path="bar" element={<h1>👋</h1>} />
              </Routes>
            </BrowserRouter>,
            node
          );
        });

        expect(window.location.href).toBe("https://remix.run/foo/bar");
      });

      test("allows non-root links to include trailing slashes", () => {
        let window = getWindowImpl("/foo/");
        jest.spyOn(window.history, "pushState");

        expect(window.location.href).toBe("https://remix.run/foo/");

        act(() => {
          ReactDOM.render(
            <BrowserRouter basename="/foo/" window={window}>
              <Routes>
                <Route index element={<SingleNavigate to="bar/" />} />
                <Route path="bar" element={<h1>👋</h1>} />
              </Routes>
            </BrowserRouter>,
            node
          );
        });

        expect(window.location.href).toBe("https://remix.run/foo/bar/");
      });
    });

    describe("empty string paths", () => {
      it("should not add trailing slashes", () => {
        let window = getWindowImpl("/foo/bar");
        jest.spyOn(window.history, "pushState");

        expect(window.location.href).toBe("https://remix.run/foo/bar");

        act(() => {
          ReactDOM.render(
            <BrowserRouter basename="/foo" window={window}>
              <Routes>
                <Route index element={<h1>👋</h1>} />
                <Route path="bar" element={<SingleNavigate to="" />} />
              </Routes>
            </BrowserRouter>,
            node
          );
        });

        expect(window.location.href).toBe("https://remix.run/foo/bar");
      });

      it("should preserve trailing slash", () => {
        let window = getWindowImpl("/foo/bar/");
        jest.spyOn(window.history, "pushState");

        expect(window.location.href).toBe("https://remix.run/foo/bar/");

        act(() => {
          ReactDOM.render(
            <BrowserRouter basename="/foo" window={window}>
              <Routes>
                <Route index element={<h1>👋</h1>} />
                <Route path="bar" element={<SingleNavigate to="" />} />
              </Routes>
            </BrowserRouter>,
            node
          );
        });

        expect(window.location.href).toBe("https://remix.run/foo/bar/");
      });
    });

    describe("current location '.' paths", () => {
      it("should not add trailing slash", () => {
        let window = getWindowImpl("/foo/bar");
        jest.spyOn(window.history, "pushState");

        expect(window.location.href).toBe("https://remix.run/foo/bar");

        function SafeNavigate({ to }: { to: To }) {
          let navigate = useNavigate();
          // eslint-disable-next-line react-hooks/exhaustive-deps
          React.useEffect(() => navigate(to), [to]);
          return null;
        }

        act(() => {
          ReactDOM.render(
            <BrowserRouter basename="/foo/" window={window}>
              <Routes>
                <Route index element={<h1>👋</h1>} />
                <Route path="bar" element={<SafeNavigate to="." />} />
              </Routes>
            </BrowserRouter>,
            node
          );
        });

        expect(window.location.href).toBe("https://remix.run/foo/bar");
      });

      it("should preserve trailing slash", () => {
        let window = getWindowImpl("/foo/bar/");
        jest.spyOn(window.history, "pushState");

        expect(window.location.href).toBe("https://remix.run/foo/bar/");

        function SafeNavigate({ to }: { to: To }) {
          let navigate = useNavigate();
          // eslint-disable-next-line react-hooks/exhaustive-deps
          React.useEffect(() => navigate(to), [to]);
          return null;
        }

        act(() => {
          ReactDOM.render(
            <BrowserRouter basename="/foo/" window={window}>
              <Routes>
                <Route index element={<h1>👋</h1>} />
                <Route path="bar" element={<SafeNavigate to="." />} />
              </Routes>
            </BrowserRouter>,
            node
          );
        });

        expect(window.location.href).toBe("https://remix.run/foo/bar/");
      });
    });
  });

  describe("when using setSearchParams", () => {
    it("should not include trailing slash via useSearchParams", () => {
      let window = getWindowImpl("/foo");
      jest.spyOn(window.history, "pushState");

      expect(window.location.href).toBe("https://remix.run/foo");

      function SetSearchParams() {
        let [, setSearchParams] = useSearchParams();
        React.useEffect(
          () => setSearchParams({ key: "value" }),
          [setSearchParams]
        );
        return <h1>👋</h1>;
      }

      act(() => {
        ReactDOM.render(
          <BrowserRouter basename="/foo" window={window}>
            <Routes>
              <Route index element={<SetSearchParams />} />
            </Routes>
          </BrowserRouter>,
          node
        );
      });

      expect(window.location.href).toBe("https://remix.run/foo?key=value");
    });

    it("should include trailing slash via useSearchParams when basename has one", () => {
      let window = getWindowImpl("/foo/");
      jest.spyOn(window.history, "pushState");

      expect(window.location.href).toBe("https://remix.run/foo/");

      function SetSearchParams() {
        let [, setSearchParams] = useSearchParams();
        React.useEffect(
          () => setSearchParams({ key: "value" }),
          [setSearchParams]
        );
        return <h1>👋</h1>;
      }

      act(() => {
        ReactDOM.render(
          <BrowserRouter basename="/foo/" window={window}>
            <Routes>
              <Route index element={<SetSearchParams />} />
            </Routes>
          </BrowserRouter>,
          node
        );
      });

      expect(window.location.href).toBe("https://remix.run/foo/?key=value");
    });
  });
});

function getWindowImpl(initialUrl: string, isHash = false): Window {
  // Need to use our own custom DOM in order to get a working history
  const dom = new JSDOM(`<!DOCTYPE html>`, { url: "https://remix.run/" });
  dom.window.history.replaceState(null, "", (isHash ? "#" : "") + initialUrl);
  return dom.window as unknown as Window;
}

function SingleNavigate({ to }: { to: To }) {
  let navigate = useNavigate();
  // eslint-disable-next-line react-hooks/exhaustive-deps
  React.useEffect(() => navigate(to), [to]);
  return null;
}<|MERGE_RESOLUTION|>--- conflicted
+++ resolved
@@ -11,10 +11,7 @@
   Link,
   Outlet,
   useSearchParams,
-<<<<<<< HEAD
-=======
   useNavigate,
->>>>>>> 6b763317
 } from "react-router-dom";
 
 describe("trailing slashes", () => {
@@ -549,19 +546,12 @@
 
         expect(window.location.href).toBe("https://remix.run/foo/bar");
 
-        function SafeNavigate({ to }: { to: To }) {
-          let navigate = useNavigate();
-          // eslint-disable-next-line react-hooks/exhaustive-deps
-          React.useEffect(() => navigate(to), [to]);
-          return null;
-        }
-
         act(() => {
           ReactDOM.render(
             <BrowserRouter basename="/foo/" window={window}>
               <Routes>
                 <Route index element={<h1>👋</h1>} />
-                <Route path="bar" element={<SafeNavigate to="." />} />
+                <Route path="bar" element={<SingleNavigate to="." />} />
               </Routes>
             </BrowserRouter>,
             node
@@ -577,19 +567,12 @@
 
         expect(window.location.href).toBe("https://remix.run/foo/bar/");
 
-        function SafeNavigate({ to }: { to: To }) {
-          let navigate = useNavigate();
-          // eslint-disable-next-line react-hooks/exhaustive-deps
-          React.useEffect(() => navigate(to), [to]);
-          return null;
-        }
-
         act(() => {
           ReactDOM.render(
             <BrowserRouter basename="/foo/" window={window}>
               <Routes>
                 <Route index element={<h1>👋</h1>} />
-                <Route path="bar" element={<SafeNavigate to="." />} />
+                <Route path="bar" element={<SingleNavigate to="." />} />
               </Routes>
             </BrowserRouter>,
             node
