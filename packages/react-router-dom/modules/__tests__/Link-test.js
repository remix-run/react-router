import expect from 'expect'
import React from 'react'
import ReactDOM from 'react-dom'
import MemoryRouter from 'react-router/MemoryRouter'
import HashRouter from '../HashRouter'
import Link from '../Link'

describe('A <Link>', () => {
  it('accepts a location "to" prop', () => {
    const location = {
      pathname: '/the/path',
      search: 'the=query',
      hash: '#the-hash'
    }
    const node = document.createElement('div')

    ReactDOM.render((
      <MemoryRouter>
        <Link to={location}>link</Link>
      </MemoryRouter>
    ), node)

    const href = node.querySelector('a').getAttribute('href')

    expect(href).toEqual('/the/path?the=query#the-hash')
  })

<<<<<<< HEAD
  describe('when the "to" prop is unspecified', () => {
    it('returns an anchor tag without a href', () => {
      const node = document.createElement('div')

      ReactDOM.render((
        <MemoryRouter>
          <Link>link</Link>
        </MemoryRouter>
      ), node)

      const href = node.querySelector('a').getAttribute('href')

      expect(href).toEqual(null)
    })

    it('omits href prop', () => {
      const node = document.createElement('div')

      ReactDOM.render((
        <MemoryRouter>
          <Link href="/path">link</Link>
        </MemoryRouter>
      ), node)

      const href = node.querySelector('a').getAttribute('href')

      expect(href).toEqual(null)
    })

    it('passes down other props', () => {
      const node = document.createElement('div')

      ReactDOM.render((
        <MemoryRouter>
          <Link className="link-class">link</Link>
        </MemoryRouter>
      ), node)

      const className = node.querySelector('a').getAttribute('class')

      expect(className).toEqual('link-class')
    })
=======
  it('exposes its ref via an innerRef prop', done => {
    const node = document.createElement('div')

    const refCallback = n => {
      expect(n.tagName).toEqual('A')
      done()
    }

    ReactDOM.render(
      <MemoryRouter>
        <Link to="/" innerRef={refCallback}>link</Link>
      </MemoryRouter>,
      node
    )
>>>>>>> 81c5a02d
  })
})

describe('When a <Link> is clicked', () => {
  it('calls its onClick handler')

  it('changes the location')

  describe('and the onClick handler calls event.preventDefault()', () => {
    it('does not change the location')
  })
})

describe('A <Link> underneath a <HashRouter>', () => {
  const node = document.createElement('div')

  afterEach(() => {
    ReactDOM.unmountComponentAtNode(node)
  })

  const createLinkNode = (hashType, to) => {
    ReactDOM.render((
      <HashRouter hashType={hashType}>
        <Link to={to}/>
      </HashRouter>
    ), node)

    return node.querySelector('a')
  }

  describe('with the "slash" hashType', () => {
    it('has the correct href', () => {
      const linkNode = createLinkNode('slash', '/foo')
      expect(linkNode.getAttribute('href')).toEqual('#/foo')
    })

    it('has the correct href with a leading slash if it is missing', () => {
      const linkNode = createLinkNode('slash', 'foo')
      expect(linkNode.getAttribute('href')).toEqual('#/foo')
    })
  })

  describe('with the "hashbang" hashType', () => {
    it('has the correct href', () => {
      const linkNode = createLinkNode('hashbang', '/foo')
      expect(linkNode.getAttribute('href')).toEqual('#!/foo')
    })

    it('has the correct href with a leading slash if it is missing', () => {
      const linkNode = createLinkNode('hashbang', 'foo')
      expect(linkNode.getAttribute('href')).toEqual('#!/foo')
    })
  })

  describe('with the "noslash" hashType', () => {
    it('has the correct href', () => {
      const linkNode = createLinkNode('noslash', 'foo')
      expect(linkNode.getAttribute('href')).toEqual('#foo')
    })

    it('has the correct href and removes the leading slash', () => {
      const linkNode = createLinkNode('noslash', '/foo')
      expect(linkNode.getAttribute('href')).toEqual('#foo')
    })
  })
})<|MERGE_RESOLUTION|>--- conflicted
+++ resolved
@@ -25,7 +25,6 @@
     expect(href).toEqual('/the/path?the=query#the-hash')
   })
 
-<<<<<<< HEAD
   describe('when the "to" prop is unspecified', () => {
     it('returns an anchor tag without a href', () => {
       const node = document.createElement('div')
@@ -68,7 +67,8 @@
 
       expect(className).toEqual('link-class')
     })
-=======
+  })
+
   it('exposes its ref via an innerRef prop', done => {
     const node = document.createElement('div')
 
@@ -83,7 +83,6 @@
       </MemoryRouter>,
       node
     )
->>>>>>> 81c5a02d
   })
 })
 
