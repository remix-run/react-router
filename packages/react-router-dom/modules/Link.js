import React from "react";
import { __RouterContext as RouterContext } from "react-router";
import { createLocation } from "history";
import PropTypes from "prop-types";
import invariant from "tiny-invariant";

function isModifiedEvent(event) {
  return !!(event.metaKey || event.altKey || event.ctrlKey || event.shiftKey);
}

/**
 * The public API for rendering a history-aware <a>.
 */
class Link extends React.Component {
<<<<<<< HEAD
  handleClick(event, history, handler) {
    if (handler) handler(event);
=======
  handleClick(event, history) {
    try {
      if (this.props.onClick) this.props.onClick(event);
    } catch (ex) {
      event.preventDefault();
      throw ex;
    }
>>>>>>> 82ce94c3

    if (
      !event.defaultPrevented && // onClick prevented default
      event.button === 0 && // ignore everything but left clicks
      (!this.props.target || this.props.target === "_self") && // let browser handle "target=_blank" etc.
      !isModifiedEvent(event) // ignore clicks with modifier keys
    ) {
      event.preventDefault();

      const method = this.props.replace ? history.replace : history.push;

      method(this.props.to);
    }
  }

  render() {
    const { innerRef, replace, to, onClick, ...rest } = this.props; // eslint-disable-line no-unused-vars

    return (
      <RouterContext.Consumer>
        {context => {
          invariant(context, "You should not use <Link> outside a <Router>");

          const location =
            typeof to === "string"
              ? createLocation(to, null, null, context.location)
              : to;
          const href = location ? context.history.createHref(location) : "";
          let attrs = {
            onClick: event => this.handleClick(event, context.history, onClick),
            ...rest
          };

          Object.keys(attrs).forEach(key => {
            if (["onMouseDown", "onMouseUp"].includes(key)) {
              delete attrs.onClick;
              attrs[key] = event =>
                this.handleClick(event, context.history, this.props[key]);
            }
          });

          return <a {...attrs} href={href} ref={innerRef} />;
        }}
      </RouterContext.Consumer>
    );
  }
}

if (__DEV__) {
  const toType = PropTypes.oneOfType([PropTypes.string, PropTypes.object]);
  const innerRefType = PropTypes.oneOfType([
    PropTypes.string,
    PropTypes.func,
    PropTypes.shape({ current: PropTypes.any })
  ]);

  Link.propTypes = {
    innerRef: innerRefType,
    onClick: PropTypes.func,
    replace: PropTypes.bool,
    target: PropTypes.string,
    to: toType.isRequired
  };
}

export default Link;<|MERGE_RESOLUTION|>--- conflicted
+++ resolved
@@ -12,18 +12,15 @@
  * The public API for rendering a history-aware <a>.
  */
 class Link extends React.Component {
-<<<<<<< HEAD
   handleClick(event, history, handler) {
-    if (handler) handler(event);
-=======
-  handleClick(event, history) {
     try {
-      if (this.props.onClick) this.props.onClick(event);
-    } catch (ex) {
+      if (handler) handler(event);
+    } catch(ex) {
       event.preventDefault();
       throw ex;
     }
->>>>>>> 82ce94c3
+    if (handler) handler(event);
+
 
     if (
       !event.defaultPrevented && // onClick prevented default
