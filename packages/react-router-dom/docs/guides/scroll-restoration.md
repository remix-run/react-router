--- conflicted
+++ resolved
@@ -48,26 +48,6 @@
 export default withRouter(ScrollToTop);
 ```
 
-<<<<<<< HEAD
-Or if you are running React 16.8 and above, you can use hooks:
-
-```jsx
-const ScrollToTop = ({ children, location: { pathname } }) => {
-  useEffect(
-    () => {
-      window.scrollTo(0, 0);
-    },
-    [pathname]
-  );
-
-  return children || null;
-};
-
-export default withRouter(ScrollToTop);
-```
-
-=======
->>>>>>> a1b96d50
 Then render it at the top of your app, but below Router
 
 ```jsx
