--- conflicted
+++ resolved
@@ -277,11 +277,9 @@
   context: StaticHandlerContext,
   opts: {
     // Only accept future flags that impact the server render
-<<<<<<< HEAD
-    future?: Partial<Pick<RouterFutureConfig, "v7_relativeSplatPath">>;
-=======
-    future?: Partial<Pick<RouterFutureConfig, "v7_partialHydration">>;
->>>>>>> 0d2a38c7
+    future?: Partial<
+      Pick<RouterFutureConfig, "v7_partialHydration" | "v7_relativeSplatPath">
+    >;
   } = {}
 ): RemixRouter {
   let manifest: RouteManifest = {};
@@ -314,13 +312,9 @@
       return {
         v7_fetcherPersist: false,
         v7_normalizeFormMethod: false,
-<<<<<<< HEAD
+        v7_partialHydration: opts.future?.v7_partialHydration === true,
         v7_prependBasename: false,
         v7_relativeSplatPath: opts.future?.v7_relativeSplatPath === true,
-=======
-        v7_partialHydration: opts.future?.v7_partialHydration === true,
-        v7_prependBasename: false,
->>>>>>> 0d2a38c7
       };
     },
     get state() {
