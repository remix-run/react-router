import * as React from "react";
import type {
  Path,
  RevalidationState,
  Router as RemixRouter,
  StaticHandlerContext,
} from "@remix-run/router";
import {
  IDLE_FETCHER,
  IDLE_NAVIGATION,
  Action,
  invariant,
  UNSAFE_convertRoutesToDataRoutes as convertRoutesToDataRoutes,
} from "@remix-run/router";
import type { Location, RouteObject, To } from "react-router-dom";
import { Routes } from "react-router-dom";
import {
  createPath,
  parsePath,
  Router,
  UNSAFE_DataRouterContext as DataRouterContext,
  UNSAFE_DataRouterStateContext as DataRouterStateContext,
  UNSAFE_DataStaticRouterContext as DataStaticRouterContext,
} from "react-router-dom";

export interface StaticRouterProps {
  basename?: string;
  children?: React.ReactNode;
  location: Partial<Location> | string;
}

/**
 * A <Router> that may not navigate to any other location. This is useful
 * on the server where there is no stateful UI.
 */
export function StaticRouter({
  basename,
  children,
  location: locationProp = "/",
}: StaticRouterProps) {
  if (typeof locationProp === "string") {
    locationProp = parsePath(locationProp);
  }

  let action = Action.Pop;
  let location: Location = {
    pathname: locationProp.pathname || "/",
    search: locationProp.search || "",
    hash: locationProp.hash || "",
    state: locationProp.state || null,
    key: locationProp.key || "default",
  };

  let staticNavigator = getStatelessNavigator();
  return (
    <Router
      basename={basename}
      children={children}
      location={location}
      navigationType={action}
      navigator={staticNavigator}
      static={true}
    />
  );
}

export interface StaticRouterProviderProps {
  context: StaticHandlerContext;
  router: RemixRouter;
  hydrate?: boolean;
  nonce?: string;
}

/**
 * A Data Router that may not navigate to any other location. This is useful
 * on the server where there is no stateful UI.
 */
export function unstable_StaticRouterProvider({
  context,
  router,
  hydrate = true,
  nonce,
}: StaticRouterProviderProps) {
  invariant(
    router && context,
    "You must provide `router` and `context` to <StaticRouterProvider>"
  );

  let dataRouterContext = {
    router,
    navigator: getStatelessNavigator(),
    static: true,
    basename: context.basename || "/",
  };

  let hydrateScript = "";

  if (hydrate !== false) {
    let data = {
      loaderData: context.loaderData,
      actionData: context.actionData,
      errors: context.errors,
    };
    // Use JSON.parse here instead of embedding a raw JS object here to speed
    // up parsing on the client.  Dual-stringify is needed to ensure all quotes
    // are properly escaped in the resulting string.  See:
    //   https://v8.dev/blog/cost-of-javascript-2019#json
    let json = JSON.stringify(JSON.stringify(data));
    hydrateScript = `window.__staticRouterHydrationData = JSON.parse(${json});`;
  }

  return (
    <>
      <DataStaticRouterContext.Provider value={context}>
        <DataRouterContext.Provider value={dataRouterContext}>
          <DataRouterStateContext.Provider
            value={dataRouterContext.router.state}
          >
            <Router
              basename={dataRouterContext.basename}
              location={dataRouterContext.router.state.location}
              navigationType={dataRouterContext.router.state.historyAction}
              navigator={dataRouterContext.navigator}
            >
              <Routes />
            </Router>
          </DataRouterStateContext.Provider>
        </DataRouterContext.Provider>
      </DataStaticRouterContext.Provider>
      {hydrateScript ? (
        <script
          suppressHydrationWarning
          nonce={nonce}
          dangerouslySetInnerHTML={{ __html: hydrateScript }}
        />
      ) : null}
    </>
  );
}

function getStatelessNavigator() {
  return {
    createHref,
    encodeLocation,
    push(to: To) {
      throw new Error(
        `You cannot use navigator.push() on the server because it is a stateless ` +
          `environment. This error was probably triggered when you did a ` +
          `\`navigate(${JSON.stringify(to)})\` somewhere in your app.`
      );
    },
    replace(to: To) {
      throw new Error(
        `You cannot use navigator.replace() on the server because it is a stateless ` +
          `environment. This error was probably triggered when you did a ` +
          `\`navigate(${JSON.stringify(to)}, { replace: true })\` somewhere ` +
          `in your app.`
      );
    },
    go(delta: number) {
      throw new Error(
        `You cannot use navigator.go() on the server because it is a stateless ` +
          `environment. This error was probably triggered when you did a ` +
          `\`navigate(${delta})\` somewhere in your app.`
      );
    },
    back() {
      throw new Error(
        `You cannot use navigator.back() on the server because it is a stateless ` +
          `environment.`
      );
    },
    forward() {
      throw new Error(
        `You cannot use navigator.forward() on the server because it is a stateless ` +
          `environment.`
      );
    },
  };
}

export function unstable_createStaticRouter(
  routes: RouteObject[],
  context: StaticHandlerContext
): RemixRouter {
  let dataRoutes = convertRoutesToDataRoutes(routes);
  let msg = (method: string) =>
    `You cannot use router.${method}() on the server because it is a stateless environment`;

  return {
    get basename() {
      return context.basename;
    },
    get state() {
      return {
        historyAction: Action.Pop,
        location: context.location,
        matches: context.matches,
        loaderData: context.loaderData,
        actionData: context.actionData,
        errors: context.errors,
        initialized: true,
        navigation: IDLE_NAVIGATION,
        restoreScrollPosition: null,
        preventScrollReset: false,
        revalidation: "idle" as RevalidationState,
        fetchers: new Map(),
      };
    },
    get routes() {
      return dataRoutes;
    },
    initialize() {
      throw msg("initialize");
    },
    subscribe() {
      throw msg("subscribe");
    },
    enableScrollRestoration() {
      throw msg("enableScrollRestoration");
    },
    navigate() {
      throw msg("navigate");
    },
    fetch() {
      throw msg("fetch");
    },
    revalidate() {
      throw msg("revalidate");
    },
<<<<<<< HEAD
    createHref() {
      // Not needed since we use navigator.createHref internally
      throw msg("createHref");
    },
=======
    createHref,
    encodeLocation,
>>>>>>> 729cd469
    getFetcher() {
      return IDLE_FETCHER;
    },
    deleteFetcher() {
      throw msg("deleteFetcher");
    },
    dispose() {
      throw msg("dispose");
    },
    _internalFetchControllers: new Map(),
    _internalActiveDeferreds: new Map(),
  };
}

function createHref(to: To) {
  return typeof to === "string" ? to : createPath(to);
}

function encodeLocation(to: To): Path {
  // Locations should already be encoded on the server, so just return as-is
  let path = typeof to === "string" ? parsePath(to) : to;
  return {
    pathname: path.pathname || "",
    search: path.search || "",
    hash: path.hash || "",
  };
}<|MERGE_RESOLUTION|>--- conflicted
+++ resolved
@@ -228,15 +228,8 @@
     revalidate() {
       throw msg("revalidate");
     },
-<<<<<<< HEAD
-    createHref() {
-      // Not needed since we use navigator.createHref internally
-      throw msg("createHref");
-    },
-=======
     createHref,
     encodeLocation,
->>>>>>> 729cd469
     getFetcher() {
       return IDLE_FETCHER;
     },
