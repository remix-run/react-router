{
  "esm/react-router-dom.js": {
<<<<<<< HEAD
    "bundled": 8791,
    "minified": 5217,
    "gzipped": 1678,
=======
    "bundled": 8793,
    "minified": 5220,
    "gzipped": 1681,
>>>>>>> 6e9d819d
    "treeshaked": {
      "rollup": {
        "code": 379,
        "import_statements": 355
      },
      "webpack": {
        "code": 1612
      }
    }
  },
  "umd/react-router-dom.js": {
<<<<<<< HEAD
    "bundled": 161491,
    "minified": 57427,
    "gzipped": 16616
  },
  "umd/react-router-dom.min.js": {
    "bundled": 98239,
    "minified": 34375,
    "gzipped": 10189
=======
    "bundled": 159885,
    "minified": 56828,
    "gzipped": 16427
  },
  "umd/react-router-dom.min.js": {
    "bundled": 96633,
    "minified": 33776,
    "gzipped": 9994
>>>>>>> 6e9d819d
  }
}<|MERGE_RESOLUTION|>--- conflicted
+++ resolved
@@ -1,14 +1,8 @@
 {
   "esm/react-router-dom.js": {
-<<<<<<< HEAD
-    "bundled": 8791,
+    "bundled": 8839,
     "minified": 5217,
     "gzipped": 1678,
-=======
-    "bundled": 8793,
-    "minified": 5220,
-    "gzipped": 1681,
->>>>>>> 6e9d819d
     "treeshaked": {
       "rollup": {
         "code": 379,
@@ -20,24 +14,13 @@
     }
   },
   "umd/react-router-dom.js": {
-<<<<<<< HEAD
-    "bundled": 161491,
-    "minified": 57427,
-    "gzipped": 16616
+    "bundled": 161566,
+    "minified": 57447,
+    "gzipped": 16623
   },
   "umd/react-router-dom.min.js": {
-    "bundled": 98239,
-    "minified": 34375,
-    "gzipped": 10189
-=======
-    "bundled": 159885,
-    "minified": 56828,
-    "gzipped": 16427
-  },
-  "umd/react-router-dom.min.js": {
-    "bundled": 96633,
-    "minified": 33776,
-    "gzipped": 9994
->>>>>>> 6e9d819d
+    "bundled": 98314,
+    "minified": 34395,
+    "gzipped": 10197
   }
 }