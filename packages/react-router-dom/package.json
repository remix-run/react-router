--- conflicted
+++ resolved
@@ -33,11 +33,6 @@
     "react": ">=16.8",
     "react-dom": ">=16.8"
   },
-<<<<<<< HEAD
-  "engines": {
-    "node": ">=14"
-  }
-=======
   "files": [
     "dist/",
     "CHANGELOG.md",
@@ -46,6 +41,8 @@
     "server.d.ts",
     "server.js",
     "server.mjs"
-  ]
->>>>>>> 53cd71c6
+  ],
+  "engines": {
+    "node": ">=14"
+  }
 }