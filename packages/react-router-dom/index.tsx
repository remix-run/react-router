/**
 * NOTE: If you refactor this to split up the modules into separate files,
 * you'll need to update the rollup config for react-router-dom-v5-compat.
 */
import * as React from "react";
import type {
  NavigateOptions,
  RelativeRoutingType,
  RouteObject,
  To,
} from "react-router";
import {
  Router,
  createPath,
  useHref,
  useLocation,
  useMatches,
  useNavigate,
  useNavigation,
  useResolvedPath,
  unstable_useBlocker as useBlocker,
  UNSAFE_DataRouterContext as DataRouterContext,
  UNSAFE_DataRouterStateContext as DataRouterStateContext,
  UNSAFE_NavigationContext as NavigationContext,
  UNSAFE_RouteContext as RouteContext,
  UNSAFE_enhanceManualRouteObjects as enhanceManualRouteObjects,
} from "react-router";
import type {
  BrowserHistory,
  Fetcher,
  FormEncType,
  FormMethod,
  GetScrollRestorationKeyFunction,
  HashHistory,
  History,
  HydrationState,
  Router as RemixRouter,
} from "@remix-run/router";
import {
  createRouter,
  createBrowserHistory,
  createHashHistory,
  invariant,
  joinPaths,
  ErrorResponse,
} from "@remix-run/router";

import type {
  SubmitOptions,
  ParamKeyValuePair,
  URLSearchParamsInit,
} from "./dom";
import {
  createSearchParams,
  defaultMethod,
  getFormSubmissionInfo,
  getSearchParamsForLocation,
  shouldProcessLinkClick,
} from "./dom";

////////////////////////////////////////////////////////////////////////////////
//#region Re-exports
////////////////////////////////////////////////////////////////////////////////

export type {
  FormEncType,
  FormMethod,
  GetScrollRestorationKeyFunction,
  ParamKeyValuePair,
  SubmitOptions,
  URLSearchParamsInit,
};
export { createSearchParams };

// Note: Keep in sync with react-router exports!
export type {
  ActionFunction,
  ActionFunctionArgs,
  AwaitProps,
  unstable_Blocker,
  unstable_BlockerFunction,
  DataRouteMatch,
  DataRouteObject,
  Fetcher,
  Hash,
  IndexRouteObject,
  IndexRouteProps,
  JsonFunction,
  LayoutRouteProps,
  LoaderFunction,
  LoaderFunctionArgs,
  Location,
  MemoryRouterProps,
  NavigateFunction,
  NavigateOptions,
  NavigateProps,
  Navigation,
  Navigator,
  NonIndexRouteObject,
  OutletProps,
  Params,
  ParamParseKey,
  Path,
  PathMatch,
  Pathname,
  PathPattern,
  PathRouteProps,
  RedirectFunction,
  RelativeRoutingType,
  RouteMatch,
  RouteObject,
  RouteProps,
  RouterProps,
  RouterProviderProps,
  RoutesProps,
  Search,
  ShouldRevalidateFunction,
  To,
} from "react-router";
export {
  AbortedDeferredError,
  Await,
  MemoryRouter,
  Navigate,
  NavigationType,
  Outlet,
  Route,
  Router,
  RouterProvider,
  Routes,
  createMemoryRouter,
  createPath,
  createRoutesFromChildren,
  createRoutesFromElements,
  defer,
  isRouteErrorResponse,
  generatePath,
  json,
  matchPath,
  matchRoutes,
  parsePath,
  redirect,
  renderMatches,
  resolvePath,
  useActionData,
  useAsyncError,
  useAsyncValue,
  unstable_useBlocker,
  useHref,
  useInRouterContext,
  useLoaderData,
  useLocation,
  useMatch,
  useMatches,
  useNavigate,
  useNavigation,
  useNavigationType,
  useOutlet,
  useOutletContext,
  useParams,
  useResolvedPath,
  useRevalidator,
  useRouteError,
  useRouteLoaderData,
  useRoutes,
} from "react-router";

///////////////////////////////////////////////////////////////////////////////
// DANGER! PLEASE READ ME!
// We provide these exports as an escape hatch in the event that you need any
// routing data that we don't provide an explicit API for. With that said, we
// want to cover your use case if we can, so if you feel the need to use these
// we want to hear from you. Let us know what you're building and we'll do our
// best to make sure we can support you!
//
// We consider these exports an implementation detail and do not guarantee
// against any breaking changes, regardless of the semver release. Use with
// extreme caution and only if you understand the consequences. Godspeed.
///////////////////////////////////////////////////////////////////////////////

/** @internal */
export {
  UNSAFE_DataRouterContext,
  UNSAFE_DataRouterStateContext,
  UNSAFE_NavigationContext,
  UNSAFE_LocationContext,
  UNSAFE_RouteContext,
  UNSAFE_enhanceManualRouteObjects,
} from "react-router";
//#endregion

declare global {
  var __staticRouterHydrationData: HydrationState | undefined;
}

////////////////////////////////////////////////////////////////////////////////
//#region Routers
////////////////////////////////////////////////////////////////////////////////

export function createBrowserRouter(
  routes: RouteObject[],
  opts?: {
    basename?: string;
    hydrationData?: HydrationState;
    window?: Window;
  }
): RemixRouter {
  return createRouter({
    basename: opts?.basename,
    history: createBrowserHistory({ window: opts?.window }),
    hydrationData: opts?.hydrationData || parseHydrationData(),
    routes: enhanceManualRouteObjects(routes),
  }).initialize();
}

export function createHashRouter(
  routes: RouteObject[],
  opts?: {
    basename?: string;
    hydrationData?: HydrationState;
    window?: Window;
  }
): RemixRouter {
  return createRouter({
    basename: opts?.basename,
    history: createHashHistory({ window: opts?.window }),
    hydrationData: opts?.hydrationData || parseHydrationData(),
    routes: enhanceManualRouteObjects(routes),
  }).initialize();
}

function parseHydrationData(): HydrationState | undefined {
  let state = window?.__staticRouterHydrationData;
  if (state && state.errors) {
    state = {
      ...state,
      errors: deserializeErrors(state.errors),
    };
  }
  return state;
}

function deserializeErrors(
  errors: RemixRouter["state"]["errors"]
): RemixRouter["state"]["errors"] {
  if (!errors) return null;
  let entries = Object.entries(errors);
  let serialized: RemixRouter["state"]["errors"] = {};
  for (let [key, val] of entries) {
    // Hey you!  If you change this, please change the corresponding logic in
    // serializeErrors in react-router-dom/server.tsx :)
    if (val && val.__type === "RouteErrorResponse") {
      serialized[key] = new ErrorResponse(
        val.status,
        val.statusText,
        val.data,
        val.internal === true
      );
    } else if (val && val.__type === "Error") {
      let error = new Error(val.message);
      // Wipe away the client-side stack trace.  Nothing to fill it in with
      // because we don't serialize SSR stack traces for security reasons
      error.stack = "";
      serialized[key] = error;
    } else {
      serialized[key] = val;
    }
  }
  return serialized;
}

//#endregion

////////////////////////////////////////////////////////////////////////////////
//#region Components
////////////////////////////////////////////////////////////////////////////////

export interface BrowserRouterProps {
  basename?: string;
  children?: React.ReactNode;
  window?: Window;
}

/**
 * A `<Router>` for use in web browsers. Provides the cleanest URLs.
 */
export function BrowserRouter({
  basename,
  children,
  window,
}: BrowserRouterProps) {
  let historyRef = React.useRef<BrowserHistory>();
  if (historyRef.current == null) {
    historyRef.current = createBrowserHistory({ window, v5Compat: true });
  }

  let history = historyRef.current;
  let [state, setState] = React.useState({
    action: history.action,
    location: history.location,
  });

  React.useLayoutEffect(() => history.listen(setState), [history]);

  return (
    <Router
      basename={basename}
      children={children}
      location={state.location}
      navigationType={state.action}
      navigator={history}
    />
  );
}

export interface HashRouterProps {
  basename?: string;
  children?: React.ReactNode;
  window?: Window;
}

/**
 * A `<Router>` for use in web browsers. Stores the location in the hash
 * portion of the URL so it is not sent to the server.
 */
export function HashRouter({ basename, children, window }: HashRouterProps) {
  let historyRef = React.useRef<HashHistory>();
  if (historyRef.current == null) {
    historyRef.current = createHashHistory({ window, v5Compat: true });
  }

  let history = historyRef.current;
  let [state, setState] = React.useState({
    action: history.action,
    location: history.location,
  });

  React.useLayoutEffect(() => history.listen(setState), [history]);

  return (
    <Router
      basename={basename}
      children={children}
      location={state.location}
      navigationType={state.action}
      navigator={history}
    />
  );
}

export interface HistoryRouterProps {
  basename?: string;
  children?: React.ReactNode;
  history: History;
}

/**
 * A `<Router>` that accepts a pre-instantiated history object. It's important
 * to note that using your own history object is highly discouraged and may add
 * two versions of the history library to your bundles unless you use the same
 * version of the history library that React Router uses internally.
 */
function HistoryRouter({ basename, children, history }: HistoryRouterProps) {
  const [state, setState] = React.useState({
    action: history.action,
    location: history.location,
  });

  React.useLayoutEffect(() => history.listen(setState), [history]);

  return (
    <Router
      basename={basename}
      children={children}
      location={state.location}
      navigationType={state.action}
      navigator={history}
    />
  );
}

if (__DEV__) {
  HistoryRouter.displayName = "unstable_HistoryRouter";
}

export { HistoryRouter as unstable_HistoryRouter };

export interface LinkProps
  extends Omit<React.AnchorHTMLAttributes<HTMLAnchorElement>, "href"> {
  reloadDocument?: boolean;
  replace?: boolean;
  state?: any;
  preventScrollReset?: boolean;
  relative?: RelativeRoutingType;
  to: To;
}

const isBrowser =
  typeof window !== "undefined" &&
  typeof window.document !== "undefined" &&
  typeof window.document.createElement !== "undefined";

/**
 * The public API for rendering a history-aware <a>.
 */
export const Link = React.forwardRef<HTMLAnchorElement, LinkProps>(
  function LinkWithRef(
    {
      onClick,
      relative,
      reloadDocument,
      replace,
      state,
      target,
      to,
      preventScrollReset,
      ...rest
    },
    ref
  ) {
    // `location` is the unaltered href we will render in the <a> tag for absolute URLs
    let location = typeof to === "string" ? to : createPath(to);
    let isAbsolute =
      /^[a-z+]+:\/\//i.test(location) || location.startsWith("//");

    // Location to use in the click handler
    let navigationLocation = location;
    let isExternal = false;
    if (isBrowser && isAbsolute) {
      let currentUrl = new URL(window.location.href);
      let targetUrl = location.startsWith("//")
        ? new URL(currentUrl.protocol + location)
        : new URL(location);
      if (targetUrl.origin === currentUrl.origin) {
        // Strip the protocol/origin for same-origin absolute URLs
        navigationLocation =
          targetUrl.pathname + targetUrl.search + targetUrl.hash;
      } else {
        isExternal = true;
      }
    }

    // `href` is what we render in the <a> tag for relative URLs
    let href = useHref(navigationLocation, { relative });

    let internalOnClick = useLinkClickHandler(navigationLocation, {
      replace,
      state,
      target,
      preventScrollReset,
      relative,
    });
    function handleClick(
      event: React.MouseEvent<HTMLAnchorElement, MouseEvent>
    ) {
      if (onClick) onClick(event);
      if (!event.defaultPrevented) {
        internalOnClick(event);
      }
    }

    return (
      // eslint-disable-next-line jsx-a11y/anchor-has-content
      <a
        {...rest}
        href={isAbsolute ? location : href}
        onClick={isExternal || reloadDocument ? onClick : handleClick}
        ref={ref}
        target={target}
      />
    );
  }
);

if (__DEV__) {
  Link.displayName = "Link";
}

export interface NavLinkProps
  extends Omit<LinkProps, "className" | "style" | "children"> {
  children?:
    | React.ReactNode
    | ((props: { isActive: boolean; isPending: boolean }) => React.ReactNode);
  caseSensitive?: boolean;
  className?:
    | string
    | ((props: {
        isActive: boolean;
        isPending: boolean;
      }) => string | undefined);
  end?: boolean;
  style?:
    | React.CSSProperties
    | ((props: {
        isActive: boolean;
        isPending: boolean;
      }) => React.CSSProperties | undefined);
}

/**
 * A <Link> wrapper that knows if it's "active" or not.
 */
export const NavLink = React.forwardRef<HTMLAnchorElement, NavLinkProps>(
  function NavLinkWithRef(
    {
      "aria-current": ariaCurrentProp = "page",
      caseSensitive = false,
      className: classNameProp = "",
      end = false,
      style: styleProp,
      to,
      children,
      ...rest
    },
    ref
  ) {
    let path = useResolvedPath(to, { relative: rest.relative });
    let location = useLocation();
    let routerState = React.useContext(DataRouterStateContext);
    let { navigator } = React.useContext(NavigationContext);

    let toPathname = navigator.encodeLocation
      ? navigator.encodeLocation(path).pathname
      : path.pathname;
    let locationPathname = location.pathname;
    let nextLocationPathname =
      routerState && routerState.navigation && routerState.navigation.location
        ? routerState.navigation.location.pathname
        : null;

    if (!caseSensitive) {
      locationPathname = locationPathname.toLowerCase();
      nextLocationPathname = nextLocationPathname
        ? nextLocationPathname.toLowerCase()
        : null;
      toPathname = toPathname.toLowerCase();
    }

    let isActive =
      locationPathname === toPathname ||
      (!end &&
        locationPathname.startsWith(toPathname) &&
        locationPathname.charAt(toPathname.length) === "/");

    let isPending =
      nextLocationPathname != null &&
      (nextLocationPathname === toPathname ||
        (!end &&
          nextLocationPathname.startsWith(toPathname) &&
          nextLocationPathname.charAt(toPathname.length) === "/"));

    let ariaCurrent = isActive ? ariaCurrentProp : undefined;

    let className: string | undefined;
    if (typeof classNameProp === "function") {
      className = classNameProp({ isActive, isPending });
    } else {
      // If the className prop is not a function, we use a default `active`
      // class for <NavLink />s that are active. In v5 `active` was the default
      // value for `activeClassName`, but we are removing that API and can still
      // use the old default behavior for a cleaner upgrade path and keep the
      // simple styling rules working as they currently do.
      className = [
        classNameProp,
        isActive ? "active" : null,
        isPending ? "pending" : null,
      ]
        .filter(Boolean)
        .join(" ");
    }

    let style =
      typeof styleProp === "function"
        ? styleProp({ isActive, isPending })
        : styleProp;

    return (
      <Link
        {...rest}
        aria-current={ariaCurrent}
        className={className}
        ref={ref}
        style={style}
        to={to}
      >
        {typeof children === "function"
          ? children({ isActive, isPending })
          : children}
      </Link>
    );
  }
);

if (__DEV__) {
  NavLink.displayName = "NavLink";
}

export interface FormProps extends React.FormHTMLAttributes<HTMLFormElement> {
  /**
   * The HTTP verb to use when the form is submit. Supports "get", "post",
   * "put", "delete", "patch".
   */
  method?: FormMethod;

  /**
   * Normal `<form action>` but supports React Router's relative paths.
   */
  action?: string;

  /**
   * Forces a full document navigation instead of a fetch.
   */
  reloadDocument?: boolean;

  /**
   * Replaces the current entry in the browser history stack when the form
   * navigates. Use this if you don't want the user to be able to click "back"
   * to the page with the form on it.
   */
  replace?: boolean;

  /**
   * Determines whether the form action is relative to the route hierarchy or
   * the pathname.  Use this if you want to opt out of navigating the route
   * hierarchy and want to instead route based on /-delimited URL segments
   */
  relative?: RelativeRoutingType;

  /**
   * Prevent the scroll position from resetting to the top of the viewport on
   * completion of the navigation when using the <ScrollRestoration> component
   */
  preventScrollReset?: boolean;

  /**
   * A function to call when the form is submitted. If you call
   * `event.preventDefault()` then this form will not do anything.
   */
  onSubmit?: React.FormEventHandler<HTMLFormElement>;
}

/**
 * A `@remix-run/router`-aware `<form>`. It behaves like a normal form except
 * that the interaction with the server is with `fetch` instead of new document
 * requests, allowing components to add nicer UX to the page as the form is
 * submitted and returns with data.
 */
export const Form = React.forwardRef<HTMLFormElement, FormProps>(
  (props, ref) => {
    return <FormImpl {...props} ref={ref} />;
  }
);

if (__DEV__) {
  Form.displayName = "Form";
}

type HTMLSubmitEvent = React.BaseSyntheticEvent<
  SubmitEvent,
  Event,
  HTMLFormElement
>;

type HTMLFormSubmitter = HTMLButtonElement | HTMLInputElement;

interface FormImplProps extends FormProps {
  fetcherKey?: string;
  routeId?: string;
}

const FormImpl = React.forwardRef<HTMLFormElement, FormImplProps>(
  (
    {
      reloadDocument,
      replace,
      method = defaultMethod,
      action,
      onSubmit,
      fetcherKey,
      routeId,
      relative,
      preventScrollReset,
      ...props
    },
    forwardedRef
  ) => {
    let submit = useSubmitImpl(fetcherKey, routeId);
    let formMethod: FormMethod =
      method.toLowerCase() === "get" ? "get" : "post";
    let formAction = useFormAction(action, { relative });
    let submitHandler: React.FormEventHandler<HTMLFormElement> = (event) => {
      onSubmit && onSubmit(event);
      if (event.defaultPrevented) return;
      event.preventDefault();

      let submitter = (event as unknown as HTMLSubmitEvent).nativeEvent
        .submitter as HTMLFormSubmitter | null;

      let submitMethod =
        (submitter?.getAttribute("formmethod") as FormMethod | undefined) ||
        method;

      submit(submitter || event.currentTarget, {
        method: submitMethod,
        replace,
        relative,
        preventScrollReset,
      });
    };

    return (
      <form
        ref={forwardedRef}
        method={formMethod}
        action={formAction}
        onSubmit={reloadDocument ? onSubmit : submitHandler}
        {...props}
      />
    );
  }
);

if (__DEV__) {
  FormImpl.displayName = "FormImpl";
}

export interface ScrollRestorationProps {
  getKey?: GetScrollRestorationKeyFunction;
  storageKey?: string;
}

/**
 * This component will emulate the browser's scroll restoration on location
 * changes.
 */
export function ScrollRestoration({
  getKey,
  storageKey,
}: ScrollRestorationProps) {
  useScrollRestoration({ getKey, storageKey });
  return null;
}

if (__DEV__) {
  ScrollRestoration.displayName = "ScrollRestoration";
}
//#endregion

////////////////////////////////////////////////////////////////////////////////
//#region Hooks
////////////////////////////////////////////////////////////////////////////////

enum DataRouterHook {
  UseScrollRestoration = "useScrollRestoration",
  UseSubmitImpl = "useSubmitImpl",
  UseFetcher = "useFetcher",
}

enum DataRouterStateHook {
  UseFetchers = "useFetchers",
  UseScrollRestoration = "useScrollRestoration",
}

function getDataRouterConsoleError(
  hookName: DataRouterHook | DataRouterStateHook
) {
  return `${hookName} must be used within a data router.  See https://reactrouter.com/routers/picking-a-router.`;
}

function useDataRouterContext(hookName: DataRouterHook) {
  let ctx = React.useContext(DataRouterContext);
  invariant(ctx, getDataRouterConsoleError(hookName));
  return ctx;
}

function useDataRouterState(hookName: DataRouterStateHook) {
  let state = React.useContext(DataRouterStateContext);
  invariant(state, getDataRouterConsoleError(hookName));
  return state;
}

/**
 * Handles the click behavior for router `<Link>` components. This is useful if
 * you need to create custom `<Link>` components with the same click behavior we
 * use in our exported `<Link>`.
 */
export function useLinkClickHandler<E extends Element = HTMLAnchorElement>(
  to: To,
  {
    target,
    replace: replaceProp,
    state,
    preventScrollReset,
    relative,
  }: {
    target?: React.HTMLAttributeAnchorTarget;
    replace?: boolean;
    state?: any;
    preventScrollReset?: boolean;
    relative?: RelativeRoutingType;
  } = {}
): (event: React.MouseEvent<E, MouseEvent>) => void {
  let navigate = useNavigate();
  let location = useLocation();
  let path = useResolvedPath(to, { relative });

  return React.useCallback(
    (event: React.MouseEvent<E, MouseEvent>) => {
      if (shouldProcessLinkClick(event, target)) {
        event.preventDefault();

        // If the URL hasn't changed, a regular <a> will do a replace instead of
        // a push, so do the same here unless the replace prop is explicitly set
        let replace =
          replaceProp !== undefined
            ? replaceProp
            : createPath(location) === createPath(path);

        navigate(to, { replace, state, preventScrollReset, relative });
      }
    },
    [
      location,
      navigate,
      path,
      replaceProp,
      state,
      target,
      to,
      preventScrollReset,
      relative,
    ]
  );
}

/**
 * A convenient wrapper for reading and writing search parameters via the
 * URLSearchParams interface.
 */
export function useSearchParams(
  defaultInit?: URLSearchParamsInit
): [URLSearchParams, SetURLSearchParams] {
  warning(
    typeof URLSearchParams !== "undefined",
    `You cannot use the \`useSearchParams\` hook in a browser that does not ` +
      `support the URLSearchParams API. If you need to support Internet ` +
      `Explorer 11, we recommend you load a polyfill such as ` +
      `https://github.com/ungap/url-search-params\n\n` +
      `If you're unsure how to load polyfills, we recommend you check out ` +
      `https://polyfill.io/v3/ which provides some recommendations about how ` +
      `to load polyfills only for users that need them, instead of for every ` +
      `user.`
  );

  let defaultSearchParamsRef = React.useRef(createSearchParams(defaultInit));

  let location = useLocation();
  let searchParams = React.useMemo(
    () =>
      getSearchParamsForLocation(
        location.search,
        defaultSearchParamsRef.current
      ),
    [location.search]
  );

  let navigate = useNavigate();
  let setSearchParams = React.useCallback<SetURLSearchParams>(
    (nextInit, navigateOptions) => {
      const newSearchParams = createSearchParams(
        typeof nextInit === "function" ? nextInit(searchParams) : nextInit
      );
      navigate("?" + newSearchParams, navigateOptions);
    },
    [navigate, searchParams]
  );

  return [searchParams, setSearchParams];
}

type SetURLSearchParams = (
  nextInit?:
    | URLSearchParamsInit
    | ((prev: URLSearchParams) => URLSearchParamsInit),
  navigateOpts?: NavigateOptions
) => void;

type SubmitTarget =
  | HTMLFormElement
  | HTMLButtonElement
  | HTMLInputElement
  | FormData
  | URLSearchParams
  | { [name: string]: string }
  | null;

/**
 * Submits a HTML `<form>` to the server without reloading the page.
 */
export interface SubmitFunction {
  (
    /**
     * Specifies the `<form>` to be submitted to the server, a specific
     * `<button>` or `<input type="submit">` to use to submit the form, or some
     * arbitrary data to submit.
     *
     * Note: When using a `<button>` its `name` and `value` will also be
     * included in the form data that is submitted.
     */
    target: SubmitTarget,

    /**
     * Options that override the `<form>`'s own attributes. Required when
     * submitting arbitrary data without a backing `<form>`.
     */
    options?: SubmitOptions
  ): void;
}

/**
 * Returns a function that may be used to programmatically submit a form (or
 * some arbitrary data) to the server.
 */
export function useSubmit(): SubmitFunction {
  return useSubmitImpl();
}

function useSubmitImpl(fetcherKey?: string, routeId?: string): SubmitFunction {
  let { router } = useDataRouterContext(DataRouterHook.UseSubmitImpl);
  let defaultAction = useFormAction();

  return React.useCallback(
    (target, options = {}) => {
      if (typeof document === "undefined") {
        throw new Error(
          "You are calling submit during the server render. " +
            "Try calling submit within a `useEffect` or callback instead."
        );
      }

      let { method, encType, formData, url } = getFormSubmissionInfo(
        target,
        defaultAction,
        options
      );

      let href = url.pathname + url.search;
      let opts = {
        replace: options.replace,
        preventScrollReset: options.preventScrollReset,
        formData,
        formMethod: method as FormMethod,
        formEncType: encType as FormEncType,
      };
      if (fetcherKey) {
        invariant(routeId != null, "No routeId available for useFetcher()");
        router.fetch(fetcherKey, routeId, href, opts);
      } else {
        router.navigate(href, opts);
      }
    },
    [defaultAction, router, fetcherKey, routeId]
  );
}

export function useFormAction(
  action?: string,
  { relative }: { relative?: RelativeRoutingType } = {}
): string {
  let { basename } = React.useContext(NavigationContext);
  let routeContext = React.useContext(RouteContext);
  invariant(routeContext, "useFormAction must be used inside a RouteContext");

  let [match] = routeContext.matches.slice(-1);
  // Shallow clone path so we can modify it below, otherwise we modify the
  // object referenced by useMemo inside useResolvedPath
  let path = { ...useResolvedPath(action ? action : ".", { relative }) };

  // Previously we set the default action to ".". The problem with this is that
  // `useResolvedPath(".")` excludes search params and the hash of the resolved
  // URL. This is the intended behavior of when "." is specifically provided as
  // the form action, but inconsistent w/ browsers when the action is omitted.
  // https://github.com/remix-run/remix/issues/927
  let location = useLocation();
  if (action == null) {
    // Safe to write to these directly here since if action was undefined, we
    // would have called useResolvedPath(".") which will never include a search
    // or hash
    path.search = location.search;
    path.hash = location.hash;

    // When grabbing search params from the URL, remove the automatically
    // inserted ?index param so we match the useResolvedPath search behavior
    // which would not include ?index
    if (match.route.index) {
      let params = new URLSearchParams(path.search);
      params.delete("index");
      path.search = params.toString() ? `?${params.toString()}` : "";
    }
  }

  if ((!action || action === ".") && match.route.index) {
    path.search = path.search
      ? path.search.replace(/^\?/, "?index&")
      : "?index";
  }

  // If we're operating within a basename, prepend it to the pathname prior
  // to creating the form action.  If this is a root navigation, then just use
  // the raw basename which allows the basename to have full control over the
  // presence of a trailing slash on root actions
  if (basename !== "/") {
    path.pathname =
      path.pathname === "/" ? basename : joinPaths([basename, path.pathname]);
  }

  return createPath(path);
}

function createFetcherForm(fetcherKey: string, routeId: string) {
  let FetcherForm = React.forwardRef<HTMLFormElement, FormProps>(
    (props, ref) => {
      return (
        <FormImpl
          {...props}
          ref={ref}
          fetcherKey={fetcherKey}
          routeId={routeId}
        />
      );
    }
  );
  if (__DEV__) {
    FetcherForm.displayName = "fetcher.Form";
  }
  return FetcherForm;
}

let fetcherId = 0;

export type FetcherWithComponents<TData> = Fetcher<TData> & {
  Form: ReturnType<typeof createFetcherForm>;
  submit: (
    target: SubmitTarget,
    // Fetchers cannot replace/preventScrollReset because they are not
    // navigation events
    options?: Omit<SubmitOptions, "replace" | "preventScrollReset">
  ) => void;
  load: (href: string) => void;
};

/**
 * Interacts with route loaders and actions without causing a navigation. Great
 * for any interaction that stays on the same page.
 */
export function useFetcher<TData = any>(): FetcherWithComponents<TData> {
  let { router } = useDataRouterContext(DataRouterHook.UseFetcher);

  let route = React.useContext(RouteContext);
  invariant(route, `useFetcher must be used inside a RouteContext`);

  let routeId = route.matches[route.matches.length - 1]?.route.id;
  invariant(
    routeId != null,
    `useFetcher can only be used on routes that contain a unique "id"`
  );

  let [fetcherKey] = React.useState(() => String(++fetcherId));
  let [Form] = React.useState(() => {
    invariant(routeId, `No routeId available for fetcher.Form()`);
    return createFetcherForm(fetcherKey, routeId);
  });
  let [load] = React.useState(() => (href: string) => {
    invariant(router, "No router available for fetcher.load()");
    invariant(routeId, "No routeId available for fetcher.load()");
    router.fetch(fetcherKey, routeId, href);
  });
  let submit = useSubmitImpl(fetcherKey, routeId);

  let fetcher = router.getFetcher<TData>(fetcherKey);

  let fetcherWithComponents = React.useMemo(
    () => ({
      Form,
      submit,
      load,
      ...fetcher,
    }),
    [fetcher, Form, submit, load]
  );

  React.useEffect(() => {
    // Is this busted when the React team gets real weird and calls effects
    // twice on mount?  We really just need to garbage collect here when this
    // fetcher is no longer around.
    return () => {
      if (!router) {
        console.warn(`No fetcher available to clean up from useFetcher()`);
        return;
      }
      router.deleteFetcher(fetcherKey);
    };
  }, [router, fetcherKey]);

  return fetcherWithComponents;
}

/**
 * Provides all fetchers currently on the page. Useful for layouts and parent
 * routes that need to provide pending/optimistic UI regarding the fetch.
 */
export function useFetchers(): Fetcher[] {
  let state = useDataRouterState(DataRouterStateHook.UseFetchers);
  return [...state.fetchers.values()];
}

const SCROLL_RESTORATION_STORAGE_KEY = "react-router-scroll-positions";
let savedScrollPositions: Record<string, number> = {};

/**
 * When rendered inside a RouterProvider, will restore scroll positions on navigations
 */
function useScrollRestoration({
  getKey,
  storageKey,
}: {
  getKey?: GetScrollRestorationKeyFunction;
  storageKey?: string;
} = {}) {
  let { router } = useDataRouterContext(DataRouterHook.UseScrollRestoration);
  let { restoreScrollPosition, preventScrollReset } = useDataRouterState(
    DataRouterStateHook.UseScrollRestoration
  );
  let location = useLocation();
  let matches = useMatches();
  let navigation = useNavigation();

  // Trigger manual scroll restoration while we're active
  React.useEffect(() => {
    window.history.scrollRestoration = "manual";
    return () => {
      window.history.scrollRestoration = "auto";
    };
  }, []);

  // Save positions on pagehide
  usePagehide(
    React.useCallback(() => {
      if (navigation.state === "idle") {
        let key = (getKey ? getKey(location, matches) : null) || location.key;
        savedScrollPositions[key] = window.scrollY;
      }
      sessionStorage.setItem(
        storageKey || SCROLL_RESTORATION_STORAGE_KEY,
        JSON.stringify(savedScrollPositions)
      );
      window.history.scrollRestoration = "auto";
    }, [storageKey, getKey, navigation.state, location, matches])
  );

  // Read in any saved scroll locations
  if (typeof document !== "undefined") {
    // eslint-disable-next-line react-hooks/rules-of-hooks
    React.useLayoutEffect(() => {
      try {
        let sessionPositions = sessionStorage.getItem(
          storageKey || SCROLL_RESTORATION_STORAGE_KEY
        );
        if (sessionPositions) {
          savedScrollPositions = JSON.parse(sessionPositions);
        }
      } catch (e) {
        // no-op, use default empty object
      }
    }, [storageKey]);

    // Enable scroll restoration in the router
    // eslint-disable-next-line react-hooks/rules-of-hooks
    React.useLayoutEffect(() => {
      let disableScrollRestoration = router?.enableScrollRestoration(
        savedScrollPositions,
        () => window.scrollY,
        getKey
      );
      return () => disableScrollRestoration && disableScrollRestoration();
    }, [router, getKey]);

    // Restore scrolling when state.restoreScrollPosition changes
    // eslint-disable-next-line react-hooks/rules-of-hooks
    React.useLayoutEffect(() => {
      // Explicit false means don't do anything (used for submissions)
      if (restoreScrollPosition === false) {
        return;
      }

      // been here before, scroll to it
      if (typeof restoreScrollPosition === "number") {
        window.scrollTo(0, restoreScrollPosition);
        return;
      }

      // try to scroll to the hash
      if (location.hash) {
        let el = document.getElementById(location.hash.slice(1));
        if (el) {
          el.scrollIntoView();
          return;
        }
      }

      // Don't reset if this navigation opted out
      if (preventScrollReset === true) {
        return;
      }

      // otherwise go to the top on new locations
      window.scrollTo(0, 0);
    }, [location, restoreScrollPosition, preventScrollReset]);
  }
}

<<<<<<< HEAD
function usePagehide(callback: () => any): void {
  React.useEffect(() => {
    window.addEventListener("pagehide", callback);
    return () => {
      window.removeEventListener("pagehide", callback);
=======
/**
 * Setup a callback to be fired on the window's `beforeunload` event. This is
 * useful for saving some data to `window.localStorage` just before the page
 * refreshes.
 *
 * Note: The `callback` argument should be a function created with
 * `React.useCallback()`.
 */
export function useBeforeUnload(
  callback: (event: BeforeUnloadEvent) => any,
  options?: { capture?: boolean }
): void {
  let { capture } = options || {};
  React.useEffect(() => {
    let opts = capture != null ? { capture } : undefined;
    window.addEventListener("beforeunload", callback, opts);
    return () => {
      window.removeEventListener("beforeunload", callback, opts);
>>>>>>> 72f8ef1f
    };
  }, [callback, capture]);
}

/**
 * Wrapper around useBlocker to show a window.confirm prompt to users instead
 * of building a custom UI with useBlocker.
 *
 * Warning: This has *a lot of rough edges* and behaves very differently (and
 * very incorrectly in some cases) across browsers if user click addition
 * back/forward navigations while the confirm is open.  Use at your own risk.
 */
function usePrompt({ when, message }: { when: boolean; message: string }) {
  let blocker = useBlocker(when);

  React.useEffect(() => {
    if (blocker.state === "blocked" && !when) {
      blocker.reset();
    }
  }, [blocker, when]);

  React.useEffect(() => {
    if (blocker.state === "blocked") {
      let proceed = window.confirm(message);
      if (proceed) {
        setTimeout(blocker.proceed, 0);
      } else {
        blocker.reset();
      }
    }
  }, [blocker, message]);
}

export { usePrompt as unstable_usePrompt };

//#endregion

////////////////////////////////////////////////////////////////////////////////
//#region Utils
////////////////////////////////////////////////////////////////////////////////

function warning(cond: boolean, message: string): void {
  if (!cond) {
    // eslint-disable-next-line no-console
    if (typeof console !== "undefined") console.warn(message);

    try {
      // Welcome to debugging React Router!
      //
      // This error is thrown as a convenience so you can more easily
      // find the source for a warning that appears in the console by
      // enabling "pause on exceptions" in your JavaScript debugger.
      throw new Error(message);
      // eslint-disable-next-line no-empty
    } catch (e) {}
  }
}
//#endregion

export { useScrollRestoration as UNSAFE_useScrollRestoration };<|MERGE_RESOLUTION|>--- conflicted
+++ resolved
@@ -1219,13 +1219,6 @@
   }
 }
 
-<<<<<<< HEAD
-function usePagehide(callback: () => any): void {
-  React.useEffect(() => {
-    window.addEventListener("pagehide", callback);
-    return () => {
-      window.removeEventListener("pagehide", callback);
-=======
 /**
  * Setup a callback to be fired on the window's `beforeunload` event. This is
  * useful for saving some data to `window.localStorage` just before the page
@@ -1244,7 +1237,6 @@
     window.addEventListener("beforeunload", callback, opts);
     return () => {
       window.removeEventListener("beforeunload", callback, opts);
->>>>>>> 72f8ef1f
     };
   }, [callback, capture]);
 }
