--- conflicted
+++ resolved
@@ -132,6 +132,8 @@
   OutletProps,
   Params,
   ParamParseKey,
+  PatchRoutesOnNavigationFunction,
+  PatchRoutesOnNavigationFunctionArgs,
   Path,
   PathMatch,
   Pathname,
@@ -151,12 +153,6 @@
   ShouldRevalidateFunctionArgs,
   To,
   UIMatch,
-<<<<<<< HEAD
-  unstable_PatchRoutesOnNavigationFunction,
-  unstable_PatchRoutesOnNavigationFunctionArgs,
-=======
-  PatchRoutesOnNavigationFunction,
->>>>>>> 09c1978c
 } from "react-router";
 export {
   AbortedDeferredError,
