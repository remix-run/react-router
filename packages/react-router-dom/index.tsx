/**
 * NOTE: If you refactor this to split up the modules into separate files,
 * you'll need to update the rollup config for react-router-dom-v5-compat.
 */
import * as React from "react";
import { createRoutesFromChildren, NavigateOptions, To } from "react-router";
import {
  Router,
  createPath,
  useHref,
  useLocation,
  useMatch,
  useNavigate,
  useResolvedPath,
  UNSAFE_DataRouter as DataRouter,
  UNSAFE_DataRouterProvider as DataRouterProvider,
  UNSAFE_DataRouterContext as DataRouterContext,
  UNSAFE_DataRouterStateContext as DataRouterStateContext,
  UNSAFE_RouteContext as RouteContext,
} from "react-router";
import type {
  BrowserHistory,
  Fetcher,
  FormEncType,
  FormMethod,
  GetScrollRestorationKeyFunction,
  HashHistory,
  History,
  HydrationState,
  RouteObject,
  Router as RemixRouter,
} from "@remix-run/router";
import {
  createBrowserHistory,
  createHashHistory,
  createBrowserRouter,
  createHashRouter,
  invariant,
  matchPath,
} from "@remix-run/router";

import type {
  SubmitOptions,
  ParamKeyValuePair,
  URLSearchParamsInit,
} from "./dom";
import {
  createSearchParams,
  defaultMethod,
  getFormSubmissionInfo,
  getSearchParamsForLocation,
  shouldProcessLinkClick,
} from "./dom";

////////////////////////////////////////////////////////////////////////////////
//#region Re-exports
////////////////////////////////////////////////////////////////////////////////

export type {
  FormEncType,
  FormMethod,
  ParamKeyValuePair,
  SubmitOptions,
  URLSearchParamsInit,
};
export { createSearchParams };

// Note: Keep in sync with react-router exports!
export type {
  ActionFunction,
  ActionFunctionArgs,
  DataMemoryRouterProps,
  DataRouteMatch,
  DeferredProps,
  Fetcher,
  Hash,
  IndexRouteProps,
  JsonFunction,
  LayoutRouteProps,
  LoaderFunction,
  LoaderFunctionArgs,
  Location,
  MemoryRouterProps,
  NavigateFunction,
  NavigateOptions,
  NavigateProps,
  Navigation,
  Navigator,
  OutletProps,
  Params,
  ParamParseKey,
  Path,
  PathMatch,
  Pathname,
  PathPattern,
  PathRouteProps,
  RedirectFunction,
  RouteMatch,
  RouteObject,
  RouteProps,
  RouterProps,
  RoutesProps,
  Search,
  ShouldRevalidateFunction,
  To,
} from "react-router";
export {
  DataMemoryRouter,
  Deferred,
  MemoryRouter,
  Navigate,
  NavigationType,
  Outlet,
  Route,
  Router,
  Routes,
  createPath,
  createRoutesFromChildren,
  deferred,
  isDeferredError,
  isRouteErrorResponse,
  generatePath,
  json,
  matchPath,
  matchRoutes,
  parsePath,
  redirect,
  renderMatches,
  resolvePath,
  useActionData,
  useDeferredData,
  useHref,
  useInRouterContext,
  useLoaderData,
  useLocation,
  useMatch,
  useMatches,
  useNavigate,
  useNavigation,
  useNavigationType,
  useOutlet,
  useOutletContext,
  useParams,
  useResolvedPath,
  useRevalidator,
  useRouteError,
  useRouteLoaderData,
  useRoutes,
} from "react-router";

///////////////////////////////////////////////////////////////////////////////
// DANGER! PLEASE READ ME!
// We provide these exports as an escape hatch in the event that you need any
// routing data that we don't provide an explicit API for. With that said, we
// want to cover your use case if we can, so if you feel the need to use these
// we want to hear from you. Let us know what you're building and we'll do our
// best to make sure we can support you!
//
// We consider these exports an implementation detail and do not guarantee
// against any breaking changes, regardless of the semver release. Use with
// extreme caution and only if you understand the consequences. Godspeed.
///////////////////////////////////////////////////////////////////////////////

/** @internal */
export {
  UNSAFE_DataRouter,
  UNSAFE_DataRouterProvider,
  UNSAFE_DataRouterContext,
  UNSAFE_DataRouterStateContext,
  UNSAFE_DataStaticRouterContext,
  UNSAFE_NavigationContext,
  UNSAFE_LocationContext,
  UNSAFE_RouteContext,
} from "react-router";
//#endregion

declare global {
  var __staticRouterHydrationData: HydrationState | undefined;
}

// Module-scoped singleton to hold the router.  Extracted from the React lifecycle
// to avoid issues w.r.t. dual initialization fetches in concurrent rendering.
// Data router apps are expected to have a static route tree and are not intended
// to be unmounted/remounted at runtime.
let routerSingleton: RemixRouter;

/**
 * Unit-testing-only function to reset the router between tests
 * @private
 */
export function _resetModuleScope() {
  // @ts-expect-error
  routerSingleton = null;
}

////////////////////////////////////////////////////////////////////////////////
//#region Components
////////////////////////////////////////////////////////////////////////////////

export interface DataBrowserRouterProps {
  basename?: string;
  children?: React.ReactNode;
  hydrationData?: HydrationState;
  fallbackElement?: React.ReactNode;
  routes?: RouteObject[];
  window?: Window;
}

export function DataBrowserRouter({
  basename,
  children,
  fallbackElement,
  hydrationData,
  routes,
  window: windowProp,
}: DataBrowserRouterProps): React.ReactElement {
  if (!routerSingleton) {
    routerSingleton = createBrowserRouter({
      basename,
      hydrationData: hydrationData || window.__staticRouterHydrationData,
      window: windowProp,
      routes: routes || createRoutesFromChildren(children),
    }).initialize();
  }
  let router = routerSingleton;

  return (
    <DataRouterProvider
      router={router}
      basename={basename}
      fallbackElement={fallbackElement}
    >
      <DataRouter />
    </DataRouterProvider>
  );
}

export interface DataHashRouterProps {
  basename?: string;
  children?: React.ReactNode;
  hydrationData?: HydrationState;
  fallbackElement?: React.ReactNode;
  routes?: RouteObject[];
  window?: Window;
}

export function DataHashRouter({
  basename,
  children,
  hydrationData,
  fallbackElement,
  routes,
  window: windowProp,
}: DataBrowserRouterProps): React.ReactElement {
  if (!routerSingleton) {
    routerSingleton = createHashRouter({
      basename,
      hydrationData: hydrationData || window.__staticRouterHydrationData,
      window: windowProp,
      routes: routes || createRoutesFromChildren(children),
    }).initialize();
  }
  let router = routerSingleton;

  return (
    <DataRouterProvider
      router={router}
      basename={basename}
      fallbackElement={fallbackElement}
    >
      <DataRouter />
    </DataRouterProvider>
  );
}

export interface BrowserRouterProps {
  basename?: string;
  children?: React.ReactNode;
  window?: Window;
}

/**
 * A `<Router>` for use in web browsers. Provides the cleanest URLs.
 */
export function BrowserRouter({
  basename,
  children,
  window,
}: BrowserRouterProps) {
  let historyRef = React.useRef<BrowserHistory>();
  if (historyRef.current == null) {
    historyRef.current = createBrowserHistory({ window, v5Compat: true });
  }

  let history = historyRef.current;
  let [state, setState] = React.useState({
    action: history.action,
    location: history.location,
  });

  React.useLayoutEffect(() => history.listen(setState), [history]);

  return (
    <Router
      basename={basename}
      children={children}
      location={state.location}
      navigationType={state.action}
      navigator={history}
    />
  );
}

export interface HashRouterProps {
  basename?: string;
  children?: React.ReactNode;
  window?: Window;
}

/**
 * A `<Router>` for use in web browsers. Stores the location in the hash
 * portion of the URL so it is not sent to the server.
 */
export function HashRouter({ basename, children, window }: HashRouterProps) {
  let historyRef = React.useRef<HashHistory>();
  if (historyRef.current == null) {
    historyRef.current = createHashHistory({ window, v5Compat: true });
  }

  let history = historyRef.current;
  let [state, setState] = React.useState({
    action: history.action,
    location: history.location,
  });

  React.useLayoutEffect(() => history.listen(setState), [history]);

  return (
    <Router
      basename={basename}
      children={children}
      location={state.location}
      navigationType={state.action}
      navigator={history}
    />
  );
}

export interface HistoryRouterProps {
  basename?: string;
  children?: React.ReactNode;
  history: History;
}

/**
 * A `<Router>` that accepts a pre-instantiated history object. It's important
 * to note that using your own history object is highly discouraged and may add
 * two versions of the history library to your bundles unless you use the same
 * version of the history library that React Router uses internally.
 */
function HistoryRouter({ basename, children, history }: HistoryRouterProps) {
  const [state, setState] = React.useState({
    action: history.action,
    location: history.location,
  });

  React.useLayoutEffect(() => history.listen(setState), [history]);

  return (
    <Router
      basename={basename}
      children={children}
      location={state.location}
      navigationType={state.action}
      navigator={history}
    />
  );
}

if (__DEV__) {
  HistoryRouter.displayName = "unstable_HistoryRouter";
}

export { HistoryRouter as unstable_HistoryRouter };

export interface LinkProps
  extends Omit<React.AnchorHTMLAttributes<HTMLAnchorElement>, "href"> {
  reloadDocument?: boolean;
  replace?: boolean;
  state?: any;
  resetScroll?: boolean;
  to: To;
}

/**
 * The public API for rendering a history-aware <a>.
 */
export const Link = React.forwardRef<HTMLAnchorElement, LinkProps>(
  function LinkWithRef(
    {
      onClick,
      reloadDocument,
      replace,
      state,
      target,
      to,
      resetScroll,
      ...rest
    },
    ref
  ) {
    let href = useHref(to);
    let internalOnClick = useLinkClickHandler(to, {
      replace,
      state,
      target,
      resetScroll,
    });
    function handleClick(
      event: React.MouseEvent<HTMLAnchorElement, MouseEvent>
    ) {
      if (onClick) onClick(event);
      if (!event.defaultPrevented) {
        internalOnClick(event);
      }
    }

    return (
      // eslint-disable-next-line jsx-a11y/anchor-has-content
      <a
        {...rest}
        href={href}
        onClick={reloadDocument ? onClick : handleClick}
        ref={ref}
        target={target}
      />
    );
  }
);

if (__DEV__) {
  Link.displayName = "Link";
}

export interface NavLinkProps
  extends Omit<LinkProps, "className" | "style" | "children"> {
  children?:
    | React.ReactNode
    | ((props: { isActive: boolean; isPending: boolean }) => React.ReactNode);
  caseSensitive?: boolean;
  className?:
    | string
    | ((props: {
        isActive: boolean;
        isPending: boolean;
      }) => string | undefined);
  end?: boolean;
  style?:
    | React.CSSProperties
    | ((props: {
        isActive: boolean;
        isPending: boolean;
      }) => React.CSSProperties | undefined);
}

/**
 * A <Link> wrapper that knows if it's "active" or not.
 */
export const NavLink = React.forwardRef<HTMLAnchorElement, NavLinkProps>(
  function NavLinkWithRef(
    {
      "aria-current": ariaCurrentProp = "page",
      caseSensitive = false,
      className: classNameProp = "",
      end = false,
      style: styleProp,
      to,
      children,
      ...rest
    },
    ref
  ) {
    let path = useResolvedPath(to);
    let match = useMatch({ path: path.pathname, end, caseSensitive });

    let routerState = React.useContext(DataRouterStateContext);
    let nextLocation = routerState?.navigation.location;
    let nextPath = useResolvedPath(nextLocation || "");
    let nextMatch = React.useMemo(
      () =>
        nextLocation
          ? matchPath(
              { path: path.pathname, end, caseSensitive },
              nextPath.pathname
            )
          : null,
      [nextLocation, path.pathname, caseSensitive, end, nextPath.pathname]
    );

    let isPending = nextMatch != null;
    let isActive = match != null;

    let ariaCurrent = isActive ? ariaCurrentProp : undefined;

    let className: string | undefined;
    if (typeof classNameProp === "function") {
      className = classNameProp({ isActive, isPending });
    } else {
      // If the className prop is not a function, we use a default `active`
      // class for <NavLink />s that are active. In v5 `active` was the default
      // value for `activeClassName`, but we are removing that API and can still
      // use the old default behavior for a cleaner upgrade path and keep the
      // simple styling rules working as they currently do.
      className = [
        classNameProp,
        isActive ? "active" : null,
        isPending ? "pending" : null,
      ]
        .filter(Boolean)
        .join(" ");
    }

    let style =
      typeof styleProp === "function"
        ? styleProp({ isActive, isPending })
        : styleProp;

    return (
      <Link
        {...rest}
        aria-current={ariaCurrent}
        className={className}
        ref={ref}
        style={style}
        to={to}
      >
        {typeof children === "function"
          ? children({ isActive, isPending })
          : children}
      </Link>
    );
  }
);

if (__DEV__) {
  NavLink.displayName = "NavLink";
}

export interface FormProps extends React.FormHTMLAttributes<HTMLFormElement> {
  /**
   * The HTTP verb to use when the form is submit. Supports "get", "post",
   * "put", "delete", "patch".
   */
  method?: FormMethod;

  /**
   * Normal `<form action>` but supports React Router's relative paths.
   */
  action?: string;

  /**
   * Forces a full document navigation instead of a fetch.
   */
  reloadDocument?: boolean;

  /**
   * Replaces the current entry in the browser history stack when the form
   * navigates. Use this if you don't want the user to be able to click "back"
   * to the page with the form on it.
   */
  replace?: boolean;

  /**
   * A function to call when the form is submitted. If you call
   * `event.preventDefault()` then this form will not do anything.
   */
  onSubmit?: React.FormEventHandler<HTMLFormElement>;
}

/**
 * A `@remix-run/router`-aware `<form>`. It behaves like a normal form except
 * that the interaction with the server is with `fetch` instead of new document
 * requests, allowing components to add nicer UX to the page as the form is
 * submitted and returns with data.
 */
export const Form = React.forwardRef<HTMLFormElement, FormProps>(
  (props, ref) => {
    return <FormImpl {...props} ref={ref} />;
  }
);

if (__DEV__) {
  Form.displayName = "Form";
}

type HTMLSubmitEvent = React.BaseSyntheticEvent<
  SubmitEvent,
  Event,
  HTMLFormElement
>;

type HTMLFormSubmitter = HTMLButtonElement | HTMLInputElement;

interface FormImplProps extends FormProps {
  fetcherKey?: string;
  routeId?: string;
}

const FormImpl = React.forwardRef<HTMLFormElement, FormImplProps>(
  (
    {
      reloadDocument,
      replace,
      method = defaultMethod,
      action,
      onSubmit,
      fetcherKey,
      routeId,
      ...props
    },
    forwardedRef
  ) => {
    let submit = useSubmitImpl(fetcherKey, routeId);
    let formMethod: FormMethod =
      method.toLowerCase() === "get" ? "get" : "post";
    let formAction = useFormAction(action);
    let submitHandler: React.FormEventHandler<HTMLFormElement> = (event) => {
      onSubmit && onSubmit(event);
      if (event.defaultPrevented) return;
      event.preventDefault();

      let submitter = (event as unknown as HTMLSubmitEvent).nativeEvent
        .submitter as HTMLFormSubmitter | null;

      submit(submitter || event.currentTarget, { method, replace });
    };

    return (
      <form
        ref={forwardedRef}
        method={formMethod}
        action={formAction}
        onSubmit={reloadDocument ? onSubmit : submitHandler}
        {...props}
      />
    );
  }
);

if (__DEV__) {
  Form.displayName = "Form";
}

interface ScrollRestorationProps {
  getKey?: GetScrollRestorationKeyFunction;
  storageKey?: string;
}

/**
 * This component will emulate the browser's scroll restoration on location
 * changes.
 */
export function ScrollRestoration({
  getKey,
  storageKey,
}: ScrollRestorationProps) {
  useScrollRestoration({ getKey, storageKey });
  return null;
}

if (__DEV__) {
  ScrollRestoration.displayName = "ScrollRestoration";
}
//#endregion

////////////////////////////////////////////////////////////////////////////////
//#region Hooks
////////////////////////////////////////////////////////////////////////////////

/**
 * Handles the click behavior for router `<Link>` components. This is useful if
 * you need to create custom `<Link>` components with the same click behavior we
 * use in our exported `<Link>`.
 */
export function useLinkClickHandler<E extends Element = HTMLAnchorElement>(
  to: To,
  {
    target,
    replace: replaceProp,
    state,
    resetScroll,
  }: {
    target?: React.HTMLAttributeAnchorTarget;
    replace?: boolean;
    state?: any;
    resetScroll?: boolean;
  } = {}
): (event: React.MouseEvent<E, MouseEvent>) => void {
  let navigate = useNavigate();
  let location = useLocation();
  let path = useResolvedPath(to);

  return React.useCallback(
    (event: React.MouseEvent<E, MouseEvent>) => {
      if (shouldProcessLinkClick(event, target)) {
        event.preventDefault();

        // If the URL hasn't changed, a regular <a> will do a replace instead of
        // a push, so do the same here unless the replace prop is explcitly set
        let replace =
          replaceProp !== undefined
            ? replaceProp
            : createPath(location) === createPath(path);

        navigate(to, { replace, state, resetScroll });
      }
    },
    [location, navigate, path, replaceProp, state, target, to, resetScroll]
  );
}

/**
 * A convenient wrapper for reading and writing search parameters via the
 * URLSearchParams interface.
 */
export function useSearchParams(
  defaultInit?: URLSearchParamsInit
): [URLSearchParams, SetURLSearchParams] {
  warning(
    typeof URLSearchParams !== "undefined",
    `You cannot use the \`useSearchParams\` hook in a browser that does not ` +
      `support the URLSearchParams API. If you need to support Internet ` +
      `Explorer 11, we recommend you load a polyfill such as ` +
      `https://github.com/ungap/url-search-params\n\n` +
      `If you're unsure how to load polyfills, we recommend you check out ` +
      `https://polyfill.io/v3/ which provides some recommendations about how ` +
      `to load polyfills only for users that need them, instead of for every ` +
      `user.`
  );

  let defaultSearchParamsRef = React.useRef(createSearchParams(defaultInit));

  let location = useLocation();
  let searchParams = React.useMemo(
    () =>
      getSearchParamsForLocation(
        location.search,
        defaultSearchParamsRef.current
      ),
    [location.search]
  );

  let navigate = useNavigate();
  let setSearchParams = React.useCallback<SetURLSearchParams>(
    (nextInit, navigateOptions) => {
      const newSearchParams = createSearchParams(
        typeof nextInit === "function" ? nextInit(searchParams) : nextInit
      );
      navigate("?" + newSearchParams, navigateOptions);
    },
    [navigate, searchParams]
  );

  return [searchParams, setSearchParams];
}

type SetURLSearchParams = (
  nextInit?:
    | URLSearchParamsInit
    | ((prev: URLSearchParams) => URLSearchParamsInit),
  navigateOpts?: NavigateOptions
) => void;

/**
 * Submits a HTML `<form>` to the server without reloading the page.
 */
export interface SubmitFunction {
  (
    /**
     * Specifies the `<form>` to be submitted to the server, a specific
     * `<button>` or `<input type="submit">` to use to submit the form, or some
     * arbitrary data to submit.
     *
     * Note: When using a `<button>` its `name` and `value` will also be
     * included in the form data that is submitted.
     */
    target:
      | HTMLFormElement
      | HTMLButtonElement
      | HTMLInputElement
      | FormData
      | URLSearchParams
      | { [name: string]: string }
      | null,

    /**
     * Options that override the `<form>`'s own attributes. Required when
     * submitting arbitrary data without a backing `<form>`.
     */
    options?: SubmitOptions
  ): void;
}

/**
 * Returns a function that may be used to programmatically submit a form (or
 * some arbitrary data) to the server.
 */
export function useSubmit(): SubmitFunction {
  return useSubmitImpl();
}

function useSubmitImpl(fetcherKey?: string, routeId?: string): SubmitFunction {
  let dataRouterContext = React.useContext(DataRouterContext);
  invariant(
    dataRouterContext,
    "useSubmitImpl must be used within a Data Router"
  );
  let { router } = dataRouterContext;
  let defaultAction = useFormAction();

  return React.useCallback(
    (target, options = {}) => {
      if (typeof document === "undefined") {
        throw new Error(
          "You are calling submit during the server render. " +
            "Try calling submit within a `useEffect` or callback instead."
        );
      }

      let { method, encType, formData, url } = getFormSubmissionInfo(
        target,
        defaultAction,
        options
      );

      let href = url.pathname + url.search;
      let opts = {
        replace: options.replace,
        formData,
        formMethod: method as FormMethod,
        formEncType: encType as FormEncType,
      };
      if (fetcherKey) {
        invariant(routeId != null, "No routeId available for useFetcher()");
        router.fetch(fetcherKey, routeId, href, opts);
      } else {
        router.navigate(href, opts);
      }
    },
    [defaultAction, router, fetcherKey, routeId]
  );
}

<<<<<<< HEAD
export function useFormAction(action?: string): string {
  let routeContext = React.useContext(UNSAFE_RouteContext);
=======
export function useFormAction(action = "."): string {
  let routeContext = React.useContext(RouteContext);
>>>>>>> a460b63d
  invariant(routeContext, "useFormAction must be used inside a RouteContext");

  let location = useLocation();
  let [match] = routeContext.matches.slice(-1);
  let path = useResolvedPath(action || location);

  if ((!action || action === ".") && match.route.index) {
    path.search = path.search
      ? path.search.replace(/^\?/, "?index&")
      : "?index";
  }

  return createPath(path);
}

function createFetcherForm(fetcherKey: string, routeId: string) {
  let FetcherForm = React.forwardRef<HTMLFormElement, FormProps>(
    (props, ref) => {
      return (
        <FormImpl
          {...props}
          ref={ref}
          fetcherKey={fetcherKey}
          routeId={routeId}
        />
      );
    }
  );
  if (__DEV__) {
    FetcherForm.displayName = "fetcher.Form";
  }
  return FetcherForm;
}

let fetcherId = 0;

export type FetcherWithComponents<TData> = Fetcher<TData> & {
  Form: ReturnType<typeof createFetcherForm>;
  submit: ReturnType<typeof useSubmitImpl>;
  load: (href: string) => void;
};

/**
 * Interacts with route loaders and actions without causing a navigation. Great
 * for any interaction that stays on the same page.
 */
export function useFetcher<TData = any>(): FetcherWithComponents<TData> {
  let dataRouterContext = React.useContext(DataRouterContext);
  invariant(dataRouterContext, `useFetcher must be used within a Data Router`);
  let { router } = dataRouterContext;

  let route = React.useContext(RouteContext);
  invariant(route, `useFetcher must be used inside a RouteContext`);

  let routeId = route.matches[route.matches.length - 1]?.route.id;
  invariant(
    routeId != null,
    `useFetcher can only be used on routes that contain a unique "id"`
  );

  let [fetcherKey] = React.useState(() => String(++fetcherId));
  let [Form] = React.useState(() => {
    invariant(routeId, `No routeId available for fetcher.Form()`);
    return createFetcherForm(fetcherKey, routeId);
  });
  let [load] = React.useState(() => (href: string) => {
    invariant(router, "No router available for fetcher.load()");
    invariant(routeId, "No routeId available for fetcher.load()");
    router.fetch(fetcherKey, routeId, href);
  });
  let submit = useSubmitImpl(fetcherKey, routeId);

  let fetcher = router.getFetcher<TData>(fetcherKey);

  let fetcherWithComponents = React.useMemo(
    () => ({
      Form,
      submit,
      load,
      ...fetcher,
    }),
    [fetcher, Form, submit, load]
  );

  React.useEffect(() => {
    // Is this busted when the React team gets real weird and calls effects
    // twice on mount?  We really just need to garbage collect here when this
    // fetcher is no longer around.
    return () => {
      if (!router) {
        console.warn(`No fetcher available to clean up from useFetcher()`);
        return;
      }
      router.deleteFetcher(fetcherKey);
    };
  }, [router, fetcherKey]);

  return fetcherWithComponents;
}

/**
 * Provides all fetchers currently on the page. Useful for layouts and parent
 * routes that need to provide pending/optimistic UI regarding the fetch.
 */
export function useFetchers(): Fetcher[] {
  let state = React.useContext(DataRouterStateContext);
  invariant(state, `useFetchers must be used within a DataRouterStateContext`);
  return [...state.fetchers.values()];
}

const SCROLL_RESTORATION_STORAGE_KEY = "react-router-scroll-positions";
let savedScrollPositions: Record<string, number> = {};

/**
 * When rendered inside a DataRouter, will restore scroll positions on navigations
 */
function useScrollRestoration({
  getKey,
  storageKey,
}: {
  getKey?: GetScrollRestorationKeyFunction;
  storageKey?: string;
} = {}) {
  let location = useLocation();
  let dataRouterContext = React.useContext(DataRouterContext);
  invariant(
    dataRouterContext,
    "useScrollRestoration must be used within a DataRouterContext"
  );
  let { router } = dataRouterContext;
  let state = React.useContext(DataRouterStateContext);

  invariant(
    router != null && state != null,
    "useScrollRestoration must be used within a DataRouterStateContext"
  );
  let { restoreScrollPosition, resetScrollPosition } = state;

  // Trigger manual scroll restoration while we're active
  React.useEffect(() => {
    window.history.scrollRestoration = "manual";
    return () => {
      window.history.scrollRestoration = "auto";
    };
  }, []);

  // Save positions on unload
  useBeforeUnload(
    React.useCallback(() => {
      if (state?.navigation.state === "idle") {
        let key =
          (getKey ? getKey(state.location, state.matches) : null) ||
          state.location.key;
        savedScrollPositions[key] = window.scrollY;
      }
      sessionStorage.setItem(
        storageKey || SCROLL_RESTORATION_STORAGE_KEY,
        JSON.stringify(savedScrollPositions)
      );
      window.history.scrollRestoration = "auto";
    }, [
      storageKey,
      getKey,
      state.navigation.state,
      state.location,
      state.matches,
    ])
  );

  // Read in any saved scroll locations
  React.useLayoutEffect(() => {
    try {
      let sessionPositions = sessionStorage.getItem(
        storageKey || SCROLL_RESTORATION_STORAGE_KEY
      );
      if (sessionPositions) {
        savedScrollPositions = JSON.parse(sessionPositions);
      }
    } catch (e) {
      // no-op, use default empty object
    }
  }, [storageKey]);

  // Enable scroll restoration in the router
  React.useLayoutEffect(() => {
    let disableScrollRestoration = router?.enableScrollRestoration(
      savedScrollPositions,
      () => window.scrollY,
      getKey
    );
    return () => disableScrollRestoration && disableScrollRestoration();
  }, [router, getKey]);

  // Restore scrolling when state.restoreScrollPosition changes
  React.useLayoutEffect(() => {
    // Explicit false means don't do anything (used for submissions)
    if (restoreScrollPosition === false) {
      return;
    }

    // been here before, scroll to it
    if (typeof restoreScrollPosition === "number") {
      window.scrollTo(0, restoreScrollPosition);
      return;
    }

    // try to scroll to the hash
    if (location.hash) {
      let el = document.getElementById(location.hash.slice(1));
      if (el) {
        el.scrollIntoView();
        return;
      }
    }

    // Opt out of scroll reset if this link requested it
    if (resetScrollPosition === false) {
      return;
    }

    // otherwise go to the top on new locations
    window.scrollTo(0, 0);
  }, [location, restoreScrollPosition, resetScrollPosition]);
}

function useBeforeUnload(callback: () => any): void {
  React.useEffect(() => {
    window.addEventListener("beforeunload", callback);
    return () => {
      window.removeEventListener("beforeunload", callback);
    };
  }, [callback]);
}

//#endregion

////////////////////////////////////////////////////////////////////////////////
//#region Utils
////////////////////////////////////////////////////////////////////////////////

function warning(cond: boolean, message: string): void {
  if (!cond) {
    // eslint-disable-next-line no-console
    if (typeof console !== "undefined") console.warn(message);

    try {
      // Welcome to debugging React Router!
      //
      // This error is thrown as a convenience so you can more easily
      // find the source for a warning that appears in the console by
      // enabling "pause on exceptions" in your JavaScript debugger.
      throw new Error(message);
      // eslint-disable-next-line no-empty
    } catch (e) {}
  }
}
//#endregion<|MERGE_RESOLUTION|>--- conflicted
+++ resolved
@@ -851,13 +851,8 @@
   );
 }
 
-<<<<<<< HEAD
 export function useFormAction(action?: string): string {
-  let routeContext = React.useContext(UNSAFE_RouteContext);
-=======
-export function useFormAction(action = "."): string {
   let routeContext = React.useContext(RouteContext);
->>>>>>> a460b63d
   invariant(routeContext, "useFormAction must be used inside a RouteContext");
 
   let location = useLocation();
