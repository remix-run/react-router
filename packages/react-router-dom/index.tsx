--- conflicted
+++ resolved
@@ -3,42 +3,24 @@
  * you'll need to update the rollup config for react-router-dom-v5-compat.
  */
 import * as React from "react";
-<<<<<<< HEAD
-import {
-  createRoutesFromChildren,
-  Hooks,
-  NavigateOptions,
-  To,
-=======
 import type {
   NavigateOptions,
   RelativeRoutingType,
   RouteObject,
   To,
   Hooks,
->>>>>>> 3aa41856
 } from "react-router";
 import {
   Router,
   createPath,
-<<<<<<< HEAD
-  UNSAFE_DataRouter as DataRouter,
-  UNSAFE_DataRouterProvider as DataRouterProvider,
-  createScopedMemoryRouterEnvironment as baseCreateScopedMemoryRouterEnvironment,
-  UNSAFE_createReactRouterEnvironment,
-  UNSAFE_reactRouterContexts,
-  UNSAFE_createReactRouterContexts,
-=======
   UNSAFE_DataRouterContext as DataRouterContext,
   UNSAFE_DataRouterStateContext as DataRouterStateContext,
   UNSAFE_NavigationContext as NavigationContext,
-  UNSAFE_RouteContext as RouteContext,
   UNSAFE_enhanceManualRouteObjects as enhanceManualRouteObjects,
   createScopedMemoryRouterEnvironment as baseCreateScopedMemoryRouterEnvironment,
   UNSAFE_createReactRouterEnvironment,
   UNSAFE_createReactRouterContexts,
   UNSAFE_reactRouterContexts,
->>>>>>> 3aa41856
 } from "react-router";
 import type {
   BrowserHistory,
@@ -197,13 +179,7 @@
   UNSAFE_NavigationContext,
   UNSAFE_LocationContext,
   UNSAFE_RouteContext,
-<<<<<<< HEAD
-  UNSAFE_createReactRouterContexts,
-  UNSAFE_createReactRouterEnvironment,
-  UNSAFE_reactRouterContexts,
-=======
   UNSAFE_enhanceManualRouteObjects,
->>>>>>> 3aa41856
 } from "react-router";
 //#endregion
 
@@ -376,49 +352,31 @@
   { useHref }: Hooks,
   useLinkClickHandler: ReturnType<typeof createLinkClickHandlerHook>
 ) {
-<<<<<<< HEAD
-=======
   /**
    * The public API for rendering a history-aware <a>.
    */
->>>>>>> 3aa41856
   const Link = React.forwardRef<HTMLAnchorElement, LinkProps>(
     function LinkWithRef(
       {
         onClick,
-<<<<<<< HEAD
-=======
         relative,
->>>>>>> 3aa41856
         reloadDocument,
         replace,
         state,
         target,
         to,
-<<<<<<< HEAD
-        resetScroll,
-=======
         preventScrollReset,
->>>>>>> 3aa41856
         ...rest
       },
       ref
     ) {
-<<<<<<< HEAD
-      let href = useHref(to);
-=======
       let href = useHref(to, { relative });
->>>>>>> 3aa41856
       let internalOnClick = useLinkClickHandler(to, {
         replace,
         state,
         target,
-<<<<<<< HEAD
-        resetScroll,
-=======
         preventScrollReset,
         relative,
->>>>>>> 3aa41856
       });
       function handleClick(
         event: React.MouseEvent<HTMLAnchorElement, MouseEvent>
@@ -445,10 +403,6 @@
   if (__DEV__) {
     Link.displayName = "Link";
   }
-<<<<<<< HEAD
-=======
-
->>>>>>> 3aa41856
   return Link;
 }
 
@@ -478,12 +432,9 @@
   { useResolvedPath, useMatch }: Hooks,
   Link: ReturnType<typeof createLink>
 ) {
-<<<<<<< HEAD
-=======
   /**
    * A <Link> wrapper that knows if it's "active" or not.
    */
->>>>>>> 3aa41856
   const NavLink = React.forwardRef<HTMLAnchorElement, NavLinkProps>(
     function NavLinkWithRef(
       {
@@ -498,11 +449,7 @@
       },
       ref
     ) {
-<<<<<<< HEAD
-      let path = useResolvedPath(to);
-=======
       let path = useResolvedPath(to, { relative: rest.relative });
->>>>>>> 3aa41856
       let match = useMatch({ path: path.pathname, end, caseSensitive });
 
       let routerState = React.useContext(DataRouterStateContext);
@@ -518,17 +465,10 @@
             : null,
         [nextLocation, path.pathname, caseSensitive, end, nextPath.pathname]
       );
-<<<<<<< HEAD
 
       let isPending = nextMatch != null;
       let isActive = match != null;
 
-=======
-
-      let isPending = nextMatch != null;
-      let isActive = match != null;
-
->>>>>>> 3aa41856
       let ariaCurrent = isActive ? ariaCurrentProp : undefined;
 
       let className: string | undefined;
@@ -616,15 +556,6 @@
 }
 
 function createForm(FormImpl: ReturnType<typeof createFormImpl>) {
-<<<<<<< HEAD
-  const Form = React.forwardRef<HTMLFormElement, FormProps>((props, ref) => {
-    return <FormImpl {...props} ref={ref} />;
-  });
-
-  if (__DEV__) {
-    Form.displayName = "Form";
-  }
-=======
   /**
    * A `@remix-run/router`-aware `<form>`. It behaves like a normal form except
    * that the interaction with the server is with `fetch` instead of new document
@@ -638,8 +569,6 @@
   if (__DEV__) {
     Form.displayName = "Form";
   }
-
->>>>>>> 3aa41856
   return Form;
 }
 
@@ -666,18 +595,11 @@
         reloadDocument,
         replace,
         method = defaultMethod,
-<<<<<<< HEAD
-        action = ".",
-        onSubmit,
-        fetcherKey,
-        routeId,
-=======
         action,
         onSubmit,
         fetcherKey,
         routeId,
         relative,
->>>>>>> 3aa41856
         ...props
       },
       forwardedRef
@@ -685,11 +607,7 @@
       let submit = useSubmitImpl(fetcherKey, routeId);
       let formMethod: FormMethod =
         method.toLowerCase() === "get" ? "get" : "post";
-<<<<<<< HEAD
-      let formAction = useFormAction(action);
-=======
       let formAction = useFormAction(action, { relative });
->>>>>>> 3aa41856
       let submitHandler: React.FormEventHandler<HTMLFormElement> = (event) => {
         onSubmit && onSubmit(event);
         if (event.defaultPrevented) return;
@@ -697,9 +615,8 @@
 
         let submitter = (event as unknown as HTMLSubmitEvent).nativeEvent
           .submitter as HTMLFormSubmitter | null;
-<<<<<<< HEAD
-
-        submit(submitter || event.currentTarget, { method, replace });
+
+        submit(submitter || event.currentTarget, { method, replace, relative });
       };
 
       return (
@@ -714,28 +631,6 @@
     }
   );
 
-  if (__DEV__) {
-    FormImpl.displayName = "Form";
-  }
-
-=======
-
-        submit(submitter || event.currentTarget, { method, replace, relative });
-      };
-
-      return (
-        <form
-          ref={forwardedRef}
-          method={formMethod}
-          action={formAction}
-          onSubmit={reloadDocument ? onSubmit : submitHandler}
-          {...props}
-        />
-      );
-    }
-  );
-
->>>>>>> 3aa41856
   return FormImpl;
 }
 
@@ -747,13 +642,10 @@
 function createScrollRestoration(
   useScrollRestoration: ReturnType<typeof createScrollRestorationHook>
 ) {
-<<<<<<< HEAD
-=======
   /**
    * This component will emulate the browser's scroll restoration on location
    * changes.
    */
->>>>>>> 3aa41856
   function ScrollRestoration({ getKey, storageKey }: ScrollRestorationProps) {
     useScrollRestoration({ getKey, storageKey });
     return null;
@@ -762,10 +654,6 @@
   if (__DEV__) {
     ScrollRestoration.displayName = "ScrollRestoration";
   }
-<<<<<<< HEAD
-=======
-
->>>>>>> 3aa41856
   return ScrollRestoration;
 }
 
@@ -775,94 +663,6 @@
 //#region Hooks
 ////////////////////////////////////////////////////////////////////////////////
 
-<<<<<<< HEAD
-function createLinkClickHandlerHook({
-  useNavigate,
-  useLocation,
-  useResolvedPath,
-}: Hooks) {
-  return function useLinkClickHandler<E extends Element = HTMLAnchorElement>(
-    to: To,
-    {
-      target,
-      replace: replaceProp,
-      state,
-      resetScroll,
-    }: {
-      target?: React.HTMLAttributeAnchorTarget;
-      replace?: boolean;
-      state?: any;
-      resetScroll?: boolean;
-    } = {}
-  ): (event: React.MouseEvent<E, MouseEvent>) => void {
-    let navigate = useNavigate();
-    let location = useLocation();
-    let path = useResolvedPath(to);
-
-    return React.useCallback(
-      (event: React.MouseEvent<E, MouseEvent>) => {
-        if (shouldProcessLinkClick(event, target)) {
-          event.preventDefault();
-
-          // If the URL hasn't changed, a regular <a> will do a replace instead of
-          // a push, so do the same here unless the replace prop is explcitly set
-          let replace =
-            replaceProp !== undefined
-              ? replaceProp
-              : createPath(location) === createPath(path);
-
-          navigate(to, { replace, state, resetScroll });
-        }
-      },
-      [location, navigate, path, replaceProp, state, target, to, resetScroll]
-    );
-  };
-}
-
-function createSearchParamsHook({ useLocation, useNavigate }: Hooks) {
-  /**
-   * A convenient wrapper for reading and writing search parameters via the
-   * URLSearchParams interface.
-   */
-  return function useSearchParams(
-    defaultInit?: URLSearchParamsInit
-  ): [URLSearchParams, SetURLSearchParams] {
-    warning(
-      typeof URLSearchParams !== "undefined",
-      `You cannot use the \`useSearchParams\` hook in a browser that does not ` +
-        `support the URLSearchParams API. If you need to support Internet ` +
-        `Explorer 11, we recommend you load a polyfill such as ` +
-        `https://github.com/ungap/url-search-params\n\n` +
-        `If you're unsure how to load polyfills, we recommend you check out ` +
-        `https://polyfill.io/v3/ which provides some recommendations about how ` +
-        `to load polyfills only for users that need them, instead of for every ` +
-        `user.`
-    );
-
-    let defaultSearchParamsRef = React.useRef(createSearchParams(defaultInit));
-
-    let location = useLocation();
-    let searchParams = React.useMemo(
-      () =>
-        getSearchParamsForLocation(
-          location.search,
-          defaultSearchParamsRef.current
-        ),
-      [location.search]
-    );
-
-    let navigate = useNavigate();
-    let setSearchParams = React.useCallback<SetURLSearchParams>(
-      (nextInit, navigateOptions) => {
-        const newSearchParams = createSearchParams(
-          typeof nextInit === "function" ? nextInit(searchParams) : nextInit
-        );
-        navigate("?" + newSearchParams, navigateOptions);
-      },
-      [navigate, searchParams]
-    );
-
-=======
 enum DataRouterHook {
   UseScrollRestoration = "useScrollRestoration",
   UseSubmitImpl = "useSubmitImpl",
@@ -995,7 +795,6 @@
       [navigate, searchParams]
     );
 
->>>>>>> 3aa41856
     return [searchParams, setSearchParams];
   };
 }
@@ -1039,23 +838,13 @@
   ): void;
 }
 
-<<<<<<< HEAD
-/**
- * Returns a function that may be used to programmatically submit a form (or
- * some arbitrary data) to the server.
- */
 function createSubmitHook(
   useSubmitImpl: ReturnType<typeof createSubmitImplHook>
 ) {
-=======
-function createSubmitHook(
-  useSubmitImpl: ReturnType<typeof createSubmitImplHook>
-) {
   /**
    * Returns a function that may be used to programmatically submit a form (or
    * some arbitrary data) to the server.
    */
->>>>>>> 3aa41856
   return function useSubmit(): SubmitFunction {
     return useSubmitImpl();
   };
@@ -1069,16 +858,7 @@
     fetcherKey?: string,
     routeId?: string
   ): SubmitFunction {
-<<<<<<< HEAD
-    let dataRouterContext = React.useContext(DataRouterContext);
-    invariant(
-      dataRouterContext,
-      "useSubmitImpl must be used within a Data Router"
-    );
-    let { router } = dataRouterContext;
-=======
     let { router } = useDataRouterContext(DataRouterHook.UseSubmitImpl);
->>>>>>> 3aa41856
     let defaultAction = useFormAction();
 
     return React.useCallback(
@@ -1117,22 +897,6 @@
 
 function createFormActionHook(
   { RouteContext }: typeof UNSAFE_reactRouterContexts,
-<<<<<<< HEAD
-  { useResolvedPath }: Hooks
-) {
-  return function useFormAction(action = "."): string {
-    let routeContext = React.useContext(RouteContext);
-    invariant(routeContext, "useFormAction must be used inside a RouteContext");
-
-    let [match] = routeContext.matches.slice(-1);
-    let { pathname, search } = useResolvedPath(action);
-
-    if (action === "." && match.route.index) {
-      search = search ? search.replace(/^\?/, "?index&") : "?index";
-    }
-
-    return pathname + search;
-=======
   { useResolvedPath, useLocation }: Hooks
 ) {
   return function useFormAction(
@@ -1188,7 +952,6 @@
     }
 
     return createPath(path);
->>>>>>> 3aa41856
   };
 }
 
@@ -1217,34 +980,15 @@
 
 export type FetcherWithComponents<TData> = Fetcher<TData> & {
   Form: ReturnType<ReturnType<typeof createCreateFetcherForm>>;
-<<<<<<< HEAD
-  submit: ReturnType<ReturnType<typeof createSubmitImplHook>>;
-=======
   submit: (
     target: SubmitTarget,
     // Fetchers cannot replace because they are not navigation events
     options?: Omit<SubmitOptions, "replace">
   ) => void;
->>>>>>> 3aa41856
   load: (href: string) => void;
 };
 
 function createFetcherHook(
-<<<<<<< HEAD
-  { DataRouterContext, RouteContext }: typeof UNSAFE_reactRouterContexts,
-  useSubmitImpl: ReturnType<typeof createSubmitImplHook>,
-  FormImpl: ReturnType<typeof createFormImpl>
-) {
-  const createFetcherForm = createCreateFetcherForm(FormImpl);
-
-  return function useFetcher<TData = any>(): FetcherWithComponents<TData> {
-    let dataRouterContext = React.useContext(DataRouterContext);
-    invariant(
-      dataRouterContext,
-      `useFetcher must be used within a Data Router`
-    );
-    let { router } = dataRouterContext;
-=======
   { RouteContext }: typeof UNSAFE_reactRouterContexts,
   useSubmitImpl: ReturnType<typeof createSubmitImplHook>,
   createFetcherForm: ReturnType<typeof createCreateFetcherForm>
@@ -1255,7 +999,6 @@
    */
   return function useFetcher<TData = any>(): FetcherWithComponents<TData> {
     let { router } = useDataRouterContext(DataRouterHook.UseFetcher);
->>>>>>> 3aa41856
 
     let route = React.useContext(RouteContext);
     invariant(route, `useFetcher must be used inside a RouteContext`);
@@ -1279,7 +1022,6 @@
     let submit = useSubmitImpl(fetcherKey, routeId);
 
     let fetcher = router.getFetcher<TData>(fetcherKey);
-<<<<<<< HEAD
 
     let fetcherWithComponents = React.useMemo(
       () => ({
@@ -1304,32 +1046,6 @@
       };
     }, [router, fetcherKey]);
 
-=======
-
-    let fetcherWithComponents = React.useMemo(
-      () => ({
-        Form,
-        submit,
-        load,
-        ...fetcher,
-      }),
-      [fetcher, Form, submit, load]
-    );
-
-    React.useEffect(() => {
-      // Is this busted when the React team gets real weird and calls effects
-      // twice on mount?  We really just need to garbage collect here when this
-      // fetcher is no longer around.
-      return () => {
-        if (!router) {
-          console.warn(`No fetcher available to clean up from useFetcher()`);
-          return;
-        }
-        router.deleteFetcher(fetcherKey);
-      };
-    }, [router, fetcherKey]);
-
->>>>>>> 3aa41856
     return fetcherWithComponents;
   };
 }
@@ -1337,21 +1053,12 @@
 function createFetchersHook({
   DataRouterStateContext,
 }: typeof UNSAFE_reactRouterContexts) {
-<<<<<<< HEAD
-  return function useFetchers(): Fetcher[] {
-    let state = React.useContext(DataRouterStateContext);
-    invariant(
-      state,
-      `useFetchers must be used within a DataRouterStateContext`
-    );
-=======
   /**
    * Provides all fetchers currently on the page. Useful for layouts and parent
    * routes that need to provide pending/optimistic UI regarding the fetch.
    */
   return function useFetchers(): Fetcher[] {
     let state = useDataRouterState(DataRouterStateHook.UseFetchers);
->>>>>>> 3aa41856
     return [...state.fetchers.values()];
   };
 }
@@ -1359,17 +1066,6 @@
 export const SCROLL_RESTORATION_STORAGE_KEY = "react-router-scroll-positions";
 let savedScrollPositions: Record<string, number> = {};
 
-<<<<<<< HEAD
-function createScrollRestorationHook(
-  {
-    DataRouterContext,
-    DataRouterStateContext,
-  }: typeof UNSAFE_reactRouterContexts,
-  { useLocation }: Hooks
-) {
-  /**
-   * When rendered inside a DataRouter, will restore scroll positions on navigations
-=======
 function createScrollRestorationHook({
   useLocation,
   useMatches,
@@ -1377,7 +1073,6 @@
 }: Hooks) {
   /**
    * When rendered inside a RouterProvider, will restore scroll positions on navigations
->>>>>>> 3aa41856
    */
   return function useScrollRestoration({
     getKey,
@@ -1386,54 +1081,6 @@
     getKey?: GetScrollRestorationKeyFunction;
     storageKey?: string;
   } = {}) {
-<<<<<<< HEAD
-    let location = useLocation();
-    let dataRouterContext = React.useContext(DataRouterContext);
-    invariant(
-      dataRouterContext,
-      "useScrollRestoration must be used within a DataRouterContext"
-    );
-    let { router } = dataRouterContext;
-    let state = React.useContext(DataRouterStateContext);
-
-    invariant(
-      router != null && state != null,
-      "useScrollRestoration must be used within a DataRouterStateContext"
-    );
-    let { restoreScrollPosition, resetScrollPosition } = state;
-
-    // Trigger manual scroll restoration while we're active
-    React.useEffect(() => {
-      window.history.scrollRestoration = "manual";
-      return () => {
-        window.history.scrollRestoration = "auto";
-      };
-    }, []);
-
-    // Save positions on unload
-    useBeforeUnload(
-      React.useCallback(() => {
-        if (state?.navigation.state === "idle") {
-          let key =
-            (getKey ? getKey(state.location, state.matches) : null) ||
-            state.location.key;
-          savedScrollPositions[key] = window.scrollY;
-        }
-        sessionStorage.setItem(
-          storageKey || SCROLL_RESTORATION_STORAGE_KEY,
-          JSON.stringify(savedScrollPositions)
-        );
-        window.history.scrollRestoration = "auto";
-      }, [
-        storageKey,
-        getKey,
-        state.navigation.state,
-        state.location,
-        state.matches,
-      ])
-    );
-
-=======
     let { router } = useDataRouterContext(DataRouterHook.UseScrollRestoration);
     let { restoreScrollPosition, preventScrollReset } = useDataRouterState(
       DataRouterStateHook.UseScrollRestoration
@@ -1465,7 +1112,6 @@
       }, [storageKey, getKey, navigation.state, location, matches])
     );
 
->>>>>>> 3aa41856
     // Read in any saved scroll locations
     React.useLayoutEffect(() => {
       try {
@@ -1513,21 +1159,13 @@
       }
 
       // Opt out of scroll reset if this link requested it
-<<<<<<< HEAD
-      if (resetScrollPosition === false) {
-=======
       if (preventScrollReset === true) {
->>>>>>> 3aa41856
         return;
       }
 
       // otherwise go to the top on new locations
       window.scrollTo(0, 0);
-<<<<<<< HEAD
-    }, [location, restoreScrollPosition, resetScrollPosition]);
-=======
     }, [location, restoreScrollPosition, preventScrollReset]);
->>>>>>> 3aa41856
   };
 }
 
@@ -1572,11 +1210,7 @@
   const useFormAction = createFormActionHook(contexts, hooks);
   const useSubmitImpl = createSubmitImplHook(contexts, useFormAction);
   const useSubmit = createSubmitHook(useSubmitImpl);
-<<<<<<< HEAD
-  const useScrollRestoration = createScrollRestorationHook(contexts, hooks);
-=======
   const useScrollRestoration = createScrollRestorationHook(hooks);
->>>>>>> 3aa41856
   const useSearchParams = createSearchParamsHook(hooks);
   const useFetchers = createFetchersHook(contexts);
 
@@ -1584,16 +1218,12 @@
   const NavLink = createNavLink(contexts, hooks, Link);
 
   const FormImpl = createFormImpl(useSubmitImpl, useFormAction);
-<<<<<<< HEAD
-  const useFetcher = createFetcherHook(contexts, useSubmitImpl, FormImpl);
-=======
   const createFetcherForm = createCreateFetcherForm(FormImpl);
   const useFetcher = createFetcherHook(
     contexts,
     useSubmitImpl,
     createFetcherForm
   );
->>>>>>> 3aa41856
   const Form = createForm(FormImpl);
   const ScrollRestoration = createScrollRestoration(useScrollRestoration);
 
