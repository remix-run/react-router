/**
 * NOTE: If you refactor this to split up the modules into separate files,
 * you'll need to update the rollup config for react-router-dom-v5-compat.
 */
import * as React from "react";
import * as ReactDOM from "react-dom";
import type {
  DataRouteObject,
  FutureConfig,
  Location,
  NavigateOptions,
  NavigationType,
  Navigator,
  RelativeRoutingType,
  RouteObject,
  RouterProps,
  RouterProviderProps,
  To,
  DataStrategyFunction,
  PatchRoutesOnNavigationFunction,
} from "react-router";
import {
  Router,
  createPath,
  useHref,
  useLocation,
  useMatches,
  useNavigate,
  useNavigation,
  useResolvedPath,
  useBlocker,
  UNSAFE_DataRouterContext as DataRouterContext,
  UNSAFE_DataRouterStateContext as DataRouterStateContext,
  UNSAFE_NavigationContext as NavigationContext,
  UNSAFE_RouteContext as RouteContext,
  UNSAFE_mapRouteProperties as mapRouteProperties,
  UNSAFE_useRouteId as useRouteId,
  UNSAFE_useRoutesImpl as useRoutesImpl,
} from "react-router";
import type {
  BrowserHistory,
  Fetcher,
  FormEncType,
  FormMethod,
  FutureConfig as RouterFutureConfig,
  GetScrollRestorationKeyFunction,
  HashHistory,
  History,
  HTMLFormMethod,
  HydrationState,
  Router as RemixRouter,
  V7_FormMethod,
  RouterState,
  RouterSubscriber,
  BlockerFunction,
} from "@remix-run/router";
import {
  createRouter,
  createBrowserHistory,
  createHashHistory,
  joinPaths,
  stripBasename,
  UNSAFE_ErrorResponseImpl as ErrorResponseImpl,
  UNSAFE_invariant as invariant,
  UNSAFE_warning as warning,
  matchPath,
  IDLE_FETCHER,
} from "@remix-run/router";

import type {
  SubmitOptions,
  ParamKeyValuePair,
  URLSearchParamsInit,
  SubmitTarget,
  FetcherSubmitOptions,
} from "./dom";
import {
  createSearchParams,
  defaultMethod,
  getFormSubmissionInfo,
  getSearchParamsForLocation,
  shouldProcessLinkClick,
} from "./dom";

////////////////////////////////////////////////////////////////////////////////
//#region Re-exports
////////////////////////////////////////////////////////////////////////////////

export type {
  FormEncType,
  FormMethod,
  GetScrollRestorationKeyFunction,
  ParamKeyValuePair,
  SubmitOptions,
  URLSearchParamsInit,
  V7_FormMethod,
};
export { createSearchParams, ErrorResponseImpl as UNSAFE_ErrorResponseImpl };

// Note: Keep in sync with react-router exports!
export type {
  ActionFunction,
  ActionFunctionArgs,
  AwaitProps,
  Blocker,
  BlockerFunction,
  DataRouteMatch,
  DataRouteObject,
  DataStrategyFunction,
  DataStrategyFunctionArgs,
  DataStrategyMatch,
  DataStrategyResult,
  ErrorResponse,
  Fetcher,
  FutureConfig,
  Hash,
  IndexRouteObject,
  IndexRouteProps,
  JsonFunction,
  LazyRouteFunction,
  LayoutRouteProps,
  LoaderFunction,
  LoaderFunctionArgs,
  Location,
  MemoryRouterProps,
  NavigateFunction,
  NavigateOptions,
  NavigateProps,
  Navigation,
  Navigator,
  NonIndexRouteObject,
  OutletProps,
  Params,
  ParamParseKey,
  PatchRoutesOnNavigationFunction,
  PatchRoutesOnNavigationFunctionArgs,
  Path,
  PathMatch,
  Pathname,
  PathParam,
  PathPattern,
  PathRouteProps,
  RedirectFunction,
  RelativeRoutingType,
  RouteMatch,
  RouteObject,
  RouteProps,
  RouterProps,
  RouterProviderProps,
  RoutesProps,
  Search,
  ShouldRevalidateFunction,
  ShouldRevalidateFunctionArgs,
  To,
  UIMatch,
} from "react-router";
export {
  AbortedDeferredError,
  Await,
  MemoryRouter,
  Navigate,
  NavigationType,
  Outlet,
  Route,
  Router,
  Routes,
  createMemoryRouter,
  createPath,
  createRoutesFromChildren,
  createRoutesFromElements,
  defer,
  isRouteErrorResponse,
  generatePath,
  json,
  matchPath,
  matchRoutes,
  parsePath,
  redirect,
  redirectDocument,
  replace,
  renderMatches,
  resolvePath,
  useActionData,
  useAsyncError,
  useAsyncValue,
  useBlocker,
  useHref,
  useInRouterContext,
  useLoaderData,
  useLocation,
  useMatch,
  useMatches,
  useNavigate,
  useNavigation,
  useNavigationType,
  useOutlet,
  useOutletContext,
  useParams,
  useResolvedPath,
  useRevalidator,
  useRouteError,
  useRouteLoaderData,
  useRoutes,
} from "react-router";

///////////////////////////////////////////////////////////////////////////////
// DANGER! PLEASE READ ME!
// We provide these exports as an escape hatch in the event that you need any
// routing data that we don't provide an explicit API for. With that said, we
// want to cover your use case if we can, so if you feel the need to use these
// we want to hear from you. Let us know what you're building and we'll do our
// best to make sure we can support you!
//
// We consider these exports an implementation detail and do not guarantee
// against any breaking changes, regardless of the semver release. Use with
// extreme caution and only if you understand the consequences. Godspeed.
///////////////////////////////////////////////////////////////////////////////

/** @internal */
export {
  UNSAFE_DataRouterContext,
  UNSAFE_DataRouterStateContext,
  UNSAFE_NavigationContext,
  UNSAFE_LocationContext,
  UNSAFE_RouteContext,
  UNSAFE_useRouteId,
} from "react-router";
//#endregion

declare global {
  var __staticRouterHydrationData: HydrationState | undefined;
  var __reactRouterVersion: string;
  interface Document {
    startViewTransition(cb: () => Promise<void> | void): ViewTransition;
  }
}

// HEY YOU! DON'T TOUCH THIS VARIABLE!
//
// It is replaced with the proper version at build time via a babel plugin in
// the rollup config.
//
// Export a global property onto the window for React Router detection by the
// Core Web Vitals Technology Report.  This way they can configure the `wappalyzer`
// to detect and properly classify live websites as being built with React Router:
// https://github.com/HTTPArchive/wappalyzer/blob/main/src/technologies/r.json
const REACT_ROUTER_VERSION = "0";
try {
  window.__reactRouterVersion = REACT_ROUTER_VERSION;
} catch (e) {
  // no-op
}

////////////////////////////////////////////////////////////////////////////////
//#region Routers
////////////////////////////////////////////////////////////////////////////////

interface DOMRouterOpts {
  basename?: string;
  future?: Partial<Omit<RouterFutureConfig, "v7_prependBasename">>;
  hydrationData?: HydrationState;
  dataStrategy?: DataStrategyFunction;
  patchRoutesOnNavigation?: PatchRoutesOnNavigationFunction;
  window?: Window;
}

export function createBrowserRouter(
  routes: RouteObject[],
  opts?: DOMRouterOpts
): RemixRouter {
  return createRouter({
    basename: opts?.basename,
    future: {
      ...opts?.future,
      v7_prependBasename: true,
    },
    history: createBrowserHistory({ window: opts?.window }),
    hydrationData: opts?.hydrationData || parseHydrationData(),
    routes,
    mapRouteProperties,
    dataStrategy: opts?.dataStrategy,
    patchRoutesOnNavigation: opts?.patchRoutesOnNavigation,
    window: opts?.window,
  }).initialize();
}

export function createHashRouter(
  routes: RouteObject[],
  opts?: DOMRouterOpts
): RemixRouter {
  return createRouter({
    basename: opts?.basename,
    future: {
      ...opts?.future,
      v7_prependBasename: true,
    },
    history: createHashHistory({ window: opts?.window }),
    hydrationData: opts?.hydrationData || parseHydrationData(),
    routes,
    mapRouteProperties,
    dataStrategy: opts?.dataStrategy,
    patchRoutesOnNavigation: opts?.patchRoutesOnNavigation,
    window: opts?.window,
  }).initialize();
}

function parseHydrationData(): HydrationState | undefined {
  let state = window?.__staticRouterHydrationData;
  if (state && state.errors) {
    state = {
      ...state,
      errors: deserializeErrors(state.errors),
    };
  }
  return state;
}

function deserializeErrors(
  errors: RemixRouter["state"]["errors"]
): RemixRouter["state"]["errors"] {
  if (!errors) return null;
  let entries = Object.entries(errors);
  let serialized: RemixRouter["state"]["errors"] = {};
  for (let [key, val] of entries) {
    // Hey you!  If you change this, please change the corresponding logic in
    // serializeErrors in react-router-dom/server.tsx :)
    if (val && val.__type === "RouteErrorResponse") {
      serialized[key] = new ErrorResponseImpl(
        val.status,
        val.statusText,
        val.data,
        val.internal === true
      );
    } else if (val && val.__type === "Error") {
      // Attempt to reconstruct the right type of Error (i.e., ReferenceError)
      if (val.__subType) {
        let ErrorConstructor = window[val.__subType];
        if (typeof ErrorConstructor === "function") {
          try {
            // @ts-expect-error
            let error = new ErrorConstructor(val.message);
            // Wipe away the client-side stack trace.  Nothing to fill it in with
            // because we don't serialize SSR stack traces for security reasons
            error.stack = "";
            serialized[key] = error;
          } catch (e) {
            // no-op - fall through and create a normal Error
          }
        }
      }

      if (serialized[key] == null) {
        let error = new Error(val.message);
        // Wipe away the client-side stack trace.  Nothing to fill it in with
        // because we don't serialize SSR stack traces for security reasons
        error.stack = "";
        serialized[key] = error;
      }
    } else {
      serialized[key] = val;
    }
  }
  return serialized;
}

//#endregion

////////////////////////////////////////////////////////////////////////////////
//#region Contexts
////////////////////////////////////////////////////////////////////////////////

type ViewTransitionContextObject =
  | {
      isTransitioning: false;
    }
  | {
      isTransitioning: true;
      flushSync: boolean;
      currentLocation: Location;
      nextLocation: Location;
    };

const ViewTransitionContext = React.createContext<ViewTransitionContextObject>({
  isTransitioning: false,
});
if (__DEV__) {
  ViewTransitionContext.displayName = "ViewTransition";
}

export { ViewTransitionContext as UNSAFE_ViewTransitionContext };

// TODO: (v7) Change the useFetcher data from `any` to `unknown`
type FetchersContextObject = Map<string, any>;

const FetchersContext = React.createContext<FetchersContextObject>(new Map());
if (__DEV__) {
  FetchersContext.displayName = "Fetchers";
}

export { FetchersContext as UNSAFE_FetchersContext };

//#endregion

////////////////////////////////////////////////////////////////////////////////
//#region Components
////////////////////////////////////////////////////////////////////////////////

/**
  Webpack + React 17 fails to compile on any of the following because webpack
  complains that `startTransition` doesn't exist in `React`:
  * import { startTransition } from "react"
  * import * as React from from "react";
    "startTransition" in React ? React.startTransition(() => setState()) : setState()
  * import * as React from from "react";
    "startTransition" in React ? React["startTransition"](() => setState()) : setState()

  Moving it to a constant such as the following solves the Webpack/React 17 issue:
  * import * as React from from "react";
    const START_TRANSITION = "startTransition";
    START_TRANSITION in React ? React[START_TRANSITION](() => setState()) : setState()

  However, that introduces webpack/terser minification issues in production builds
  in React 18 where minification/obfuscation ends up removing the call of
  React.startTransition entirely from the first half of the ternary.  Grabbing
  this exported reference once up front resolves that issue.

  See https://github.com/remix-run/react-router/issues/10579
*/
const START_TRANSITION = "startTransition";
const startTransitionImpl = React[START_TRANSITION];
const FLUSH_SYNC = "flushSync";
const flushSyncImpl = ReactDOM[FLUSH_SYNC];
const USE_ID = "useId";
const useIdImpl = React[USE_ID];

function startTransitionSafe(cb: () => void) {
  if (startTransitionImpl) {
    startTransitionImpl(cb);
  } else {
    cb();
  }
}

function flushSyncSafe(cb: () => void) {
  if (flushSyncImpl) {
    flushSyncImpl(cb);
  } else {
    cb();
  }
}

interface ViewTransition {
  finished: Promise<void>;
  ready: Promise<void>;
  updateCallbackDone: Promise<void>;
  skipTransition(): void;
}

class Deferred<T> {
  status: "pending" | "resolved" | "rejected" = "pending";
  promise: Promise<T>;
  // @ts-expect-error - no initializer
  resolve: (value: T) => void;
  // @ts-expect-error - no initializer
  reject: (reason?: unknown) => void;
  constructor() {
    this.promise = new Promise((resolve, reject) => {
      this.resolve = (value) => {
        if (this.status === "pending") {
          this.status = "resolved";
          resolve(value);
        }
      };
      this.reject = (reason) => {
        if (this.status === "pending") {
          this.status = "rejected";
          reject(reason);
        }
      };
    });
  }
}

/**
 * Given a Remix Router instance, render the appropriate UI
 */
export function RouterProvider({
  fallbackElement,
  router,
  future,
}: RouterProviderProps): React.ReactElement {
  let [state, setStateImpl] = React.useState(router.state);
  let [pendingState, setPendingState] = React.useState<RouterState>();
  let [vtContext, setVtContext] = React.useState<ViewTransitionContextObject>({
    isTransitioning: false,
  });
  let [renderDfd, setRenderDfd] = React.useState<Deferred<void>>();
  let [transition, setTransition] = React.useState<ViewTransition>();
  let [interruption, setInterruption] = React.useState<{
    state: RouterState;
    currentLocation: Location;
    nextLocation: Location;
  }>();
  let fetcherData = React.useRef<Map<string, any>>(new Map());
  let { v7_startTransition } = future || {};

  let optInStartTransition = React.useCallback(
    (cb: () => void) => {
      if (v7_startTransition) {
        startTransitionSafe(cb);
      } else {
        cb();
      }
    },
    [v7_startTransition]
  );

  let setState = React.useCallback<RouterSubscriber>(
    (
      newState: RouterState,
      {
        deletedFetchers,
        flushSync: flushSync,
        viewTransitionOpts: viewTransitionOpts,
      }
    ) => {
      deletedFetchers.forEach((key) => fetcherData.current.delete(key));
      newState.fetchers.forEach((fetcher, key) => {
        if (fetcher.data !== undefined) {
          fetcherData.current.set(key, fetcher.data);
        }
      });

      let isViewTransitionUnavailable =
        router.window == null ||
        router.window.document == null ||
        typeof router.window.document.startViewTransition !== "function";

      // If this isn't a view transition or it's not available in this browser,
      // just update and be done with it
      if (!viewTransitionOpts || isViewTransitionUnavailable) {
        if (flushSync) {
          flushSyncSafe(() => setStateImpl(newState));
        } else {
          optInStartTransition(() => setStateImpl(newState));
        }
        return;
      }

      // flushSync + startViewTransition
      if (flushSync) {
        // Flush through the context to mark DOM elements as transition=ing
        flushSyncSafe(() => {
          // Cancel any pending transitions
          if (transition) {
            renderDfd && renderDfd.resolve();
            transition.skipTransition();
          }
          setVtContext({
            isTransitioning: true,
            flushSync: true,
            currentLocation: viewTransitionOpts.currentLocation,
            nextLocation: viewTransitionOpts.nextLocation,
          });
        });

        // Update the DOM
        let t = router.window!.document.startViewTransition(() => {
          flushSyncSafe(() => setStateImpl(newState));
        });

        // Clean up after the animation completes
        t.finished.finally(() => {
          flushSyncSafe(() => {
            setRenderDfd(undefined);
            setTransition(undefined);
            setPendingState(undefined);
            setVtContext({ isTransitioning: false });
          });
        });

        flushSyncSafe(() => setTransition(t));
        return;
      }

      // startTransition + startViewTransition
      if (transition) {
        // Interrupting an in-progress transition, cancel and let everything flush
        // out, and then kick off a new transition from the interruption state
        renderDfd && renderDfd.resolve();
        transition.skipTransition();
        setInterruption({
          state: newState,
          currentLocation: viewTransitionOpts.currentLocation,
          nextLocation: viewTransitionOpts.nextLocation,
        });
      } else {
        // Completed navigation update with opted-in view transitions, let 'er rip
        setPendingState(newState);
        setVtContext({
          isTransitioning: true,
          flushSync: false,
          currentLocation: viewTransitionOpts.currentLocation,
          nextLocation: viewTransitionOpts.nextLocation,
        });
      }
    },
    [router.window, transition, renderDfd, fetcherData, optInStartTransition]
  );

  // Need to use a layout effect here so we are subscribed early enough to
  // pick up on any render-driven redirects/navigations (useEffect/<Navigate>)
  React.useLayoutEffect(() => router.subscribe(setState), [router, setState]);

  // When we start a view transition, create a Deferred we can use for the
  // eventual "completed" render
  React.useEffect(() => {
    if (vtContext.isTransitioning && !vtContext.flushSync) {
      setRenderDfd(new Deferred<void>());
    }
  }, [vtContext]);

  // Once the deferred is created, kick off startViewTransition() to update the
  // DOM and then wait on the Deferred to resolve (indicating the DOM update has
  // happened)
  React.useEffect(() => {
    if (renderDfd && pendingState && router.window) {
      let newState = pendingState;
      let renderPromise = renderDfd.promise;
      let transition = router.window.document.startViewTransition(async () => {
        optInStartTransition(() => setStateImpl(newState));
        await renderPromise;
      });
      transition.finished.finally(() => {
        setRenderDfd(undefined);
        setTransition(undefined);
        setPendingState(undefined);
        setVtContext({ isTransitioning: false });
      });
      setTransition(transition);
    }
  }, [optInStartTransition, pendingState, renderDfd, router.window]);

  // When the new location finally renders and is committed to the DOM, this
  // effect will run to resolve the transition
  React.useEffect(() => {
    if (
      renderDfd &&
      pendingState &&
      state.location.key === pendingState.location.key
    ) {
      renderDfd.resolve();
    }
  }, [renderDfd, transition, state.location, pendingState]);

  // If we get interrupted with a new navigation during a transition, we skip
  // the active transition, let it cleanup, then kick it off again here
  React.useEffect(() => {
    if (!vtContext.isTransitioning && interruption) {
      setPendingState(interruption.state);
      setVtContext({
        isTransitioning: true,
        flushSync: false,
        currentLocation: interruption.currentLocation,
        nextLocation: interruption.nextLocation,
      });
      setInterruption(undefined);
    }
  }, [vtContext.isTransitioning, interruption]);

  React.useEffect(() => {
    warning(
      fallbackElement == null || !router.future.v7_partialHydration,
      "`<RouterProvider fallbackElement>` is deprecated when using " +
        "`v7_partialHydration`, use a `HydrateFallback` component instead"
    );
    // Only log this once on initial mount
    // eslint-disable-next-line react-hooks/exhaustive-deps
  }, []);

  let navigator = React.useMemo((): Navigator => {
    return {
      createHref: router.createHref,
      encodeLocation: router.encodeLocation,
      go: (n) => router.navigate(n),
      push: (to, state, opts) =>
        router.navigate(to, {
          state,
          preventScrollReset: opts?.preventScrollReset,
        }),
      replace: (to, state, opts) =>
        router.navigate(to, {
          replace: true,
          state,
          preventScrollReset: opts?.preventScrollReset,
        }),
    };
  }, [router]);

  let basename = router.basename || "/";

  let dataRouterContext = React.useMemo(
    () => ({
      router,
      navigator,
      static: false,
      basename,
    }),
    [router, navigator, basename]
  );

  let routerFuture = React.useMemo<RouterProps["future"]>(
    () => ({
      v7_relativeSplatPath: router.future.v7_relativeSplatPath,
    }),
    [router.future.v7_relativeSplatPath]
  );

  // The fragment and {null} here are important!  We need them to keep React 18's
  // useId happy when we are server-rendering since we may have a <script> here
  // containing the hydrated server-side staticContext (from StaticRouterProvider).
  // useId relies on the component tree structure to generate deterministic id's
  // so we need to ensure it remains the same on the client even though
  // we don't need the <script> tag
  return (
    <>
      <DataRouterContext.Provider value={dataRouterContext}>
        <DataRouterStateContext.Provider value={state}>
          <FetchersContext.Provider value={fetcherData.current}>
            <ViewTransitionContext.Provider value={vtContext}>
              <Router
                basename={basename}
                location={state.location}
                navigationType={state.historyAction}
                navigator={navigator}
                future={routerFuture}
              >
                {state.initialized || router.future.v7_partialHydration ? (
                  <MemoizedDataRoutes
                    routes={router.routes}
                    future={router.future}
                    state={state}
                  />
                ) : (
                  fallbackElement
                )}
              </Router>
            </ViewTransitionContext.Provider>
          </FetchersContext.Provider>
        </DataRouterStateContext.Provider>
      </DataRouterContext.Provider>
      {null}
    </>
  );
}

// Memoize to avoid re-renders when updating `ViewTransitionContext`
const MemoizedDataRoutes = React.memo(DataRoutes);

function DataRoutes({
  routes,
  future,
  state,
}: {
  routes: DataRouteObject[];
  future: RemixRouter["future"];
  state: RouterState;
}): React.ReactElement | null {
  return useRoutesImpl(routes, undefined, state, future);
}

export interface BrowserRouterProps {
  basename?: string;
  children?: React.ReactNode;
  future?: Partial<FutureConfig>;
  window?: Window;
}

/**
 * A `<Router>` for use in web browsers. Provides the cleanest URLs.
 */
export function BrowserRouter({
  basename,
  children,
  future,
  window,
}: BrowserRouterProps) {
  let historyRef = React.useRef<BrowserHistory>();
  if (historyRef.current == null) {
    historyRef.current = createBrowserHistory({ window, v5Compat: true });
  }

  let history = historyRef.current;
  let [state, setStateImpl] = React.useState({
    action: history.action,
    location: history.location,
  });
  let { v7_startTransition } = future || {};
  let setState = React.useCallback(
    (newState: { action: NavigationType; location: Location }) => {
      v7_startTransition && startTransitionImpl
        ? startTransitionImpl(() => setStateImpl(newState))
        : setStateImpl(newState);
    },
    [setStateImpl, v7_startTransition]
  );

  React.useLayoutEffect(() => history.listen(setState), [history, setState]);

  return (
    <Router
      basename={basename}
      children={children}
      location={state.location}
      navigationType={state.action}
      navigator={history}
      future={future}
    />
  );
}

export interface HashRouterProps {
  basename?: string;
  children?: React.ReactNode;
  future?: Partial<FutureConfig>;
  window?: Window;
}

/**
 * A `<Router>` for use in web browsers. Stores the location in the hash
 * portion of the URL so it is not sent to the server.
 */
export function HashRouter({
  basename,
  children,
  future,
  window,
}: HashRouterProps) {
  let historyRef = React.useRef<HashHistory>();
  if (historyRef.current == null) {
    historyRef.current = createHashHistory({ window, v5Compat: true });
  }

  let history = historyRef.current;
  let [state, setStateImpl] = React.useState({
    action: history.action,
    location: history.location,
  });
  let { v7_startTransition } = future || {};
  let setState = React.useCallback(
    (newState: { action: NavigationType; location: Location }) => {
      v7_startTransition && startTransitionImpl
        ? startTransitionImpl(() => setStateImpl(newState))
        : setStateImpl(newState);
    },
    [setStateImpl, v7_startTransition]
  );

  React.useLayoutEffect(() => history.listen(setState), [history, setState]);

  return (
    <Router
      basename={basename}
      children={children}
      location={state.location}
      navigationType={state.action}
      navigator={history}
      future={future}
    />
  );
}

export interface HistoryRouterProps {
  basename?: string;
  children?: React.ReactNode;
  future?: FutureConfig;
  history: History;
}

/**
 * A `<Router>` that accepts a pre-instantiated history object. It's important
 * to note that using your own history object is highly discouraged and may add
 * two versions of the history library to your bundles unless you use the same
 * version of the history library that React Router uses internally.
 */
function HistoryRouter({
  basename,
  children,
  future,
  history,
}: HistoryRouterProps) {
  let [state, setStateImpl] = React.useState({
    action: history.action,
    location: history.location,
  });
  let { v7_startTransition } = future || {};
  let setState = React.useCallback(
    (newState: { action: NavigationType; location: Location }) => {
      v7_startTransition && startTransitionImpl
        ? startTransitionImpl(() => setStateImpl(newState))
        : setStateImpl(newState);
    },
    [setStateImpl, v7_startTransition]
  );

  React.useLayoutEffect(() => history.listen(setState), [history, setState]);

  return (
    <Router
      basename={basename}
      children={children}
      location={state.location}
      navigationType={state.action}
      navigator={history}
      future={future}
    />
  );
}

if (__DEV__) {
  HistoryRouter.displayName = "unstable_HistoryRouter";
}

export { HistoryRouter as unstable_HistoryRouter };

export interface LinkProps
  extends Omit<React.AnchorHTMLAttributes<HTMLAnchorElement>, "href"> {
  reloadDocument?: boolean;
  replace?: boolean;
  state?: any;
  preventScrollReset?: boolean;
  relative?: RelativeRoutingType;
  to: To;
  viewTransition?: boolean;
}

const isBrowser =
  typeof window !== "undefined" &&
  typeof window.document !== "undefined" &&
  typeof window.document.createElement !== "undefined";

const ABSOLUTE_URL_REGEX = /^(?:[a-z][a-z0-9+.-]*:|\/\/)/i;

/**
 * The public API for rendering a history-aware `<a>`.
 */
export const Link = React.forwardRef<HTMLAnchorElement, LinkProps>(
  function LinkWithRef(
    {
      onClick,
      relative,
      reloadDocument,
      replace,
      state,
      target,
      to,
      preventScrollReset,
      viewTransition,
      ...rest
    },
    ref
  ) {
    let { basename } = React.useContext(NavigationContext);

    // Rendered into <a href> for absolute URLs
    let absoluteHref;
    let isExternal = false;

    if (typeof to === "string" && ABSOLUTE_URL_REGEX.test(to)) {
      // Render the absolute href server- and client-side
      absoluteHref = to;

      // Only check for external origins client-side
      if (isBrowser) {
        try {
          let currentUrl = new URL(window.location.href);
          let targetUrl = to.startsWith("//")
            ? new URL(currentUrl.protocol + to)
            : new URL(to);
          let path = stripBasename(targetUrl.pathname, basename);

          if (targetUrl.origin === currentUrl.origin && path != null) {
            // Strip the protocol/origin/basename for same-origin absolute URLs
            to = path + targetUrl.search + targetUrl.hash;
          } else {
            isExternal = true;
          }
        } catch (e) {
          // We can't do external URL detection without a valid URL
          warning(
            false,
            `<Link to="${to}"> contains an invalid URL which will probably break ` +
              `when clicked - please update to a valid URL path.`
          );
        }
      }
    }

    // Rendered into <a href> for relative URLs
    let href = useHref(to, { relative });

    let internalOnClick = useLinkClickHandler(to, {
      replace,
      state,
      target,
      preventScrollReset,
      relative,
      viewTransition,
    });
    function handleClick(
      event: React.MouseEvent<HTMLAnchorElement, MouseEvent>
    ) {
      if (onClick) onClick(event);
      if (!event.defaultPrevented) {
        internalOnClick(event);
      }
    }

    return (
      // eslint-disable-next-line jsx-a11y/anchor-has-content
      <a
        {...rest}
        href={absoluteHref || href}
        onClick={isExternal || reloadDocument ? onClick : handleClick}
        ref={ref}
        target={target}
      />
    );
  }
);

if (__DEV__) {
  Link.displayName = "Link";
}

export type NavLinkRenderProps = {
  isActive: boolean;
  isPending: boolean;
  isTransitioning: boolean;
};

export interface NavLinkProps
  extends Omit<LinkProps, "className" | "style" | "children"> {
  children?: React.ReactNode | ((props: NavLinkRenderProps) => React.ReactNode);
  caseSensitive?: boolean;
  className?: string | ((props: NavLinkRenderProps) => string | undefined);
  end?: boolean;
  style?:
    | React.CSSProperties
    | ((props: NavLinkRenderProps) => React.CSSProperties | undefined);
}

/**
 * A `<Link>` wrapper that knows if it's "active" or not.
 */
export const NavLink = React.forwardRef<HTMLAnchorElement, NavLinkProps>(
  function NavLinkWithRef(
    {
      "aria-current": ariaCurrentProp = "page",
      caseSensitive = false,
      className: classNameProp = "",
      end = false,
      style: styleProp,
      to,
      viewTransition,
      children,
      ...rest
    },
    ref
  ) {
    let path = useResolvedPath(to, { relative: rest.relative });
    let location = useLocation();
    let routerState = React.useContext(DataRouterStateContext);
    let { navigator, basename } = React.useContext(NavigationContext);
    let isTransitioning =
      routerState != null &&
      // Conditional usage is OK here because the usage of a data router is static
      // eslint-disable-next-line react-hooks/rules-of-hooks
      useViewTransitionState(path) &&
      viewTransition === true;

    let toPathname = navigator.encodeLocation
      ? navigator.encodeLocation(path).pathname
      : path.pathname;
    let locationPathname = location.pathname;
    let nextLocationPathname =
      routerState && routerState.navigation && routerState.navigation.location
        ? routerState.navigation.location.pathname
        : null;

    if (!caseSensitive) {
      locationPathname = locationPathname.toLowerCase();
      nextLocationPathname = nextLocationPathname
        ? nextLocationPathname.toLowerCase()
        : null;
      toPathname = toPathname.toLowerCase();
    }

    if (nextLocationPathname && basename) {
      nextLocationPathname =
        stripBasename(nextLocationPathname, basename) || nextLocationPathname;
    }

    // If the `to` has a trailing slash, look at that exact spot.  Otherwise,
    // we're looking for a slash _after_ what's in `to`.  For example:
    //
    // <NavLink to="/users"> and <NavLink to="/users/">
    // both want to look for a / at index 6 to match URL `/users/matt`
    const endSlashPosition =
      toPathname !== "/" && toPathname.endsWith("/")
        ? toPathname.length - 1
        : toPathname.length;
    let isActive =
      locationPathname === toPathname ||
      (!end &&
        locationPathname.startsWith(toPathname) &&
        locationPathname.charAt(endSlashPosition) === "/");

    let isPending =
      nextLocationPathname != null &&
      (nextLocationPathname === toPathname ||
        (!end &&
          nextLocationPathname.startsWith(toPathname) &&
          nextLocationPathname.charAt(toPathname.length) === "/"));

    let renderProps = {
      isActive,
      isPending,
      isTransitioning,
    };

    let ariaCurrent = isActive ? ariaCurrentProp : undefined;

    let className: string | undefined;
    if (typeof classNameProp === "function") {
      className = classNameProp(renderProps);
    } else {
      // If the className prop is not a function, we use a default `active`
      // class for <NavLink />s that are active. In v5 `active` was the default
      // value for `activeClassName`, but we are removing that API and can still
      // use the old default behavior for a cleaner upgrade path and keep the
      // simple styling rules working as they currently do.
      className = [
        classNameProp,
        isActive ? "active" : null,
        isPending ? "pending" : null,
        isTransitioning ? "transitioning" : null,
      ]
        .filter(Boolean)
        .join(" ");
    }

    let style =
      typeof styleProp === "function" ? styleProp(renderProps) : styleProp;

    return (
      <Link
        {...rest}
        aria-current={ariaCurrent}
        className={className}
        ref={ref}
        style={style}
        to={to}
        viewTransition={viewTransition}
      >
        {typeof children === "function" ? children(renderProps) : children}
      </Link>
    );
  }
);

if (__DEV__) {
  NavLink.displayName = "NavLink";
}

/**
 * Form props shared by navigations and fetchers
 */
interface SharedFormProps extends React.FormHTMLAttributes<HTMLFormElement> {
  /**
   * The HTTP verb to use when the form is submit. Supports "get", "post",
   * "put", "delete", "patch".
   */
  method?: HTMLFormMethod;

  /**
   * `<form encType>` - enhancing beyond the normal string type and limiting
   * to the built-in browser supported values
   */
  encType?:
    | "application/x-www-form-urlencoded"
    | "multipart/form-data"
    | "text/plain";

  /**
   * Normal `<form action>` but supports React Router's relative paths.
   */
  action?: string;

  /**
   * Determines whether the form action is relative to the route hierarchy or
   * the pathname.  Use this if you want to opt out of navigating the route
   * hierarchy and want to instead route based on /-delimited URL segments
   */
  relative?: RelativeRoutingType;

  /**
   * Prevent the scroll position from resetting to the top of the viewport on
   * completion of the navigation when using the <ScrollRestoration> component
   */
  preventScrollReset?: boolean;

  /**
   * A function to call when the form is submitted. If you call
   * `event.preventDefault()` then this form will not do anything.
   */
  onSubmit?: React.FormEventHandler<HTMLFormElement>;
}

/**
 * Form props available to fetchers
 */
export interface FetcherFormProps extends SharedFormProps {}

/**
 * Form props available to navigations
 */
export interface FormProps extends SharedFormProps {
  /**
   * Indicate a specific fetcherKey to use when using navigate=false
   */
  fetcherKey?: string;

  /**
   * navigate=false will use a fetcher instead of a navigation
   */
  navigate?: boolean;

  /**
   * Forces a full document navigation instead of a fetch.
   */
  reloadDocument?: boolean;

  /**
   * Replaces the current entry in the browser history stack when the form
   * navigates. Use this if you don't want the user to be able to click "back"
   * to the page with the form on it.
   */
  replace?: boolean;

  /**
   * State object to add to the history stack entry for this navigation
   */
  state?: any;

  /**
   * Enable view transitions on this Form navigation
   */
  viewTransition?: boolean;
}

type HTMLSubmitEvent = React.BaseSyntheticEvent<
  SubmitEvent,
  Event,
  HTMLFormElement
>;

type HTMLFormSubmitter = HTMLButtonElement | HTMLInputElement;

/**
 * A `@remix-run/router`-aware `<form>`. It behaves like a normal form except
 * that the interaction with the server is with `fetch` instead of new document
 * requests, allowing components to add nicer UX to the page as the form is
 * submitted and returns with data.
 */
export const Form = React.forwardRef<HTMLFormElement, FormProps>(
  (
    {
      fetcherKey,
      navigate,
      reloadDocument,
      replace,
      state,
      method = defaultMethod,
      action,
      onSubmit,
      relative,
      preventScrollReset,
      viewTransition,
      ...props
    },
    forwardedRef
  ) => {
    let submit = useSubmit();
    let formAction = useFormAction(action, { relative });
    let formMethod: HTMLFormMethod =
      method.toLowerCase() === "get" ? "get" : "post";

    let submitHandler: React.FormEventHandler<HTMLFormElement> = (event) => {
      onSubmit && onSubmit(event);
      if (event.defaultPrevented) return;
      event.preventDefault();

      let submitter = (event as unknown as HTMLSubmitEvent).nativeEvent
        .submitter as HTMLFormSubmitter | null;

      let submitMethod =
        (submitter?.getAttribute("formmethod") as HTMLFormMethod | undefined) ||
        method;

      submit(submitter || event.currentTarget, {
        fetcherKey,
        method: submitMethod,
        navigate,
        replace,
        state,
        relative,
        preventScrollReset,
        viewTransition,
      });
    };

    return (
      <form
        ref={forwardedRef}
        method={formMethod}
        action={formAction}
        onSubmit={reloadDocument ? onSubmit : submitHandler}
        {...props}
      />
    );
  }
);

if (__DEV__) {
  Form.displayName = "Form";
}

export interface ScrollRestorationProps {
  getKey?: GetScrollRestorationKeyFunction;
  storageKey?: string;
}

/**
 * This component will emulate the browser's scroll restoration on location
 * changes.
 */
export function ScrollRestoration({
  getKey,
  storageKey,
}: ScrollRestorationProps) {
  useScrollRestoration({ getKey, storageKey });
  return null;
}

if (__DEV__) {
  ScrollRestoration.displayName = "ScrollRestoration";
}
//#endregion

////////////////////////////////////////////////////////////////////////////////
//#region Hooks
////////////////////////////////////////////////////////////////////////////////

enum DataRouterHook {
  UseScrollRestoration = "useScrollRestoration",
  UseSubmit = "useSubmit",
  UseSubmitFetcher = "useSubmitFetcher",
  UseFetcher = "useFetcher",
  useViewTransitionState = "useViewTransitionState",
}

enum DataRouterStateHook {
  UseFetcher = "useFetcher",
  UseFetchers = "useFetchers",
  UseScrollRestoration = "useScrollRestoration",
}

// Internal hooks

function getDataRouterConsoleError(
  hookName: DataRouterHook | DataRouterStateHook
) {
  return `${hookName} must be used within a data router.  See https://reactrouter.com/routers/picking-a-router.`;
}

function useDataRouterContext(hookName: DataRouterHook) {
  let ctx = React.useContext(DataRouterContext);
  invariant(ctx, getDataRouterConsoleError(hookName));
  return ctx;
}

function useDataRouterState(hookName: DataRouterStateHook) {
  let state = React.useContext(DataRouterStateContext);
  invariant(state, getDataRouterConsoleError(hookName));
  return state;
}

// External hooks

/**
 * Handles the click behavior for router `<Link>` components. This is useful if
 * you need to create custom `<Link>` components with the same click behavior we
 * use in our exported `<Link>`.
 */
export function useLinkClickHandler<E extends Element = HTMLAnchorElement>(
  to: To,
  {
    target,
    replace: replaceProp,
    state,
    preventScrollReset,
    relative,
    viewTransition,
  }: {
    target?: React.HTMLAttributeAnchorTarget;
    replace?: boolean;
    state?: any;
    preventScrollReset?: boolean;
    relative?: RelativeRoutingType;
    viewTransition?: boolean;
  } = {}
): (event: React.MouseEvent<E, MouseEvent>) => void {
  let navigate = useNavigate();
  let location = useLocation();
  let path = useResolvedPath(to, { relative });

  return React.useCallback(
    (event: React.MouseEvent<E, MouseEvent>) => {
      if (shouldProcessLinkClick(event, target)) {
        event.preventDefault();

        // If the URL hasn't changed, a regular <a> will do a replace instead of
        // a push, so do the same here unless the replace prop is explicitly set
        let replace =
          replaceProp !== undefined
            ? replaceProp
            : createPath(location) === createPath(path);

        navigate(to, {
          replace,
          state,
          preventScrollReset,
          relative,
          viewTransition,
        });
      }
    },
    [
      location,
      navigate,
      path,
      replaceProp,
      state,
      target,
      to,
      preventScrollReset,
      relative,
      viewTransition,
    ]
  );
}

/**
 * A convenient wrapper for reading and writing search parameters via the
 * URLSearchParams interface.
 */
export function useSearchParams(
  defaultInit?: URLSearchParamsInit
): [URLSearchParams, SetURLSearchParams] {
  warning(
    typeof URLSearchParams !== "undefined",
    `You cannot use the \`useSearchParams\` hook in a browser that does not ` +
      `support the URLSearchParams API. If you need to support Internet ` +
      `Explorer 11, we recommend you load a polyfill such as ` +
      `https://github.com/ungap/url-search-params.`
  );

  let defaultSearchParamsRef = React.useRef(createSearchParams(defaultInit));
  let hasSetSearchParamsRef = React.useRef(false);

  let location = useLocation();
  let searchParams = React.useMemo(
    () =>
      // Only merge in the defaults if we haven't yet called setSearchParams.
      // Once we call that we want those to take precedence, otherwise you can't
      // remove a param with setSearchParams({}) if it has an initial value
      getSearchParamsForLocation(
        location.search,
        hasSetSearchParamsRef.current ? null : defaultSearchParamsRef.current
      ),
    [location.search]
  );

  let navigate = useNavigate();
  let setSearchParams = React.useCallback<SetURLSearchParams>(
    (nextInit, navigateOptions) => {
      const newSearchParams = createSearchParams(
        typeof nextInit === "function" ? nextInit(searchParams) : nextInit
      );
      hasSetSearchParamsRef.current = true;
      navigate("?" + newSearchParams, navigateOptions);
    },
    [navigate, searchParams]
  );

  return [searchParams, setSearchParams];
}

export type SetURLSearchParams = (
  nextInit?:
    | URLSearchParamsInit
    | ((prev: URLSearchParams) => URLSearchParamsInit),
  navigateOpts?: NavigateOptions
) => void;

/**
 * Submits a HTML `<form>` to the server without reloading the page.
 */
export interface SubmitFunction {
  (
    /**
     * Specifies the `<form>` to be submitted to the server, a specific
     * `<button>` or `<input type="submit">` to use to submit the form, or some
     * arbitrary data to submit.
     *
     * Note: When using a `<button>` its `name` and `value` will also be
     * included in the form data that is submitted.
     */
    target: SubmitTarget,

    /**
     * Options that override the `<form>`'s own attributes. Required when
     * submitting arbitrary data without a backing `<form>`.
     */
    options?: SubmitOptions
  ): void;
}

/**
 * Submits a fetcher `<form>` to the server without reloading the page.
 */
export interface FetcherSubmitFunction {
  (
    target: SubmitTarget,
    // Fetchers cannot replace or set state because they are not navigation events
    options?: FetcherSubmitOptions
  ): void;
}

function validateClientSideSubmission() {
  if (typeof document === "undefined") {
    throw new Error(
      "You are calling submit during the server render. " +
        "Try calling submit within a `useEffect` or callback instead."
    );
  }
}

let fetcherId = 0;
let getUniqueFetcherId = () => `__${String(++fetcherId)}__`;

/**
 * Returns a function that may be used to programmatically submit a form (or
 * some arbitrary data) to the server.
 */
export function useSubmit(): SubmitFunction {
  let { router } = useDataRouterContext(DataRouterHook.UseSubmit);
  let { basename } = React.useContext(NavigationContext);
  let currentRouteId = useRouteId();

  return React.useCallback<SubmitFunction>(
    (target, options = {}) => {
      validateClientSideSubmission();

      let { action, method, encType, formData, body } = getFormSubmissionInfo(
        target,
        basename
      );

      if (options.navigate === false) {
        let key = options.fetcherKey || getUniqueFetcherId();
        router.fetch(key, currentRouteId, options.action || action, {
          preventScrollReset: options.preventScrollReset,
          formData,
          body,
          formMethod: options.method || (method as HTMLFormMethod),
          formEncType: options.encType || (encType as FormEncType),
          flushSync: options.flushSync,
        });
      } else {
        router.navigate(options.action || action, {
          preventScrollReset: options.preventScrollReset,
          formData,
          body,
          formMethod: options.method || (method as HTMLFormMethod),
          formEncType: options.encType || (encType as FormEncType),
          replace: options.replace,
          state: options.state,
          fromRouteId: currentRouteId,
          flushSync: options.flushSync,
          viewTransition: options.viewTransition,
        });
      }
    },
    [router, basename, currentRouteId]
  );
}

// v7: Eventually we should deprecate this entirely in favor of using the
// router method directly?
export function useFormAction(
  action?: string,
  { relative }: { relative?: RelativeRoutingType } = {}
): string {
  let { basename } = React.useContext(NavigationContext);
  let routeContext = React.useContext(RouteContext);
  invariant(routeContext, "useFormAction must be used inside a RouteContext");

  let [match] = routeContext.matches.slice(-1);
  // Shallow clone path so we can modify it below, otherwise we modify the
  // object referenced by useMemo inside useResolvedPath
  let path = { ...useResolvedPath(action ? action : ".", { relative }) };

  // If no action was specified, browsers will persist current search params
  // when determining the path, so match that behavior
  // https://github.com/remix-run/remix/issues/927
  let location = useLocation();
  if (action == null) {
    // Safe to write to this directly here since if action was undefined, we
    // would have called useResolvedPath(".") which will never include a search
    path.search = location.search;

    // When grabbing search params from the URL, remove any included ?index param
    // since it might not apply to our contextual route.  We add it back based
    // on match.route.index below
    let params = new URLSearchParams(path.search);
    if (params.has("index") && params.get("index") === "") {
      params.delete("index");
      path.search = params.toString() ? `?${params.toString()}` : "";
    }
  }

  if ((!action || action === ".") && match.route.index) {
    path.search = path.search
      ? path.search.replace(/^\?/, "?index&")
      : "?index";
  }

  // If we're operating within a basename, prepend it to the pathname prior
  // to creating the form action.  If this is a root navigation, then just use
  // the raw basename which allows the basename to have full control over the
  // presence of a trailing slash on root actions
  if (basename !== "/") {
    path.pathname =
      path.pathname === "/" ? basename : joinPaths([basename, path.pathname]);
  }

  return createPath(path);
}

export type FetcherWithComponents<TData> = Fetcher<TData> & {
  Form: React.ForwardRefExoticComponent<
    FetcherFormProps & React.RefAttributes<HTMLFormElement>
  >;
  submit: FetcherSubmitFunction;
<<<<<<< HEAD
  load: (href: string, opts?: { unstable_flushSync?: boolean }) => void;
  abort: (args?: { reason?: unknown; data?: unknown }) => void;
=======
  load: (href: string, opts?: { flushSync?: boolean }) => void;
>>>>>>> 73fcb9b2
};

// TODO: (v7) Change the useFetcher generic default from `any` to `unknown`

/**
 * Interacts with route loaders and actions without causing a navigation. Great
 * for any interaction that stays on the same page.
 */
export function useFetcher<TData = any>({
  key,
}: { key?: string } = {}): FetcherWithComponents<TData> {
  let { router } = useDataRouterContext(DataRouterHook.UseFetcher);
  let state = useDataRouterState(DataRouterStateHook.UseFetcher);
  let fetcherData = React.useContext(FetchersContext);
  let route = React.useContext(RouteContext);
  let routeId = route.matches[route.matches.length - 1]?.route.id;

  invariant(fetcherData, `useFetcher must be used inside a FetchersContext`);
  invariant(route, `useFetcher must be used inside a RouteContext`);
  invariant(
    routeId != null,
    `useFetcher can only be used on routes that contain a unique "id"`
  );

  // Fetcher key handling
  // OK to call conditionally to feature detect `useId`
  // eslint-disable-next-line react-hooks/rules-of-hooks
  let defaultKey = useIdImpl ? useIdImpl() : "";
  let [fetcherKey, setFetcherKey] = React.useState<string>(key || defaultKey);
  if (key && key !== fetcherKey) {
    setFetcherKey(key);
  } else if (!fetcherKey) {
    // We will only fall through here when `useId` is not available
    setFetcherKey(getUniqueFetcherId());
  }

  // Registration/cleanup
  React.useEffect(() => {
    router.getFetcher(fetcherKey);
    return () => {
      // Tell the router we've unmounted - if v7_fetcherPersist is enabled this
      // will not delete immediately but instead queue up a delete after the
      // fetcher returns to an `idle` state
      router.deleteFetcher(fetcherKey);
    };
  }, [router, fetcherKey]);

  // Fetcher additions
  let load = React.useCallback(
    (href: string, opts?: { flushSync?: boolean }) => {
      invariant(routeId, "No routeId available for fetcher.load()");
      router.fetch(fetcherKey, routeId, href, opts);
    },
    [fetcherKey, routeId, router]
  );

  let submitImpl = useSubmit();
  let submit = React.useCallback<FetcherSubmitFunction>(
    (target, opts) => {
      submitImpl(target, {
        ...opts,
        navigate: false,
        fetcherKey,
      });
    },
    [fetcherKey, submitImpl]
  );

  let abort = React.useCallback<FetcherWithComponents<TData>["abort"]>(
    (args) => {
      router.abortFetcher(fetcherKey, args);
    },
    [fetcherKey, router]
  );

  let FetcherForm = React.useMemo(() => {
    let FetcherForm = React.forwardRef<HTMLFormElement, FetcherFormProps>(
      (props, ref) => {
        return (
          <Form {...props} navigate={false} fetcherKey={fetcherKey} ref={ref} />
        );
      }
    );
    if (__DEV__) {
      FetcherForm.displayName = "fetcher.Form";
    }
    return FetcherForm;
  }, [fetcherKey]);

  // Exposed FetcherWithComponents
  let fetcher = state.fetchers.get(fetcherKey) || IDLE_FETCHER;
  let data = fetcherData.get(fetcherKey);
  let fetcherWithComponents = React.useMemo<FetcherWithComponents<TData>>(
    () => ({
      Form: FetcherForm,
      submit,
      load,
      abort,
      ...fetcher,
      data,
    }),
    [FetcherForm, submit, load, abort, fetcher, data]
  );

  return fetcherWithComponents;
}

/**
 * Provides all fetchers currently on the page. Useful for layouts and parent
 * routes that need to provide pending/optimistic UI regarding the fetch.
 */
export function useFetchers(): (Fetcher & { key: string })[] {
  let state = useDataRouterState(DataRouterStateHook.UseFetchers);
  return Array.from(state.fetchers.entries()).map(([key, fetcher]) => ({
    ...fetcher,
    key,
  }));
}

const SCROLL_RESTORATION_STORAGE_KEY = "react-router-scroll-positions";
let savedScrollPositions: Record<string, number> = {};

/**
 * When rendered inside a RouterProvider, will restore scroll positions on navigations
 */
function useScrollRestoration({
  getKey,
  storageKey,
}: {
  getKey?: GetScrollRestorationKeyFunction;
  storageKey?: string;
} = {}) {
  let { router } = useDataRouterContext(DataRouterHook.UseScrollRestoration);
  let { restoreScrollPosition, preventScrollReset } = useDataRouterState(
    DataRouterStateHook.UseScrollRestoration
  );
  let { basename } = React.useContext(NavigationContext);
  let location = useLocation();
  let matches = useMatches();
  let navigation = useNavigation();

  // Trigger manual scroll restoration while we're active
  React.useEffect(() => {
    window.history.scrollRestoration = "manual";
    return () => {
      window.history.scrollRestoration = "auto";
    };
  }, []);

  // Save positions on pagehide
  usePageHide(
    React.useCallback(() => {
      if (navigation.state === "idle") {
        let key = (getKey ? getKey(location, matches) : null) || location.key;
        savedScrollPositions[key] = window.scrollY;
      }
      try {
        sessionStorage.setItem(
          storageKey || SCROLL_RESTORATION_STORAGE_KEY,
          JSON.stringify(savedScrollPositions)
        );
      } catch (error) {
        warning(
          false,
          `Failed to save scroll positions in sessionStorage, <ScrollRestoration /> will not work properly (${error}).`
        );
      }
      window.history.scrollRestoration = "auto";
    }, [storageKey, getKey, navigation.state, location, matches])
  );

  // Read in any saved scroll locations
  if (typeof document !== "undefined") {
    // eslint-disable-next-line react-hooks/rules-of-hooks
    React.useLayoutEffect(() => {
      try {
        let sessionPositions = sessionStorage.getItem(
          storageKey || SCROLL_RESTORATION_STORAGE_KEY
        );
        if (sessionPositions) {
          savedScrollPositions = JSON.parse(sessionPositions);
        }
      } catch (e) {
        // no-op, use default empty object
      }
    }, [storageKey]);

    // Enable scroll restoration in the router
    // eslint-disable-next-line react-hooks/rules-of-hooks
    React.useLayoutEffect(() => {
      let getKeyWithoutBasename: GetScrollRestorationKeyFunction | undefined =
        getKey && basename !== "/"
          ? (location, matches) =>
              getKey(
                // Strip the basename to match useLocation()
                {
                  ...location,
                  pathname:
                    stripBasename(location.pathname, basename) ||
                    location.pathname,
                },
                matches
              )
          : getKey;
      let disableScrollRestoration = router?.enableScrollRestoration(
        savedScrollPositions,
        () => window.scrollY,
        getKeyWithoutBasename
      );
      return () => disableScrollRestoration && disableScrollRestoration();
    }, [router, basename, getKey]);

    // Restore scrolling when state.restoreScrollPosition changes
    // eslint-disable-next-line react-hooks/rules-of-hooks
    React.useLayoutEffect(() => {
      // Explicit false means don't do anything (used for submissions)
      if (restoreScrollPosition === false) {
        return;
      }

      // been here before, scroll to it
      if (typeof restoreScrollPosition === "number") {
        window.scrollTo(0, restoreScrollPosition);
        return;
      }

      // try to scroll to the hash
      if (location.hash) {
        let el = document.getElementById(
          decodeURIComponent(location.hash.slice(1))
        );
        if (el) {
          el.scrollIntoView();
          return;
        }
      }

      // Don't reset if this navigation opted out
      if (preventScrollReset === true) {
        return;
      }

      // otherwise go to the top on new locations
      window.scrollTo(0, 0);
    }, [location, restoreScrollPosition, preventScrollReset]);
  }
}

export { useScrollRestoration as UNSAFE_useScrollRestoration };

/**
 * Setup a callback to be fired on the window's `beforeunload` event. This is
 * useful for saving some data to `window.localStorage` just before the page
 * refreshes.
 *
 * Note: The `callback` argument should be a function created with
 * `React.useCallback()`.
 */
export function useBeforeUnload(
  callback: (event: BeforeUnloadEvent) => any,
  options?: { capture?: boolean }
): void {
  let { capture } = options || {};
  React.useEffect(() => {
    let opts = capture != null ? { capture } : undefined;
    window.addEventListener("beforeunload", callback, opts);
    return () => {
      window.removeEventListener("beforeunload", callback, opts);
    };
  }, [callback, capture]);
}

/**
 * Setup a callback to be fired on the window's `pagehide` event. This is
 * useful for saving some data to `window.localStorage` just before the page
 * refreshes.  This event is better supported than beforeunload across browsers.
 *
 * Note: The `callback` argument should be a function created with
 * `React.useCallback()`.
 */
function usePageHide(
  callback: (event: PageTransitionEvent) => any,
  options?: { capture?: boolean }
): void {
  let { capture } = options || {};
  React.useEffect(() => {
    let opts = capture != null ? { capture } : undefined;
    window.addEventListener("pagehide", callback, opts);
    return () => {
      window.removeEventListener("pagehide", callback, opts);
    };
  }, [callback, capture]);
}

/**
 * Wrapper around useBlocker to show a window.confirm prompt to users instead
 * of building a custom UI with useBlocker.
 *
 * Warning: This has *a lot of rough edges* and behaves very differently (and
 * very incorrectly in some cases) across browsers if user click addition
 * back/forward navigations while the confirm is open.  Use at your own risk.
 */
function usePrompt({
  when,
  message,
}: {
  when: boolean | BlockerFunction;
  message: string;
}) {
  let blocker = useBlocker(when);

  React.useEffect(() => {
    if (blocker.state === "blocked") {
      let proceed = window.confirm(message);
      if (proceed) {
        // This timeout is needed to avoid a weird "race" on POP navigations
        // between the `window.history` revert navigation and the result of
        // `window.confirm`
        setTimeout(blocker.proceed, 0);
      } else {
        blocker.reset();
      }
    }
  }, [blocker, message]);

  React.useEffect(() => {
    if (blocker.state === "blocked" && !when) {
      blocker.reset();
    }
  }, [blocker, when]);
}

export { usePrompt as unstable_usePrompt };

/**
 * Return a boolean indicating if there is an active view transition to the
 * given href.  You can use this value to render CSS classes or viewTransitionName
 * styles onto your elements
 *
 * @param href The destination href
 * @param [opts.relative] Relative routing type ("route" | "path")
 */
function useViewTransitionState(
  to: To,
  opts: { relative?: RelativeRoutingType } = {}
) {
  let vtContext = React.useContext(ViewTransitionContext);

  invariant(
    vtContext != null,
    "`useViewTransitionState` must be used within `react-router-dom`'s `RouterProvider`.  " +
      "Did you accidentally import `RouterProvider` from `react-router`?"
  );

  let { basename } = useDataRouterContext(
    DataRouterHook.useViewTransitionState
  );
  let path = useResolvedPath(to, { relative: opts.relative });
  if (!vtContext.isTransitioning) {
    return false;
  }

  let currentPath =
    stripBasename(vtContext.currentLocation.pathname, basename) ||
    vtContext.currentLocation.pathname;
  let nextPath =
    stripBasename(vtContext.nextLocation.pathname, basename) ||
    vtContext.nextLocation.pathname;

  // Transition is active if we're going to or coming from the indicated
  // destination.  This ensures that other PUSH navigations that reverse
  // an indicated transition apply.  I.e., on the list view you have:
  //
  //   <NavLink to="/details/1" viewTransition>
  //
  // If you click the breadcrumb back to the list view:
  //
  //   <NavLink to="/list" viewTransition>
  //
  // We should apply the transition because it's indicated as active going
  // from /list -> /details/1 and therefore should be active on the reverse
  // (even though this isn't strictly a POP reverse)
  return (
    matchPath(path.pathname, nextPath) != null ||
    matchPath(path.pathname, currentPath) != null
  );
}

export { useViewTransitionState as useViewTransitionState };

//#endregion<|MERGE_RESOLUTION|>--- conflicted
+++ resolved
@@ -1664,12 +1664,8 @@
     FetcherFormProps & React.RefAttributes<HTMLFormElement>
   >;
   submit: FetcherSubmitFunction;
-<<<<<<< HEAD
-  load: (href: string, opts?: { unstable_flushSync?: boolean }) => void;
+  load: (href: string, opts?: { flushSync?: boolean }) => void;
   abort: (args?: { reason?: unknown; data?: unknown }) => void;
-=======
-  load: (href: string, opts?: { flushSync?: boolean }) => void;
->>>>>>> 73fcb9b2
 };
 
 // TODO: (v7) Change the useFetcher generic default from `any` to `unknown`
