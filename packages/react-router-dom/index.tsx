--- conflicted
+++ resolved
@@ -427,10 +427,9 @@
       }) => React.CSSProperties | undefined);
 }
 
-<<<<<<< HEAD
 function createNavLink(
   { DataRouterStateContext }: typeof UNSAFE_reactRouterContexts,
-  { useResolvedPath, useMatch }: Hooks,
+  { useResolvedPath, useLocation }: Hooks,
   Link: ReturnType<typeof createLink>
 ) {
   /**
@@ -451,24 +450,36 @@
       ref
     ) {
       let path = useResolvedPath(to, { relative: rest.relative });
-      let match = useMatch({ path: path.pathname, end, caseSensitive });
-
+      let location = useLocation();
       let routerState = React.useContext(DataRouterStateContext);
-      let nextLocation = routerState?.navigation.location;
-      let nextPath = useResolvedPath(nextLocation || "");
-      let nextMatch = React.useMemo(
-        () =>
-          nextLocation
-            ? matchPath(
-                { path: path.pathname, end, caseSensitive },
-                nextPath.pathname
-              )
-            : null,
-        [nextLocation, path.pathname, caseSensitive, end, nextPath.pathname]
-      );
-
-      let isPending = nextMatch != null;
-      let isActive = match != null;
+
+      let toPathname = path.pathname;
+      let locationPathname = location.pathname;
+      let nextLocationPathname =
+        routerState && routerState.navigation && routerState.navigation.location
+          ? routerState.navigation.location.pathname
+          : null;
+
+      if (!caseSensitive) {
+        locationPathname = locationPathname.toLowerCase();
+        nextLocationPathname = nextLocationPathname
+          ? nextLocationPathname.toLowerCase()
+          : null;
+        toPathname = toPathname.toLowerCase();
+      }
+
+      let isActive =
+        locationPathname === toPathname ||
+        (!end &&
+          locationPathname.startsWith(toPathname) &&
+          locationPathname.charAt(toPathname.length) === "/");
+
+      let isPending =
+        nextLocationPathname != null &&
+        (nextLocationPathname === toPathname ||
+          (!end &&
+            nextLocationPathname.startsWith(toPathname) &&
+            nextLocationPathname.charAt(toPathname.length) === "/"));
 
       let ariaCurrent = isActive ? ariaCurrentProp : undefined;
 
@@ -509,75 +520,6 @@
             : children}
         </Link>
       );
-=======
-/**
- * A <Link> wrapper that knows if it's "active" or not.
- */
-export const NavLink = React.forwardRef<HTMLAnchorElement, NavLinkProps>(
-  function NavLinkWithRef(
-    {
-      "aria-current": ariaCurrentProp = "page",
-      caseSensitive = false,
-      className: classNameProp = "",
-      end = false,
-      style: styleProp,
-      to,
-      children,
-      ...rest
-    },
-    ref
-  ) {
-    let path = useResolvedPath(to, { relative: rest.relative });
-    let location = useLocation();
-    let routerState = React.useContext(DataRouterStateContext);
-
-    let toPathname = path.pathname;
-    let locationPathname = location.pathname;
-    let nextLocationPathname =
-      routerState && routerState.navigation && routerState.navigation.location
-        ? routerState.navigation.location.pathname
-        : null;
-
-    if (!caseSensitive) {
-      locationPathname = locationPathname.toLowerCase();
-      nextLocationPathname = nextLocationPathname
-        ? nextLocationPathname.toLowerCase()
-        : null;
-      toPathname = toPathname.toLowerCase();
-    }
-
-    let isActive =
-      locationPathname === toPathname ||
-      (!end &&
-        locationPathname.startsWith(toPathname) &&
-        locationPathname.charAt(toPathname.length) === "/");
-
-    let isPending =
-      nextLocationPathname != null &&
-      (nextLocationPathname === toPathname ||
-        (!end &&
-          nextLocationPathname.startsWith(toPathname) &&
-          nextLocationPathname.charAt(toPathname.length) === "/"));
-
-    let ariaCurrent = isActive ? ariaCurrentProp : undefined;
-
-    let className: string | undefined;
-    if (typeof classNameProp === "function") {
-      className = classNameProp({ isActive, isPending });
-    } else {
-      // If the className prop is not a function, we use a default `active`
-      // class for <NavLink />s that are active. In v5 `active` was the default
-      // value for `activeClassName`, but we are removing that API and can still
-      // use the old default behavior for a cleaner upgrade path and keep the
-      // simple styling rules working as they currently do.
-      className = [
-        classNameProp,
-        isActive ? "active" : null,
-        isPending ? "pending" : null,
-      ]
-        .filter(Boolean)
-        .join(" ");
->>>>>>> 8f4043bc
     }
   );
 
