/**
 * NOTE: If you refactor this to split up the modules into separate files,
 * you'll need to update the rollup config for react-router-dom-v5-compat.
 */
import * as React from "react";
import {
  Router,
  createPath,
  useHref,
  useLocation,
  useMatch,
  useNavigate,
  useRenderDataRouter,
  useResolvedPath,
  UNSAFE_RouteContext,
  UNSAFE_DataRouterContext,
  UNSAFE_DataRouterStateContext,
} from "react-router";
import type { To } from "react-router";
import type {
  BrowserHistory,
  Fetcher,
  FormEncType,
  FormMethod,
  HashHistory,
  History,
  HydrationState,
  GetScrollRestorationKeyFunction,
  RouteObject,
} from "@remix-run/router";
import {
  createBrowserHistory,
  createHashHistory,
  createBrowserRouter,
  createHashRouter,
  invariant,
  matchPath,
} from "@remix-run/router";

import type {
  SubmitOptions,
  ParamKeyValuePair,
  URLSearchParamsInit,
} from "./dom";
import {
  createSearchParams,
  defaultMethod,
  getFormSubmissionInfo,
  getSearchParamsForLocation,
  shouldProcessLinkClick,
} from "./dom";

////////////////////////////////////////////////////////////////////////////////
//#region Re-exports
////////////////////////////////////////////////////////////////////////////////

export type { ParamKeyValuePair, URLSearchParamsInit };
export { createSearchParams };

// Note: Keep in sync with react-router exports!
export type {
  ActionFunction,
  DataMemoryRouterProps,
  DataRouteMatch,
  Fetcher,
  Hash,
  IndexRouteProps,
  JsonFunction,
  LayoutRouteProps,
  LoaderFunction,
  Location,
  MemoryRouterProps,
  NavigateFunction,
  NavigateOptions,
  NavigateProps,
  Navigation,
  Navigator,
  OutletProps,
  Params,
  Path,
  PathMatch,
  Pathname,
  PathPattern,
  PathRouteProps,
  RedirectFunction,
  RouteMatch,
  RouteObject,
  RouteProps,
  RouterProps,
  RoutesProps,
  Search,
  ShouldRevalidateFunction,
  To,
} from "react-router";
export {
  DataMemoryRouter,
  MemoryRouter,
  Navigate,
  NavigationType,
  Outlet,
  Route,
  Router,
  Routes,
  createPath,
  createRoutesFromChildren,
  isRouteErrorResponse,
  generatePath,
  json,
  matchPath,
  matchRoutes,
  parsePath,
  redirect,
  renderMatches,
  resolvePath,
  useActionData,
  useHref,
  useInRouterContext,
  useLoaderData,
  useLocation,
  useMatch,
  useMatches,
  useNavigate,
  useNavigation,
  useNavigationType,
  useOutlet,
  useOutletContext,
  useParams,
  useResolvedPath,
  useRevalidator,
  useRouteError,
  useRouteLoaderData,
  useRoutes,
} from "react-router";

///////////////////////////////////////////////////////////////////////////////
// DANGER! PLEASE READ ME!
// We provide these exports as an escape hatch in the event that you need any
// routing data that we don't provide an explicit API for. With that said, we
// want to cover your use case if we can, so if you feel the need to use these
// we want to hear from you. Let us know what you're building and we'll do our
// best to make sure we can support you!
//
// We consider these exports an implementation detail and do not guarantee
// against any breaking changes, regardless of the semver release. Use with
// extreme caution and only if you understand the consequences. Godspeed.
///////////////////////////////////////////////////////////////////////////////

/** @internal */
export {
  UNSAFE_NavigationContext,
  UNSAFE_LocationContext,
  UNSAFE_RouteContext,
  UNSAFE_DataRouterContext,
  UNSAFE_DataRouterStateContext,
  useRenderDataRouter,
} from "react-router";
//#endregion

////////////////////////////////////////////////////////////////////////////////
//#region Components
////////////////////////////////////////////////////////////////////////////////

export interface DataBrowserRouterProps {
  children?: React.ReactNode;
  hydrationData?: HydrationState;
  fallbackElement?: React.ReactNode;
  routes?: RouteObject[];
  window?: Window;
}

export function DataBrowserRouter({
  children,
  fallbackElement,
  hydrationData,
  routes,
  window,
}: DataBrowserRouterProps): React.ReactElement {
  return useRenderDataRouter({
    children,
    fallbackElement,
    routes,
    createRouter: (routes) =>
      createBrowserRouter({
        routes,
        hydrationData,
        window,
      }),
  });
}

export interface DataHashRouterProps {
  children?: React.ReactNode;
  hydrationData?: HydrationState;
  fallbackElement?: React.ReactNode;
  routes?: RouteObject[];
  window?: Window;
}

export function DataHashRouter({
  children,
  hydrationData,
  fallbackElement,
  routes,
  window,
}: DataBrowserRouterProps): React.ReactElement {
  return useRenderDataRouter({
    children,
    fallbackElement,
    routes,
    createRouter: (routes) =>
      createHashRouter({
        routes,
        hydrationData,
        window,
      }),
  });
}

export interface BrowserRouterProps {
  basename?: string;
  children?: React.ReactNode;
  window?: Window;
}

/**
 * A `<Router>` for use in web browsers. Provides the cleanest URLs.
 */
export function BrowserRouter({
  basename,
  children,
  window,
}: BrowserRouterProps) {
  let historyRef = React.useRef<BrowserHistory>();
  if (historyRef.current == null) {
    historyRef.current = createBrowserHistory({ window, v5Compat: true });
  }

  let history = historyRef.current;
  let [state, setState] = React.useState({
    action: history.action,
    location: history.location,
  });

  React.useLayoutEffect(() => history.listen(setState), [history]);

  return (
    <Router
      basename={basename}
      children={children}
      location={state.location}
      navigationType={state.action}
      navigator={history}
    />
  );
}

export interface HashRouterProps {
  basename?: string;
  children?: React.ReactNode;
  window?: Window;
}

/**
 * A `<Router>` for use in web browsers. Stores the location in the hash
 * portion of the URL so it is not sent to the server.
 */
export function HashRouter({ basename, children, window }: HashRouterProps) {
  let historyRef = React.useRef<HashHistory>();
  if (historyRef.current == null) {
    historyRef.current = createHashHistory({ window, v5Compat: true });
  }

  let history = historyRef.current;
  let [state, setState] = React.useState({
    action: history.action,
    location: history.location,
  });

  React.useLayoutEffect(() => history.listen(setState), [history]);

  return (
    <Router
      basename={basename}
      children={children}
      location={state.location}
      navigationType={state.action}
      navigator={history}
    />
  );
}

export interface HistoryRouterProps {
  basename?: string;
  children?: React.ReactNode;
  history: History;
}

/**
 * A `<Router>` that accepts a pre-instantiated history object. It's important
 * to note that using your own history object is highly discouraged and may add
 * two versions of the history library to your bundles unless you use the same
 * version of the history library that React Router uses internally.
 */
function HistoryRouter({ basename, children, history }: HistoryRouterProps) {
  const [state, setState] = React.useState({
    action: history.action,
    location: history.location,
  });

  React.useLayoutEffect(() => history.listen(setState), [history]);

  return (
    <Router
      basename={basename}
      children={children}
      location={state.location}
      navigationType={state.action}
      navigator={history}
    />
  );
}

if (__DEV__) {
  HistoryRouter.displayName = "unstable_HistoryRouter";
}

export { HistoryRouter as unstable_HistoryRouter };

export interface LinkProps
  extends Omit<React.AnchorHTMLAttributes<HTMLAnchorElement>, "href"> {
  reloadDocument?: boolean;
  replace?: boolean;
  state?: any;
  resetScroll?: boolean;
  to: To;
}

/**
 * The public API for rendering a history-aware <a>.
 */
export const Link = React.forwardRef<HTMLAnchorElement, LinkProps>(
  function LinkWithRef(
    {
      onClick,
      reloadDocument,
      replace,
      state,
      target,
      to,
      resetScroll,
      ...rest
    },
    ref
  ) {
    let href = useHref(to);
    let internalOnClick = useLinkClickHandler(to, {
      replace,
      state,
      target,
      resetScroll,
    });
    function handleClick(
      event: React.MouseEvent<HTMLAnchorElement, MouseEvent>
    ) {
      if (onClick) onClick(event);
      if (!event.defaultPrevented && !reloadDocument) {
        internalOnClick(event);
      }
    }

    return (
      // eslint-disable-next-line jsx-a11y/anchor-has-content
      <a
        {...rest}
        href={href}
        onClick={handleClick}
        ref={ref}
        target={target}
      />
    );
  }
);

if (__DEV__) {
  Link.displayName = "Link";
}

export interface NavLinkProps
  extends Omit<LinkProps, "className" | "style" | "children"> {
  children?:
    | React.ReactNode
    | ((props: { isActive: boolean; isPending: boolean }) => React.ReactNode);
  caseSensitive?: boolean;
  className?:
    | string
    | ((props: {
        isActive: boolean;
        isPending: boolean;
      }) => string | undefined);
  end?: boolean;
  style?:
    | React.CSSProperties
    | ((props: {
        isActive: boolean;
        isPending: boolean;
      }) => React.CSSProperties | undefined);
}

/**
 * A <Link> wrapper that knows if it's "active" or not.
 */
export const NavLink = React.forwardRef<HTMLAnchorElement, NavLinkProps>(
  function NavLinkWithRef(
    {
      "aria-current": ariaCurrentProp = "page",
      caseSensitive = false,
      className: classNameProp = "",
      end = false,
      style: styleProp,
      to,
      children,
      ...rest
    },
    ref
  ) {
    let path = useResolvedPath(to);
    let match = useMatch({ path: path.pathname, end, caseSensitive });

    let routerState = React.useContext(UNSAFE_DataRouterStateContext);
    let nextLocation = routerState?.navigation.location;
    let nextPath = useResolvedPath(nextLocation || "");
    let nextMatch = React.useMemo(
      () =>
        nextLocation
          ? matchPath(
              { path: path.pathname, end, caseSensitive },
              nextPath.pathname
            )
          : null,
      [nextLocation, path.pathname, caseSensitive, end, nextPath.pathname]
    );

    let isPending = nextMatch != null;
    let isActive = match != null;

    let ariaCurrent = isActive ? ariaCurrentProp : undefined;

    let className: string | undefined;
    if (typeof classNameProp === "function") {
      className = classNameProp({ isActive, isPending });
    } else {
      // If the className prop is not a function, we use a default `active`
      // class for <NavLink />s that are active. In v5 `active` was the default
      // value for `activeClassName`, but we are removing that API and can still
      // use the old default behavior for a cleaner upgrade path and keep the
      // simple styling rules working as they currently do.
      className = [
        classNameProp,
        isActive ? "active" : null,
        isPending ? "pending" : null,
      ]
        .filter(Boolean)
        .join(" ");
    }

    let style =
      typeof styleProp === "function"
        ? styleProp({ isActive, isPending })
        : styleProp;

    return (
      <Link
        {...rest}
        aria-current={ariaCurrent}
        className={className}
        ref={ref}
        style={style}
        to={to}
      >
        {typeof children === "function"
          ? children({ isActive, isPending })
          : children}
      </Link>
    );
  }
);

if (__DEV__) {
  NavLink.displayName = "NavLink";
}

export interface FormProps extends React.FormHTMLAttributes<HTMLFormElement> {
  /**
   * The HTTP verb to use when the form is submit. Supports "get", "post",
   * "put", "delete", "patch".
   */
  method?: FormMethod;

  /**
   * Normal `<form action>` but supports React Router's relative paths.
   */
  action?: string;

  /**
   * Replaces the current entry in the browser history stack when the form
   * navigates. Use this if you don't want the user to be able to click "back"
   * to the page with the form on it.
   */
  replace?: boolean;

  /**
   * A function to call when the form is submitted. If you call
   * `event.preventDefault()` then this form will not do anything.
   */
  onSubmit?: React.FormEventHandler<HTMLFormElement>;
}

/**
 * A `@remix-run/router`-aware `<form>`. It behaves like a normal form except
 * that the interaction with the server is with `fetch` instead of new document
 * requests, allowing components to add nicer UX to the page as the form is
 * submitted and returns with data.
 */
export const Form = React.forwardRef<HTMLFormElement, FormProps>(
  (props, ref) => {
    return <FormImpl {...props} ref={ref} />;
  }
);

if (__DEV__) {
  Form.displayName = "Form";
}

type HTMLSubmitEvent = React.BaseSyntheticEvent<
  SubmitEvent,
  Event,
  HTMLFormElement
>;

type HTMLFormSubmitter = HTMLButtonElement | HTMLInputElement;

interface FormImplProps extends FormProps {
  fetcherKey?: string;
}

const FormImpl = React.forwardRef<HTMLFormElement, FormImplProps>(
  (
    {
      replace,
      method = defaultMethod,
      action = ".",
      onSubmit,
      fetcherKey,
      ...props
    },
    forwardedRef
  ) => {
    let submit = useSubmitImpl(fetcherKey);
    let formMethod: FormMethod =
      method.toLowerCase() === "get" ? "get" : "post";
    let formAction = useFormAction(action);
    let submitHandler: React.FormEventHandler<HTMLFormElement> = (event) => {
      onSubmit && onSubmit(event);
      if (event.defaultPrevented) return;
      event.preventDefault();

      let submitter = (event as unknown as HTMLSubmitEvent).nativeEvent
        .submitter as HTMLFormSubmitter | null;

      submit(submitter || event.currentTarget, { method, replace });
    };

    return (
      <form
        ref={forwardedRef}
        method={formMethod}
        action={formAction}
        onSubmit={submitHandler}
        {...props}
      />
    );
  }
);

if (__DEV__) {
  Form.displayName = "Form";
}

interface ScrollRestorationProps {
  getKey?: GetScrollRestorationKeyFunction;
  storageKey?: string;
}

/**
 * This component will emulate the browser's scroll restoration on location
 * changes.
 */
export function ScrollRestoration({
  getKey,
  storageKey,
}: ScrollRestorationProps) {
  useScrollRestoration({ getKey, storageKey });
  return null;
}

if (__DEV__) {
  ScrollRestoration.displayName = "ScrollRestoration";
}
//#endregion

////////////////////////////////////////////////////////////////////////////////
//#region Hooks
////////////////////////////////////////////////////////////////////////////////

/**
 * Handles the click behavior for router `<Link>` components. This is useful if
 * you need to create custom `<Link>` components with the same click behavior we
 * use in our exported `<Link>`.
 */
export function useLinkClickHandler<E extends Element = HTMLAnchorElement>(
  to: To,
  {
    target,
    replace: replaceProp,
    state,
    resetScroll,
  }: {
    target?: React.HTMLAttributeAnchorTarget;
    replace?: boolean;
    state?: any;
    resetScroll?: boolean;
  } = {}
): (event: React.MouseEvent<E, MouseEvent>) => void {
  let navigate = useNavigate();
  let location = useLocation();
  let path = useResolvedPath(to);

  return React.useCallback(
    (event: React.MouseEvent<E, MouseEvent>) => {
      if (shouldProcessLinkClick(event, target)) {
        event.preventDefault();

        // If the URL hasn't changed, a regular <a> will do a replace instead of
        // a push, so do the same here unless the replace prop is explcitly set
        let replace =
          replaceProp !== undefined
            ? replaceProp
            : createPath(location) === createPath(path);

        navigate(to, { replace, state, resetScroll });
      }
    },
    [location, navigate, path, replaceProp, state, target, to, resetScroll]
  );
}

/**
 * A convenient wrapper for reading and writing search parameters via the
 * URLSearchParams interface.
 */
export function useSearchParams(
  defaultInit?: URLSearchParamsInit
): [URLSearchParams, SetURLSearchParams] {
  warning(
    typeof URLSearchParams !== "undefined",
    `You cannot use the \`useSearchParams\` hook in a browser that does not ` +
      `support the URLSearchParams API. If you need to support Internet ` +
      `Explorer 11, we recommend you load a polyfill such as ` +
      `https://github.com/ungap/url-search-params\n\n` +
      `If you're unsure how to load polyfills, we recommend you check out ` +
      `https://polyfill.io/v3/ which provides some recommendations about how ` +
      `to load polyfills only for users that need them, instead of for every ` +
      `user.`
  );

  let defaultSearchParamsRef = React.useRef(createSearchParams(defaultInit));

  let location = useLocation();
  let searchParams = React.useMemo(
    () =>
      getSearchParamsForLocation(
        location.search,
        defaultSearchParamsRef.current
      ),
    [location.search]
  );

  let navigate = useNavigate();
  let setSearchParams = React.useCallback<SetURLSearchParams>(
    (nextInit, navigateOptions) => {
      const newSearchParams = createSearchParams(
        typeof nextInit === "function" ? nextInit(searchParams) : nextInit
      );
      navigate("?" + newSearchParams, navigateOptions);
    },
    [navigate, searchParams]
  );

  return [searchParams, setSearchParams];
}

<<<<<<< HEAD
type SetURLSearchParams = (
  nextInit?:
    | URLSearchParamsInit
    | ((prev: URLSearchParams) => URLSearchParamsInit),
  navigateOpts?: { replace?: boolean; state?: any }
) => void;

export type ParamKeyValuePair = [string, string];
=======
/**
 * Submits a HTML `<form>` to the server without reloading the page.
 */
export interface SubmitFunction {
  (
    /**
     * Specifies the `<form>` to be submitted to the server, a specific
     * `<button>` or `<input type="submit">` to use to submit the form, or some
     * arbitrary data to submit.
     *
     * Note: When using a `<button>` its `name` and `value` will also be
     * included in the form data that is submitted.
     */
    target:
      | HTMLFormElement
      | HTMLButtonElement
      | HTMLInputElement
      | FormData
      | URLSearchParams
      | { [name: string]: string }
      | null,

    /**
     * Options that override the `<form>`'s own attributes. Required when
     * submitting arbitrary data without a backing `<form>`.
     */
    options?: SubmitOptions
  ): void;
}

/**
 * Returns a function that may be used to programmatically submit a form (or
 * some arbitrary data) to the server.
 */
export function useSubmit(): SubmitFunction {
  return useSubmitImpl();
}

function useSubmitImpl(fetcherKey?: string): SubmitFunction {
  let router = React.useContext(UNSAFE_DataRouterContext);
  let defaultAction = useFormAction();

  return React.useCallback(
    (target, options = {}) => {
      invariant(
        router != null,
        "useSubmit() must be used within a <DataRouter>"
      );

      if (typeof document === "undefined") {
        throw new Error(
          "You are calling submit during the server render. " +
            "Try calling submit within a `useEffect` or callback instead."
        );
      }

      let { method, encType, formData, url } = getFormSubmissionInfo(
        target,
        defaultAction,
        options
      );

      let href = url.pathname + url.search;
      let opts = {
        // If replace is not specified, we'll default to false for GET and
        // true otherwise
        replace:
          options.replace != null ? options.replace === true : method !== "get",
        formData,
        formMethod: method as FormMethod,
        formEncType: encType as FormEncType,
      };
      if (fetcherKey) {
        router.fetch(fetcherKey, href, opts);
      } else {
        router.navigate(href, opts);
      }
    },
    [defaultAction, router, fetcherKey]
  );
}

export function useFormAction(action = "."): string {
  let routeContext = React.useContext(UNSAFE_RouteContext);
  invariant(routeContext, "useFormAction must be used inside a RouteContext");

  let [match] = routeContext.matches.slice(-1);
  let { pathname, search } = useResolvedPath(action);

  if (action === "." && match.route.index) {
    search = search ? search.replace(/^\?/, "?index&") : "?index";
  }

  return pathname + search;
}

function createFetcherForm(fetcherKey: string) {
  let FetcherForm = React.forwardRef<HTMLFormElement, FormProps>(
    (props, ref) => {
      return <FormImpl {...props} ref={ref} fetcherKey={fetcherKey} />;
    }
  );
  if (__DEV__) {
    FetcherForm.displayName = "fetcher.Form";
  }
  return FetcherForm;
}
>>>>>>> 03749303

let fetcherId = 0;

type FetcherWithComponents<TData> = Fetcher<TData> & {
  Form: ReturnType<typeof createFetcherForm>;
  submit: ReturnType<typeof useSubmitImpl>;
  load: (href: string) => void;
};

/**
 * Interacts with route loaders and actions without causing a navigation. Great
 * for any interaction that stays on the same page.
 */
export function useFetcher<TData = any>(): FetcherWithComponents<TData> {
  let router = React.useContext(UNSAFE_DataRouterContext);
  invariant(router, `useFetcher must be used within a DataRouter`);

  let [fetcherKey] = React.useState(() => String(++fetcherId));
  let [Form] = React.useState(() => createFetcherForm(fetcherKey));
  let [load] = React.useState(() => (href: string) => {
    invariant(router, `No router available for fetcher.load()`);
    router.fetch(fetcherKey, href);
  });
  let submit = useSubmitImpl(fetcherKey);

  let fetcher = router.getFetcher<TData>(fetcherKey);

  let fetcherWithComponents = React.useMemo(
    () => ({
      Form,
      submit,
      load,
      ...fetcher,
    }),
    [fetcher, Form, submit, load]
  );

  React.useEffect(() => {
    // Is this busted when the React team gets real weird and calls effects
    // twice on mount?  We really just need to garbage collect here when this
    // fetcher is no longer around.
    return () => {
      if (!router) {
        console.warn("No fetcher available to clean up from useFetcher()");
        return;
      }
      router.deleteFetcher(fetcherKey);
    };
  }, [router, fetcherKey]);

  return fetcherWithComponents;
}

/**
 * Provides all fetchers currently on the page. Useful for layouts and parent
 * routes that need to provide pending/optimistic UI regarding the fetch.
 */
export function useFetchers(): Fetcher[] {
  let state = React.useContext(UNSAFE_DataRouterStateContext);
  invariant(state, `useFetchers must be used within a DataRouter`);
  return [...state.fetchers.values()];
}

const SCROLL_RESTORATION_STORAGE_KEY = "react-router-scroll-positions";
let savedScrollPositions: Record<string, number> = {};

/**
 * When rendered inside a DataRouter, will restore scroll positions on navigations
 */
function useScrollRestoration({
  getKey,
  storageKey,
}: {
  getKey?: GetScrollRestorationKeyFunction;
  storageKey?: string;
} = {}) {
  let location = useLocation();
  let router = React.useContext(UNSAFE_DataRouterContext);
  let state = React.useContext(UNSAFE_DataRouterStateContext);

  invariant(
    router != null && state != null,
    "useScrollRestoration must be used within a DataRouter"
  );
  let { restoreScrollPosition, resetScrollPosition } = state;

  // Trigger manual scroll restoration while we're active
  React.useEffect(() => {
    window.history.scrollRestoration = "manual";
    return () => {
      window.history.scrollRestoration = "auto";
    };
  }, []);

  // Save positions on unload
  useBeforeUnload(
    React.useCallback(() => {
      if (state?.navigation.state === "idle") {
        let key =
          (getKey ? getKey(state.location, state.matches) : null) ||
          state.location.key;
        savedScrollPositions[key] = window.scrollY;
      }
      sessionStorage.setItem(
        storageKey || SCROLL_RESTORATION_STORAGE_KEY,
        JSON.stringify(savedScrollPositions)
      );
      window.history.scrollRestoration = "auto";
    }, [
      storageKey,
      getKey,
      state.navigation.state,
      state.location,
      state.matches,
    ])
  );

  // Read in any saved scroll locations
  React.useLayoutEffect(() => {
    try {
      let sessionPositions = sessionStorage.getItem(
        storageKey || SCROLL_RESTORATION_STORAGE_KEY
      );
      if (sessionPositions) {
        savedScrollPositions = JSON.parse(sessionPositions);
      }
    } catch (e) {
      // no-op, use default empty object
    }
  }, [storageKey]);

  // Enable scroll restoration in the router
  React.useLayoutEffect(() => {
    let disableScrollRestoration = router?.enableScrollRestoration(
      savedScrollPositions,
      () => window.scrollY,
      getKey
    );
    return () => disableScrollRestoration && disableScrollRestoration();
  }, [router, getKey]);

  // Restore scrolling when state.restoreScrollPosition changes
  React.useLayoutEffect(() => {
    // Explicit false means don't do anything (used for submissions)
    if (restoreScrollPosition === false) {
      return;
    }

    // been here before, scroll to it
    if (typeof restoreScrollPosition === "number") {
      window.scrollTo(0, restoreScrollPosition);
      return;
    }

    // try to scroll to the hash
    if (location.hash) {
      let el = document.getElementById(location.hash.slice(1));
      if (el) {
        el.scrollIntoView();
        return;
      }
    }

    // Opt out of scroll reset if this link requested it
    if (resetScrollPosition === false) {
      return;
    }

    // otherwise go to the top on new locations
    window.scrollTo(0, 0);
  }, [location, restoreScrollPosition, resetScrollPosition]);
}

function useBeforeUnload(callback: () => any): void {
  React.useEffect(() => {
    window.addEventListener("beforeunload", callback);
    return () => {
      window.removeEventListener("beforeunload", callback);
    };
  }, [callback]);
}

//#endregion

////////////////////////////////////////////////////////////////////////////////
//#region Utils
////////////////////////////////////////////////////////////////////////////////

function warning(cond: boolean, message: string): void {
  if (!cond) {
    // eslint-disable-next-line no-console
    if (typeof console !== "undefined") console.warn(message);

    try {
      // Welcome to debugging React Router!
      //
      // This error is thrown as a convenience so you can more easily
      // find the source for a warning that appears in the console by
      // enabling "pause on exceptions" in your JavaScript debugger.
      throw new Error(message);
      // eslint-disable-next-line no-empty
    } catch (e) {}
  }
}
//#endregion<|MERGE_RESOLUTION|>--- conflicted
+++ resolved
@@ -654,6 +654,13 @@
   );
 }
 
+type SetURLSearchParams = (
+  nextInit?:
+    | URLSearchParamsInit
+    | ((prev: URLSearchParams) => URLSearchParamsInit),
+  navigateOpts?: { replace?: boolean; state?: any }
+) => void;
+
 /**
  * A convenient wrapper for reading and writing search parameters via the
  * URLSearchParams interface.
@@ -699,16 +706,6 @@
   return [searchParams, setSearchParams];
 }
 
-<<<<<<< HEAD
-type SetURLSearchParams = (
-  nextInit?:
-    | URLSearchParamsInit
-    | ((prev: URLSearchParams) => URLSearchParamsInit),
-  navigateOpts?: { replace?: boolean; state?: any }
-) => void;
-
-export type ParamKeyValuePair = [string, string];
-=======
 /**
  * Submits a HTML `<form>` to the server without reloading the page.
  */
@@ -816,7 +813,6 @@
   }
   return FetcherForm;
 }
->>>>>>> 03749303
 
 let fetcherId = 0;
 
