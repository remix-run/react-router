--- conflicted
+++ resolved
@@ -101,12 +101,8 @@
   LayoutRouteProps,
   IndexRouteProps,
   RouterProps,
-<<<<<<< HEAD
   Pathname,
   RoutesProps
-=======
-  RoutesProps,
->>>>>>> 09aa24f7
 } from "react-router";
 
 ///////////////////////////////////////////////////////////////////////////////
