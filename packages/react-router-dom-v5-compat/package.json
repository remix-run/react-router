--- conflicted
+++ resolved
@@ -31,16 +31,13 @@
     "react-dom": ">=16.8",
     "react-router-dom": "4 || 5"
   },
-<<<<<<< HEAD
-  "engines": {
-    "node": ">=14"
-  }
-=======
   "files": [
     "dist/",
     "CHANGELOG.md",
     "LICENSE.md",
     "README.md"
-  ]
->>>>>>> 53cd71c6
+  ],
+  "engines": {
+    "node": ">=14"
+  }
 }