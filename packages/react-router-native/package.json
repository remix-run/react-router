--- conflicted
+++ resolved
@@ -32,16 +32,13 @@
     "react": ">=16.8",
     "react-native": ">=0.44"
   },
-<<<<<<< HEAD
-  "engines": {
-    "node": ">=14"
-  }
-=======
   "files": [
     "dist/",
     "CHANGELOG.md",
     "LICENSE.md",
     "README.md"
-  ]
->>>>>>> 53cd71c6
+  ],
+  "engines": {
+    "node": ">=14"
+  }
 }