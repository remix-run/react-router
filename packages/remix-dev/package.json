{
  "name": "@react-router/dev",
  "version": "2.9.0-pre.0",
  "description": "Dev tools and CLI for React Router",
  "homepage": "https://reactrouter.com",
  "bugs": {
    "url": "https://github.com/remix-run/react-router/issues"
  },
  "repository": {
    "type": "git",
    "url": "https://github.com/remix-run/react-router",
    "directory": "packages/remix-dev"
  },
  "license": "MIT",
  "main": "dist/index.js",
  "typings": "dist/index.d.ts",
  "bin": {
    "react-router": "dist/cli.js"
  },
  "scripts": {
    "tsc": "tsc"
  },
  "dependencies": {
    "@babel/core": "^7.21.8",
    "@babel/generator": "^7.21.5",
    "@babel/parser": "^7.21.8",
    "@babel/plugin-syntax-decorators": "^7.22.10",
    "@babel/plugin-syntax-jsx": "^7.21.4",
    "@babel/preset-typescript": "^7.21.5",
    "@babel/traverse": "^7.23.2",
    "@babel/types": "^7.22.5",
    "@npmcli/package-json": "^4.0.1",
    "@react-router/node": "workspace:*",
    "@react-router/server-runtime": "workspace:*",
    "arg": "^5.0.1",
    "chalk": "^4.1.2",
    "es-module-lexer": "^1.3.1",
    "exit-hook": "2.2.1",
    "fs-extra": "^10.0.0",
    "gunzip-maybe": "^1.4.2",
    "jsesc": "3.0.2",
    "lodash": "^4.17.21",
    "minimatch": "^9.0.0",
    "picocolors": "^1.0.0",
    "picomatch": "^2.3.1",
    "prettier": "^2.7.1",
    "react-refresh": "^0.14.0",
    "react-router": "workspace:*",
    "semver": "^7.3.7",
    "set-cookie-parser": "^2.6.0"
  },
  "devDependencies": {
    "@react-router/serve": "workspace:*",
    "@types/babel__core": "^7.20.5",
    "@types/babel__generator": "^7.6.8",
    "@types/babel__traverse": "^7.20.5",
    "@types/express": "^4.17.9",
    "@types/fs-extra": "^8.1.2",
    "@types/gunzip-maybe": "^1.4.0",
    "@types/jsesc": "^3.0.1",
    "@types/lodash": "^4.14.182",
    "@types/node": "^18.17.1",
    "@types/npmcli__package-json": "^4.0.0",
    "@types/picomatch": "^2.3.0",
    "@types/prettier": "^2.7.3",
    "@types/set-cookie-parser": "^2.4.1",
    "dotenv": "^16.0.0",
    "execa": "5.1.1",
    "express": "^4.17.1",
    "esbuild-register": "^3.3.2",
    "fast-glob": "3.2.11",
    "strip-ansi": "^6.0.1",
    "tiny-invariant": "^1.2.0",
    "vite": "^5.1.0"
  },
  "peerDependencies": {
    "react-router": "workspace:^",
    "@react-router/serve": "workspace:^",
    "typescript": "^5.1.0",
    "vite": "^5.1.0"
  },
  "peerDependenciesMeta": {
    "@react-router/serve": {
      "optional": true
    },
    "typescript": {
      "optional": true
    },
<<<<<<< HEAD
    "wrangler": {
=======
    "vite": {
>>>>>>> 295d7386
      "optional": true
    }
  },
  "engines": {
    "node": ">=18.0.0"
  },
  "files": [
    "dist/",
    "CHANGELOG.md",
    "LICENSE.md",
    "README.md"
  ]
}<|MERGE_RESOLUTION|>--- conflicted
+++ resolved
@@ -85,13 +85,6 @@
     },
     "typescript": {
       "optional": true
-    },
-<<<<<<< HEAD
-    "wrangler": {
-=======
-    "vite": {
->>>>>>> 295d7386
-      "optional": true
     }
   },
   "engines": {
