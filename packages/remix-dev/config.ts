import type * as Vite from "vite";
import { execSync } from "node:child_process";
import path from "node:path";
import fse from "fs-extra";
import colors from "picocolors";
import pick from "lodash/pick";
import omit from "lodash/omit";
import PackageJson from "@npmcli/package-json";

import {
  type RouteManifest,
  type ConfigRoute,
  type DefineRoutesFunction,
  defineRoutes,
} from "./config/routes";
import { flatRoutes } from "./config/flatRoutes";
import { detectPackageManager } from "./cli/detectPackageManager";

const excludedConfigPresetKeys = ["presets"] as const satisfies ReadonlyArray<
  keyof VitePluginConfig
>;

type ExcludedConfigPresetKey = (typeof excludedConfigPresetKeys)[number];

type ConfigPreset = Omit<VitePluginConfig, ExcludedConfigPresetKey>;

export type Preset = {
  name: string;
  reactRouterConfig?: (args: {
    reactRouterUserConfig: VitePluginConfig;
  }) => ConfigPreset | Promise<ConfigPreset>;
  reactRouterConfigResolved?: (args: {
    reactRouterConfig: ResolvedVitePluginConfig;
  }) => void | Promise<void>;
};

// Only expose a subset of route properties to the "serverBundles" function
const branchRouteProperties = [
  "id",
  "path",
  "file",
  "index",
] as const satisfies ReadonlyArray<keyof ConfigRoute>;
type BranchRoute = Pick<ConfigRoute, (typeof branchRouteProperties)[number]>;

export const configRouteToBranchRoute = (
  configRoute: ConfigRoute
): BranchRoute => pick(configRoute, branchRouteProperties);

export type ServerBundlesFunction = (args: {
  branch: BranchRoute[];
}) => string | Promise<string>;

type BaseBuildManifest = {
  routes: RouteManifest;
};

type DefaultBuildManifest = BaseBuildManifest & {
  serverBundles?: never;
  routeIdToServerBundleId?: never;
};

export type ServerBundlesBuildManifest = BaseBuildManifest & {
  serverBundles: {
    [serverBundleId: string]: {
      id: string;
      file: string;
    };
  };
  routeIdToServerBundleId: Record<string, string>;
};

type ServerModuleFormat = "esm" | "cjs";

interface FutureConfig {
  v3_fetcherPersist: boolean;
  v3_relativeSplatPath: boolean;
  v3_throwAbortReason: boolean;
}

export type BuildManifest = DefaultBuildManifest | ServerBundlesBuildManifest;

type BuildEndHook = (args: {
  buildManifest: BuildManifest | undefined;
  reactRouterConfig: ResolvedVitePluginConfig;
  viteConfig: Vite.ResolvedConfig;
}) => void | Promise<void>;

export type VitePluginConfig = {
  /**
   * The path to the `app` directory, relative to `remix.config.js`. Defaults
   * to `"app"`.
   */
  appDirectory?: string;

  /**
   * A function for defining custom routes, in addition to those already defined
   * using the filesystem convention in `app/routes`. Both sets of routes will
   * be merged.
   */
  routes?: (
    defineRoutes: DefineRoutesFunction
  ) =>
    | ReturnType<DefineRoutesFunction>
    | Promise<ReturnType<DefineRoutesFunction>>;

  /**
   * The output format of the server build. Defaults to "esm".
   */
  serverModuleFormat?: ServerModuleFormat;

  /**
   * A list of filenames or a glob patterns to match files in the `app/routes`
   * directory that Remix will ignore. Matching files will not be recognized as
   * routes.
   */
  ignoredRouteFiles?: string[];

  /**
   * Enabled future flags
   */
  future?: [keyof FutureConfig] extends [never]
    ? // Partial<FutureConfig> doesn't work when it's empty so just prevent any keys
      { [key: string]: never }
    : Partial<FutureConfig>;

  /**
   * The React Router app basename.  Defaults to `"/"`.
   */
  basename?: string;
  /**
   * The path to the build directory, relative to the project. Defaults to
   * `"build"`.
   */
  buildDirectory?: string;
  /**
   * A function that is called after the full React Router build is complete.
   */
  buildEnd?: BuildEndHook;
  /**
   * Whether to write a `"manifest.json"` file to the build directory.`
   * Defaults to `false`.
   */
  manifest?: boolean;
  /**
   * An array of URLs to prerender to HTML files at build time.  Can also be a
   * function returning an array to dynamically generate URLs.
   */
  prerender?: Array<string> | (() => Array<string> | Promise<Array<string>>);
  /**
   * An array of React Router plugin config presets to ease integration with
   * other platforms and tools.
   */
  presets?: Array<Preset>;
  /**
   * The file name of the server build output. This file
   * should end in a `.js` extension and should be deployed to your server.
   * Defaults to `"index.js"`.
   */
  serverBuildFile?: string;
  /**
   * A function for assigning routes to different server bundles. This
   * function should return a server bundle ID which will be used as the
   * bundle's directory name within the server build directory.
   */
  serverBundles?: ServerBundlesFunction;
  /**
   * Enable server-side rendering for your application. Disable to use "SPA
   * Mode", which will request the `/` path at build-time and save it as an
   * `index.html` file with your assets so your application can be deployed as a
   * SPA without server-rendering. Default's to `true`.
   */
  ssr?: boolean;
};

export type ResolvedVitePluginConfig = Readonly<{
  /**
   * The absolute path to the application source directory.
   */
  appDirectory: string;
  /**
   * The React Router app basename.  Defaults to `"/"`.
   */
  basename: string;
  /**
   * The absolute path to the build directory.
   */
  buildDirectory: string;
  /**
   * A function that is called after the full React Router build is complete.
   */
  buildEnd?: BuildEndHook;
  /**
   * Enabled future flags
   */
  future: FutureConfig;
  /**
   * Whether to write a `"manifest.json"` file to the build directory.`
   * Defaults to `false`.
   */
  manifest: boolean;
  /**
   * An array of URLs to prerender to HTML files at build time.
   */
  prerender: Array<string> | null;
  /**
   * Derived from Vite's `base` config
   * */
  publicPath: string;
  /**
   * An object of all available routes, keyed by route id.
   */
  routes: RouteManifest;
  /**
   * The file name of the server build output. This file
   * should end in a `.js` extension and should be deployed to your server.
   * Defaults to `"index.js"`.
   */
  serverBuildFile: string;
  /**
   * A function for assigning routes to different server bundles. This
   * function should return a server bundle ID which will be used as the
   * bundle's directory name within the server build directory.
   */
  serverBundles?: ServerBundlesFunction;
  /**
   * The output format of the server build. Defaults to "esm".
   */
  serverModuleFormat: ServerModuleFormat;
  /**
   * Enable server-side rendering for your application. Disable to use "SPA
   * Mode", which will request the `/` path at build-time and save it as an
   * `index.html` file with your assets so your application can be deployed as a
   * SPA without server-rendering. Default's to `true`.
   */
  ssr: boolean;
}>;

let mergeReactRouterConfig = (
  ...configs: VitePluginConfig[]
): VitePluginConfig => {
  let reducer = (
    configA: VitePluginConfig,
    configB: VitePluginConfig
  ): VitePluginConfig => {
    let mergeRequired = (key: keyof VitePluginConfig) =>
      configA[key] !== undefined && configB[key] !== undefined;

    return {
      ...configA,
      ...configB,
      ...(mergeRequired("buildEnd")
        ? {
            buildEnd: async (...args) => {
              await Promise.all([
                configA.buildEnd?.(...args),
                configB.buildEnd?.(...args),
              ]);
            },
          }
        : {}),
      ...(mergeRequired("future")
        ? {
            future: {
              ...configA.future,
              ...configB.future,
            },
          }
        : {}),
      ...(mergeRequired("ignoredRouteFiles")
        ? {
            ignoredRouteFiles: Array.from(
              new Set([
                ...(configA.ignoredRouteFiles ?? []),
                ...(configB.ignoredRouteFiles ?? []),
              ])
            ),
          }
        : {}),
      ...(mergeRequired("presets")
        ? {
            presets: [...(configA.presets ?? []), ...(configB.presets ?? [])],
          }
        : {}),
      ...(mergeRequired("routes")
        ? {
            routes: async (...args) => {
              let [routesA, routesB] = await Promise.all([
                configA.routes?.(...args),
                configB.routes?.(...args),
              ]);

              return {
                ...routesA,
                ...routesB,
              };
            },
          }
        : {}),
    };
  };

  return configs.reduce(reducer, {});
};

// Inlined from https://github.com/jsdf/deep-freeze
let deepFreeze = (o: any) => {
  Object.freeze(o);
  let oIsFunction = typeof o === "function";
  let hasOwnProp = Object.prototype.hasOwnProperty;
  Object.getOwnPropertyNames(o).forEach(function (prop) {
    if (
      hasOwnProp.call(o, prop) &&
      (oIsFunction
        ? prop !== "caller" && prop !== "callee" && prop !== "arguments"
        : true) &&
      o[prop] !== null &&
      (typeof o[prop] === "object" || typeof o[prop] === "function") &&
      !Object.isFrozen(o[prop])
    ) {
      deepFreeze(o[prop]);
    }
  });
  return o;
};

export async function resolveReactRouterConfig({
  rootDirectory,
  reactRouterUserConfig,
  viteUserConfig,
  viteCommand,
}: {
  rootDirectory: string;
  reactRouterUserConfig: VitePluginConfig;
  viteUserConfig: Vite.UserConfig;
  viteCommand: Vite.ConfigEnv["command"];
}) {
  let presets: VitePluginConfig[] = (
    await Promise.all(
      (reactRouterUserConfig.presets ?? []).map(async (preset) => {
        if (!preset.name) {
          throw new Error(
            "React Router presets must have a `name` property defined."
          );
        }

        if (!preset.reactRouterConfig) {
          return null;
        }

        let configPreset: VitePluginConfig = omit(
          await preset.reactRouterConfig({ reactRouterUserConfig }),
          excludedConfigPresetKeys
        );

        return configPreset;
      })
    )
  ).filter(function isNotNull<T>(value: T | null): value is T {
    return value !== null;
  });

  let defaults = {
    basename: "/",
    buildDirectory: "build",
    manifest: false,
    serverBuildFile: "index.js",
    serverModuleFormat: "esm",
    ssr: true,
  } as const satisfies Partial<VitePluginConfig>;

  let {
    appDirectory: userAppDirectory,
    basename,
    buildDirectory: userBuildDirectory,
    buildEnd,
    future: userFuture,
    ignoredRouteFiles,
    manifest,
    routes: userRoutesFunction,
    prerender: prerenderConfig,
    serverBuildFile,
    serverBundles,
    serverModuleFormat,
    ssr,
  } = {
    ...defaults, // Default values should be completely overridden by user/preset config, not merged
    ...mergeReactRouterConfig(...presets, reactRouterUserConfig),
  };

  // Log warning for incompatible vite config flags
  if (!ssr && serverBundles) {
    console.warn(
      colors.yellow(
        colors.bold("⚠️  SPA Mode: ") +
          "the `serverBundles` config is invalid with " +
          "`ssr:false` and will be ignored`"
      )
    );
    serverBundles = undefined;
  }

  let prerender: Array<string> | null = null;
  if (prerenderConfig) {
    if (Array.isArray(prerenderConfig)) {
      prerender = prerenderConfig;
    } else if (typeof prerenderConfig === "function") {
      prerender = await prerenderConfig();
    } else {
      throw new Error(
        "The `prerender` config must be an array of string paths, or a function " +
          "returning an array of string paths"
      );
    }
  }

  let appDirectory = path.resolve(rootDirectory, userAppDirectory || "app");
  let buildDirectory = path.resolve(rootDirectory, userBuildDirectory);
  let publicPath = viteUserConfig.base ?? "/";

  if (
    basename !== "/" &&
    viteCommand === "serve" &&
    !viteUserConfig.server?.middlewareMode &&
    !basename.startsWith(publicPath)
  ) {
    throw new Error(
      "When using the React Router `basename` and the Vite `base` config, " +
        "the `basename` config must begin with `base` for the default " +
        "Vite dev server."
    );
  }

  let rootRouteFile = findEntry(appDirectory, "root");
  if (!rootRouteFile) {
    throw new Error(`Missing "root" route file in ${appDirectory}`);
  }

  let routes: RouteManifest = {
    root: { path: "", id: "root", file: rootRouteFile },
  };
  if (fse.existsSync(path.resolve(appDirectory, "routes"))) {
    let fileRoutes = flatRoutes(appDirectory, ignoredRouteFiles);
    for (let route of Object.values(fileRoutes)) {
      routes[route.id] = { ...route, parentId: route.parentId || "root" };
    }
  }
  if (userRoutesFunction) {
    let userRoutes = await userRoutesFunction(defineRoutes);
    for (let route of Object.values(userRoutes)) {
      routes[route.id] = { ...route, parentId: route.parentId || "root" };
    }
  }

  let future: FutureConfig = {
    v3_fetcherPersist: userFuture?.v3_fetcherPersist === true,
    v3_relativeSplatPath: userFuture?.v3_relativeSplatPath === true,
    v3_throwAbortReason: userFuture?.v3_throwAbortReason === true,
  };

  let reactRouterConfig: ResolvedVitePluginConfig = deepFreeze({
    appDirectory,
    basename,
    buildDirectory,
    buildEnd,
    future,
    manifest,
    prerender,
    publicPath,
    routes,
    serverBuildFile,
    serverBundles,
    serverModuleFormat,
    ssr,
  });

  for (let preset of reactRouterUserConfig.presets ?? []) {
    await preset.reactRouterConfigResolved?.({ reactRouterConfig });
  }

  return reactRouterConfig;
}

export async function resolveEntryFiles({
  rootDirectory,
  reactRouterConfig,
}: {
  rootDirectory: string;
  reactRouterConfig: ResolvedVitePluginConfig;
}) {
  let { appDirectory, future } = reactRouterConfig;

  let defaultsDirectory = path.resolve(__dirname, "config", "defaults");

  let userEntryClientFile = findEntry(appDirectory, "entry.client");
  let userEntryServerFile = findEntry(appDirectory, "entry.server");

  let entryServerFile: string;
  let entryClientFile = userEntryClientFile || "entry.client.tsx";

  let pkgJson = await PackageJson.load(rootDirectory);
  let deps = pkgJson.content.dependencies ?? {};

<<<<<<< HEAD
  if (!reactRouterConfig.ssr && future?.unstable_singleFetch !== true) {
=======
  if (isSpaMode) {
>>>>>>> aab4ea0e
    // This is a super-simple default since we don't need streaming in SPA Mode.
    // We can include this in a remix-spa template, but right now `npx remix reveal`
    // will still expose the streaming template since that command doesn't have
    // access to the `ssr:false` flag in the vite config (the streaming template
    // works just fine so maybe instead of having this we _only have this version
    // in the template...).  We let users manage an entry.server file in SPA Mode
    // so they can de ide if they want to hydrate the full document or just an
    // embedded `<div id="app">` or whatever.
    entryServerFile = "entry.server.spa.tsx";
  } else if (userEntryServerFile) {
    entryServerFile = userEntryServerFile;
  } else {
    let serverRuntime = deps["@react-router/deno"]
      ? "deno"
      : deps["@react-router/cloudflare"]
      ? "cloudflare"
      : deps["@react-router/node"]
      ? "node"
      : undefined;

    if (!serverRuntime) {
      let serverRuntimes = [
        "@react-router/deno",
        "@react-router/cloudflare",
        "@react-router/node",
      ];
      let formattedList = disjunctionListFormat.format(serverRuntimes);
      throw new Error(
        `Could not determine server runtime. Please install one of the following: ${formattedList}`
      );
    }

    if (!deps["isbot"]) {
      console.log(
        "adding `isbot` to your package.json, you should commit this change"
      );

      pkgJson.update({
        dependencies: {
          ...pkgJson.content.dependencies,
          isbot: "^4",
        },
      });

      await pkgJson.save();

      let packageManager = detectPackageManager() ?? "npm";

      execSync(`${packageManager} install`, {
        cwd: rootDirectory,
        stdio: "inherit",
      });
    }

    entryServerFile = `entry.server.${serverRuntime}.tsx`;
  }

  let entryClientFilePath = userEntryClientFile
    ? path.resolve(reactRouterConfig.appDirectory, userEntryClientFile)
    : path.resolve(defaultsDirectory, entryClientFile);

  let entryServerFilePath = userEntryServerFile
    ? path.resolve(reactRouterConfig.appDirectory, userEntryServerFile)
    : path.resolve(defaultsDirectory, entryServerFile);

  return { entryClientFilePath, entryServerFilePath };
}

const entryExts = [".js", ".jsx", ".ts", ".tsx"];

function findEntry(dir: string, basename: string): string | undefined {
  for (let ext of entryExts) {
    let file = path.resolve(dir, basename + ext);
    if (fse.existsSync(file)) return path.relative(dir, file);
  }

  return undefined;
}

// adds types for `Intl.ListFormat` to the global namespace
// we could also update our `tsconfig.json` to include `lib: ["es2021"]`
declare namespace Intl {
  type ListType = "conjunction" | "disjunction";

  interface ListFormatOptions {
    localeMatcher?: "lookup" | "best fit";
    type?: ListType;
    style?: "long" | "short" | "narrow";
  }

  interface ListFormatPart {
    type: "element" | "literal";
    value: string;
  }

  class ListFormat {
    constructor(locales?: string | string[], options?: ListFormatOptions);
    format(values: any[]): string;
    formatToParts(values: any[]): ListFormatPart[];
    supportedLocalesOf(
      locales: string | string[],
      options?: ListFormatOptions
    ): string[];
  }
}

let disjunctionListFormat = new Intl.ListFormat("en", {
  style: "long",
  type: "disjunction",
});<|MERGE_RESOLUTION|>--- conflicted
+++ resolved
@@ -501,11 +501,7 @@
   let pkgJson = await PackageJson.load(rootDirectory);
   let deps = pkgJson.content.dependencies ?? {};
 
-<<<<<<< HEAD
-  if (!reactRouterConfig.ssr && future?.unstable_singleFetch !== true) {
-=======
-  if (isSpaMode) {
->>>>>>> aab4ea0e
+  if (!reactRouterConfig.ssr) {
     // This is a super-simple default since we don't need streaming in SPA Mode.
     // We can include this in a remix-spa template, but right now `npx remix reveal`
     // will still expose the streaming template since that command doesn't have
