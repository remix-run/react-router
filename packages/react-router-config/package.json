--- conflicted
+++ resolved
@@ -52,13 +52,8 @@
     "raf": "^3.4.0",
     "react": "^16.5.2",
     "react-dom": "^16.5.2",
-<<<<<<< HEAD
-    "react-router": "^4.4.0-beta.2",
+    "react-router": "^4.4.0-beta.3",
     "rollup": "^0.66.6",
-=======
-    "react-router": "^4.4.0-beta.3",
-    "rollup": "^0.60.0",
->>>>>>> 9c7ea83e
     "rollup-plugin-babel": "^3.0.4",
     "rollup-plugin-commonjs": "^9.1.3",
     "rollup-plugin-node-resolve": "^3.3.0",
