--- conflicted
+++ resolved
@@ -27,11 +27,7 @@
   },
   "peerDependencies": {
     "react": ">=15",
-<<<<<<< HEAD
-    "react-router": "^4.2.0 || ^4.3.0-rc.3"
-=======
     "react-router": "^4.3.1"
->>>>>>> 3d233bf0
   },
   "devDependencies": {
     "babel-cli": "^6.26.0",
@@ -54,15 +50,9 @@
     "raf": "^3.4.0",
     "react": "^16.4.0",
     "react-addons-test-utils": "^15.6.2",
-<<<<<<< HEAD
-    "react-dom": "^16.3.2",
-    "react-router": "^4.3.0-rc.3",
-    "rollup": "^0.58.2",
-=======
     "react-dom": "^16.4.0",
     "react-router": "^4.3.1",
     "rollup": "^0.60.0",
->>>>>>> 3d233bf0
     "rollup-plugin-babel": "^3.0.4",
     "rollup-plugin-commonjs": "^9.1.3",
     "rollup-plugin-node-resolve": "^3.3.0",
