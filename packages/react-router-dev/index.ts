export * as cli from "./cli/index";

export type { Manifest as AssetsManifest } from "./manifest";
export type {
  BuildManifest,
  Preset,
  ServerBundlesFunction,
  VitePluginConfig,
} from "./config";
<<<<<<< HEAD
export type {
  RouteConfig,
  RouteManifest,
  RouteManifestFunction,
  RouteManifestEntry,
} from "./config/routes";
export { defineRoutes } from "./config/routes";
export { vitePlugin, cloudflareDevProxyVitePlugin } from "./vite";
=======
export { reactRouterVitePlugin as vitePlugin } from "./vite/plugin";
export { cloudflareDevProxyVitePlugin } from "./vite/cloudflare-dev-proxy";
>>>>>>> 18b1abf9
<|MERGE_RESOLUTION|>--- conflicted
+++ resolved
@@ -7,7 +7,6 @@
   ServerBundlesFunction,
   VitePluginConfig,
 } from "./config";
-<<<<<<< HEAD
 export type {
   RouteConfig,
   RouteManifest,
@@ -15,8 +14,5 @@
   RouteManifestEntry,
 } from "./config/routes";
 export { defineRoutes } from "./config/routes";
-export { vitePlugin, cloudflareDevProxyVitePlugin } from "./vite";
-=======
 export { reactRouterVitePlugin as vitePlugin } from "./vite/plugin";
-export { cloudflareDevProxyVitePlugin } from "./vite/cloudflare-dev-proxy";
->>>>>>> 18b1abf9
+export { cloudflareDevProxyVitePlugin } from "./vite/cloudflare-dev-proxy";