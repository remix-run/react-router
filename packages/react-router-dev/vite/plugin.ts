--- conflicted
+++ resolved
@@ -1742,18 +1742,11 @@
         let route = getRoute(ctx.reactRouterConfig, id);
         if (!route) return;
 
-<<<<<<< HEAD
         if (!options?.ssr && isSpaModeEnabled(ctx.reactRouterConfig)) {
-          let serverOnlyExports = esModuleLexer(code)[1]
-            .map((exp) => exp.n)
-            .filter((exp) => SERVER_ONLY_ROUTE_EXPORTS.includes(exp));
-=======
-        if (!options?.ssr && !ctx.reactRouterConfig.ssr) {
           let exportNames = getExportNames(code);
           let serverOnlyExports = exportNames.filter((exp) =>
             SERVER_ONLY_ROUTE_EXPORTS.includes(exp)
           );
->>>>>>> b6c15e92
           if (serverOnlyExports.length > 0) {
             let str = serverOnlyExports.map((e) => `\`${e}\``).join(", ");
             let message =
