// We can only import types from Vite at the top level since we're in a CJS
// context but want to use Vite's ESM build since Vite 7+ is ESM only
import type * as Vite from "vite";
import { type BinaryLike, createHash } from "node:crypto";
import { existsSync, readFileSync, readdirSync, rmSync } from "node:fs";
import {
  cp,
  mkdir,
  readdir,
  readFile,
  rename,
  rm,
  writeFile,
} from "node:fs/promises";
import * as path from "node:path";
import * as url from "node:url";
import * as babel from "@babel/core";
import {
  unstable_setDevServerHooks as setDevServerHooks,
  createRequestHandler,
  matchRoutes,
} from "react-router";
import type {
  RequestHandler,
  ServerBuild,
  DataRouteObject,
  UNSAFE_MiddlewareEnabled as MiddlewareEnabled,
  unstable_InitialContext,
} from "react-router";
import {
  init as initEsModuleLexer,
  parse as esModuleLexer,
} from "es-module-lexer";
import { escapePath as escapePathAsGlob } from "tinyglobby";
import pick from "lodash/pick";
import jsesc from "jsesc";
import colors from "picocolors";
import kebabCase from "lodash/kebabCase";

import * as Typegen from "../typegen";
import type { RouteManifestEntry, RouteManifest } from "../config/routes";
import type {
  ManifestRoute,
  Manifest as ReactRouterManifest,
} from "../manifest";
import invariant from "../invariant";
import type { Cache } from "./cache";
import { generate, parse } from "./babel";
import type { NodeRequestHandler } from "./node-adapter";
import { fromNodeRequest, toNodeRequest } from "./node-adapter";
import {
  getCssStringFromViteDevModuleCode,
  getStylesForPathname,
  isCssModulesFile,
} from "./styles";
import * as VirtualModule from "./virtual-module";
import { resolveFileUrl } from "./resolve-file-url";
import { combineURLs } from "./combine-urls";
import { removeExports } from "./remove-exports";
import { ssrExternals } from "./ssr-externals";
import {
  type RouteChunkName,
  type RouteChunkExportName,
  routeChunkNames,
  routeChunkExportNames,
  detectRouteChunks,
  getRouteChunkCode,
  isRouteChunkModuleId,
  getRouteChunkModuleId,
  getRouteChunkNameFromModuleId,
} from "./route-chunks";
import { preloadVite, getVite } from "./vite";
import {
  type ResolvedReactRouterConfig,
  type BuildManifest,
  type ConfigLoader,
  createConfigLoader,
  resolveEntryFiles,
  configRouteToBranchRoute,
} from "../config/config";
import { decorateComponentExportsWithProps } from "./with-props";

export type LoadCssContents = (
  viteDevServer: Vite.ViteDevServer,
  mod: Vite.ModuleNode
) => Promise<string>;

export async function resolveViteConfig({
  configFile,
  mode,
  root,
  plugins,
}: {
  configFile?: string;
  mode?: string;
  plugins?: Vite.Plugin[];
  root: string;
}) {
  let vite = getVite();

  let viteConfig = await vite.resolveConfig(
    { mode, configFile, root, plugins },
    "build", // command
    "production", // default mode
    "production" // default NODE_ENV
  );

  if (typeof viteConfig.build.manifest === "string") {
    throw new Error("Custom Vite manifest paths are not supported");
  }

  return viteConfig;
}

export function extractPluginContext(
  viteConfig: Vite.ResolvedConfig | Vite.UserConfig
) {
  return viteConfig["__reactRouterPluginContext" as keyof typeof viteConfig] as
    | ReactRouterPluginContext
    | undefined;
}

const SERVER_ONLY_ROUTE_EXPORTS = [
  "loader",
  "action",
  "unstable_middleware",
  "headers",
];
const CLIENT_NON_COMPONENT_EXPORTS = [
  "clientAction",
  "clientLoader",
  "unstable_clientMiddleware",
  "handle",
  "meta",
  "links",
  "shouldRevalidate",
];
const CLIENT_ROUTE_EXPORTS = [
  ...CLIENT_NON_COMPONENT_EXPORTS,
  "default",
  "ErrorBoundary",
  "HydrateFallback",
  "Layout",
];

/** This is used to manage a build optimization to remove unused route exports
from the client build output. This is important in cases where custom route
exports are only ever used on the server. Without this optimization, we can't
tree-shake any unused custom exports because routes are entry points. */
const BUILD_CLIENT_ROUTE_QUERY_STRING = "?__react-router-build-client-route";

export type EnvironmentName = "client" | SsrEnvironmentName;

const SSR_BUNDLE_PREFIX = "ssrBundle_";
type SsrBundleEnvironmentName = `${typeof SSR_BUNDLE_PREFIX}${string}`;
type SsrEnvironmentName = "ssr" | SsrBundleEnvironmentName;

function isSsrBundleEnvironmentName(
  name: string
): name is SsrBundleEnvironmentName {
  return name.startsWith(SSR_BUNDLE_PREFIX);
}

type EnvironmentOptions = Pick<Vite.EnvironmentOptions, "build" | "resolve">;

type EnvironmentOptionsResolver = (options: {
  viteUserConfig: Vite.UserConfig;
}) => EnvironmentOptions;

type EnvironmentOptionsResolvers = Partial<
  Record<EnvironmentName, EnvironmentOptionsResolver>
>;

export type EnvironmentBuildContext = {
  name: EnvironmentName;
  resolveOptions: EnvironmentOptionsResolver;
};

function getServerEnvironmentEntries<T>(
  ctx: ReactRouterPluginContext,
  record: Record<string, T>
): [SsrEnvironmentName, T][] {
  return Object.entries(record).filter(([name]) =>
    ctx.buildManifest?.serverBundles
      ? isSsrBundleEnvironmentName(name)
      : name === "ssr"
  ) as [SsrEnvironmentName, T][];
}

export function getServerEnvironmentKeys(
  ctx: ReactRouterPluginContext,
  record: Record<string, unknown>
): SsrEnvironmentName[] {
  return getServerEnvironmentEntries(ctx, record).map(([key]) => key);
}

export function getServerEnvironmentValues<T>(
  ctx: ReactRouterPluginContext,
  record: Record<string, T>
): T[] {
  return getServerEnvironmentEntries(ctx, record).map(([, value]) => value);
}

const isRouteEntryModuleId = (id: string): boolean => {
  return id.endsWith(BUILD_CLIENT_ROUTE_QUERY_STRING);
};

const isRouteVirtualModule = (id: string): boolean => {
  return isRouteEntryModuleId(id) || isRouteChunkModuleId(id);
};

const isServerBuildVirtualModuleId = (id: string): boolean => {
  return id.split("?")[0] === virtual.serverBuild.id;
};

const getServerBuildFile = (viteManifest: Vite.Manifest): string => {
  let serverBuildIds = Object.keys(viteManifest).filter(
    isServerBuildVirtualModuleId
  );

  invariant(
    serverBuildIds.length <= 1,
    "Multiple server build files found in manifest"
  );

  invariant(
    serverBuildIds.length === 1,
    "Server build file not found in manifest"
  );

  return viteManifest[serverBuildIds[0]].file;
};

export type ServerBundleBuildConfig = {
  routes: RouteManifest;
  serverBundleId: string;
};

type ResolvedEnvironmentBuildContext = {
  name: EnvironmentName;
  options: EnvironmentOptions;
};

type ReactRouterPluginContext = {
  environmentBuildContext: ResolvedEnvironmentBuildContext | null;
  buildManifest: BuildManifest | null;
  rootDirectory: string;
  entryClientFilePath: string;
  entryServerFilePath: string;
  publicPath: string;
  reactRouterConfig: ResolvedReactRouterConfig;
  viteManifestEnabled: boolean;
};

let virtualHmrRuntime = VirtualModule.create("hmr-runtime");
let virtualInjectHmrRuntime = VirtualModule.create("inject-hmr-runtime");

const normalizeRelativeFilePath = (
  file: string,
  reactRouterConfig: ResolvedReactRouterConfig
) => {
  let vite = getVite();
  let fullPath = path.resolve(reactRouterConfig.appDirectory, file);
  let relativePath = path.relative(reactRouterConfig.appDirectory, fullPath);

  return vite.normalizePath(relativePath).split("?")[0];
};

const resolveRelativeRouteFilePath = (
  route: RouteManifestEntry,
  reactRouterConfig: ResolvedReactRouterConfig
) => {
  let vite = getVite();
  let file = route.file;
  let fullPath = path.resolve(reactRouterConfig.appDirectory, file);

  return vite.normalizePath(fullPath);
};

let virtual = {
  serverBuild: VirtualModule.create("server-build"),
  serverManifest: VirtualModule.create("server-manifest"),
  browserManifest: VirtualModule.create("browser-manifest"),
};

let invalidateVirtualModules = (viteDevServer: Vite.ViteDevServer) => {
  Object.values(virtual).forEach((vmod) => {
    let mod = viteDevServer.moduleGraph.getModuleById(vmod.resolvedId);
    if (mod) {
      viteDevServer.moduleGraph.invalidateModule(mod);
    }
  });
};

const getHash = (source: BinaryLike, maxLength?: number): string => {
  let hash = createHash("sha256").update(source).digest("hex");
  return typeof maxLength === "number" ? hash.slice(0, maxLength) : hash;
};

const resolveChunk = (
  ctx: ReactRouterPluginContext,
  viteManifest: Vite.Manifest,
  absoluteFilePath: string
) => {
  let vite = getVite();
  let rootRelativeFilePath = vite.normalizePath(
    path.relative(ctx.rootDirectory, absoluteFilePath)
  );
  let entryChunk = viteManifest[rootRelativeFilePath];

  if (!entryChunk) {
    return undefined;
  }

  return entryChunk;
};

const getPublicModulePathForEntry = (
  ctx: ReactRouterPluginContext,
  viteManifest: Vite.Manifest,
  entryFilePath: string
): string | undefined => {
  let entryChunk = resolveChunk(ctx, viteManifest, entryFilePath);
  return entryChunk ? `${ctx.publicPath}${entryChunk.file}` : undefined;
};

const getReactRouterManifestBuildAssets = (
  ctx: ReactRouterPluginContext,
  viteConfig: Vite.ResolvedConfig,
  viteManifest: Vite.Manifest,
  entryFilePath: string,
  route: RouteManifestEntry | null
): ReactRouterManifest["entry"] & { css: string[] } => {
  let entryChunk = resolveChunk(ctx, viteManifest, entryFilePath);
  invariant(entryChunk, `Chunk not found: ${entryFilePath}`);

<<<<<<< HEAD
  let isRootRoute = Boolean(route && route.parentId === undefined);

  // If this is the root route, we also need to include assets from the
  // client entry file as this is a common way for consumers to import
  // global reset styles, etc.
  let prependedAssetChunks = isRootRoute
    ? [ctx.entryClientFilePath].map((filePath) => {
        let chunk = resolveChunk(ctx, viteManifest, filePath);
        invariant(chunk, "Chunk not found");
        return chunk;
      })
    : [];

  let cssCodeSplitDisabledFiles: string[] = [];
  // If CSS code splitting is disabled, Vite includes a singular 'style.css' asset
  // in the manifest that isn't tied to any route file. If we want to render these
  // styles correctly, we need to include them in the root route.
  if (!viteConfig.build.cssCodeSplit && isRootRoute) {
    let cssFile = viteManifest["style.css"]?.file;
    invariant(
      cssFile,
      "Expected `style.css` to be present in Vite manifest when `build.cssCodeSplit` is disabled"
    );
    cssCodeSplitDisabledFiles = [`${ctx.publicPath}${cssFile}`];
  }
=======
  // This is here to support prepending client entry assets to the root route
  let prependedAssetChunks = prependedAssetFilePaths.map((filePath) => {
    let chunk = resolveChunk(ctx, viteManifest, filePath);
    invariant(chunk, `Chunk not found: ${filePath}`);
    return chunk;
  });
>>>>>>> 83587a33

  let routeModuleChunks = routeChunkNames
    .map((routeChunkName) =>
      resolveChunk(
        ctx,
        viteManifest,
        getRouteChunkModuleId(entryFilePath.split("?")[0], routeChunkName)
      )
    )
    .filter(isNonNullable);

  let chunks = resolveDependantChunks(viteManifest, [
    ...prependedAssetChunks,
    entryChunk,
    ...routeModuleChunks,
  ]);

  return {
    module: `${ctx.publicPath}${entryChunk.file}`,
    imports:
      dedupe(chunks.flatMap((e) => e.imports ?? [])).map((imported) => {
        return `${ctx.publicPath}${viteManifest[imported].file}`;
      }) ?? [],
    css: dedupe([
      ...cssCodeSplitDisabledFiles,
      ...(chunks
        .flatMap((e) => e.css ?? [])
        .map((href) => {
          return `${ctx.publicPath}${href}`;
        }) ?? []),
    ]),
  };
};

function resolveDependantChunks(
  viteManifest: Vite.Manifest,
  entryChunks: Vite.ManifestChunk[]
): Vite.ManifestChunk[] {
  let chunks = new Set<Vite.ManifestChunk>();

  function walk(chunk: Vite.ManifestChunk) {
    if (chunks.has(chunk)) {
      return;
    }

    chunks.add(chunk);

    if (chunk.imports) {
      for (let importKey of chunk.imports) {
        walk(viteManifest[importKey]);
      }
    }
  }

  for (let entryChunk of entryChunks) {
    walk(entryChunk);
  }

  return Array.from(chunks);
}

function dedupe<T>(array: T[]): T[] {
  return [...new Set(array)];
}

const writeFileSafe = async (file: string, contents: string): Promise<void> => {
  await mkdir(path.dirname(file), { recursive: true });
  await writeFile(file, contents);
};

const getExportNames = (code: string): string[] => {
  let [, exportSpecifiers] = esModuleLexer(code);
  return exportSpecifiers.map(({ n: name }) => name);
};

const getRouteManifestModuleExports = async (
  viteChildCompiler: Vite.ViteDevServer | null,
  ctx: ReactRouterPluginContext
): Promise<Record<string, string[]>> => {
  let entries = await Promise.all(
    Object.entries(ctx.reactRouterConfig.routes).map(async ([key, route]) => {
      let sourceExports = await getRouteModuleExports(
        viteChildCompiler,
        ctx,
        route.file
      );
      return [key, sourceExports] as const;
    })
  );
  return Object.fromEntries(entries);
};

const compileRouteFile = async (
  viteChildCompiler: Vite.ViteDevServer | null,
  ctx: ReactRouterPluginContext,
  routeFile: string,
  readRouteFile?: () => string | Promise<string>
): Promise<string> => {
  if (!viteChildCompiler) {
    throw new Error("Vite child compiler not found");
  }

  // We transform the route module code with the Vite child compiler so that we
  // can parse the exports from non-JS files like MDX. This ensures that we can
  // understand the exports from anything that Vite can compile to JS, not just
  // the route file formats that the Remix compiler historically supported.

  let ssr = true;
  let { pluginContainer, moduleGraph } = viteChildCompiler;

  let routePath = path.resolve(ctx.reactRouterConfig.appDirectory, routeFile);
  let url = resolveFileUrl(ctx, routePath);

  let resolveId = async () => {
    let result = await pluginContainer.resolveId(url, undefined, { ssr });
    if (!result) throw new Error(`Could not resolve module ID for ${url}`);
    return result.id;
  };

  let [id, code] = await Promise.all([
    resolveId(),
    readRouteFile?.() ?? readFile(routePath, "utf-8"),
    // pluginContainer.transform(...) fails if we don't do this first:
    moduleGraph.ensureEntryFromUrl(url, ssr),
  ]);

  let transformed = await pluginContainer.transform(code, id, { ssr });
  return transformed.code;
};

const getRouteModuleExports = async (
  viteChildCompiler: Vite.ViteDevServer | null,
  ctx: ReactRouterPluginContext,
  routeFile: string,
  readRouteFile?: () => string | Promise<string>
): Promise<string[]> => {
  if (!viteChildCompiler) {
    throw new Error("Vite child compiler not found");
  }

  let code = await compileRouteFile(
    viteChildCompiler,
    ctx,
    routeFile,
    readRouteFile
  );

  return getExportNames(code);
};

const resolveEnvironmentBuildContext = ({
  viteCommand,
  viteUserConfig,
}: {
  viteCommand: Vite.ResolvedConfig["command"];
  viteUserConfig: Vite.UserConfig;
}): ResolvedEnvironmentBuildContext | null => {
  if (
    !("__reactRouterEnvironmentBuildContext" in viteUserConfig) ||
    !viteUserConfig.__reactRouterEnvironmentBuildContext
  ) {
    return null;
  }

  let buildContext =
    viteUserConfig.__reactRouterEnvironmentBuildContext as EnvironmentBuildContext;

  let resolvedBuildContext: ResolvedEnvironmentBuildContext = {
    name: buildContext.name,
    options: buildContext.resolveOptions({ viteUserConfig }),
  };

  return resolvedBuildContext;
};

let getServerBuildDirectory = (
  reactRouterConfig: ResolvedReactRouterConfig,
  { serverBundleId }: { serverBundleId?: string } = {}
) =>
  path.join(
    reactRouterConfig.buildDirectory,
    "server",
    ...(serverBundleId ? [serverBundleId] : [])
  );

let getClientBuildDirectory = (reactRouterConfig: ResolvedReactRouterConfig) =>
  path.join(reactRouterConfig.buildDirectory, "client");

let getServerBundleRouteIds = (
  vitePluginContext: Vite.Rollup.PluginContext,
  ctx: ReactRouterPluginContext
): string[] | undefined => {
  if (!ctx.buildManifest) {
    return undefined;
  }

  let environmentName = ctx.reactRouterConfig.future.unstable_viteEnvironmentApi
    ? vitePluginContext.environment.name
    : ctx.environmentBuildContext?.name;

  if (!environmentName || !isSsrBundleEnvironmentName(environmentName)) {
    return undefined;
  }

  let serverBundleId = environmentName.replace(SSR_BUNDLE_PREFIX, "");
  let routesByServerBundleId = getRoutesByServerBundleId(ctx.buildManifest);
  let serverBundleRoutes = routesByServerBundleId[serverBundleId];

  invariant(
    serverBundleRoutes,
    `Routes not found for server bundle "${serverBundleId}"`
  );

  return Object.keys(serverBundleRoutes);
};

const injectQuery = (url: string, query: string) =>
  url.includes("?") ? url.replace("?", `?${query}&`) : `${url}?${query}`;

let defaultEntriesDir = path.resolve(
  path.dirname(require.resolve("@react-router/dev/package.json")),
  "dist",
  "config",
  "defaults"
);
let defaultEntries = readdirSync(defaultEntriesDir).map((filename) =>
  path.join(defaultEntriesDir, filename)
);
invariant(defaultEntries.length > 0, "No default entries found");

type MaybePromise<T> = T | Promise<T>;

let reactRouterDevLoadContext: (
  request: Request
) => MaybePromise<
  MiddlewareEnabled extends true
    ? MaybePromise<unstable_InitialContext | undefined>
    : MaybePromise<Record<string, unknown> | undefined>
> = () => undefined;

export let setReactRouterDevLoadContext = (
  loadContext: (request: Request) => MaybePromise<Record<string, unknown>>
) => {
  reactRouterDevLoadContext = loadContext;
};

type ReactRouterVitePlugin = () => Vite.Plugin[];
/**
 * React Router [Vite plugin.](https://vitejs.dev/guide/using-plugins.html)
 */
export const reactRouterVitePlugin: ReactRouterVitePlugin = () => {
  let rootDirectory: string;
  let viteCommand: Vite.ResolvedConfig["command"];
  let viteUserConfig: Vite.UserConfig;
  let viteConfigEnv: Vite.ConfigEnv;
  let viteConfig: Vite.ResolvedConfig | undefined;
  let cssModulesManifest: Record<string, string> = {};
  let viteChildCompiler: Vite.ViteDevServer | null = null;
  let cache: Cache = new Map();

  let reactRouterConfigLoader: ConfigLoader;
  let typegenWatcherPromise: Promise<Typegen.Watcher> | undefined;
  let logger: Vite.Logger;
  let firstLoad = true;

  // This is initialized by `updatePluginContext` during Vite's `config`
  // hook, so most of the code can assume this defined without null check.
  // During dev, `updatePluginContext` is called again on every config file
  // change or route file addition/removal.
  let ctx: ReactRouterPluginContext;

  /** Mutates `ctx` as a side effect */
  let updatePluginContext = async (): Promise<void> => {
    let reactRouterConfig: ResolvedReactRouterConfig;
    let reactRouterConfigResult = await reactRouterConfigLoader.getConfig();

    if (reactRouterConfigResult.ok) {
      reactRouterConfig = reactRouterConfigResult.value;
    } else {
      logger.error(reactRouterConfigResult.error);
      if (firstLoad) {
        process.exit(1);
      }
      return;
    }

    // This `injectedPluginContext` logic is so we can support injecting an
    // already-resolved plugin context into the build in case we want to re-use
    // any resolved values. Currently, this is used so that we can re-use the
    // `buildManifest` object across multiple builds without having to
    // re-execute the `serverBundles` function.
    let injectedPluginContext =
      !reactRouterConfig.future.unstable_viteEnvironmentApi &&
      viteCommand === "build"
        ? extractPluginContext(viteUserConfig)
        : undefined;

    let { entryClientFilePath, entryServerFilePath } = await resolveEntryFiles({
      rootDirectory,
      reactRouterConfig,
    });

    let publicPath = viteUserConfig.base ?? "/";

    if (
      reactRouterConfig.basename !== "/" &&
      viteCommand === "serve" &&
      !viteUserConfig.server?.middlewareMode &&
      !reactRouterConfig.basename.startsWith(publicPath)
    ) {
      logger.error(
        colors.red(
          "When using the React Router `basename` and the Vite `base` config, " +
            "the `basename` config must begin with `base` for the default " +
            "Vite dev server."
        )
      );
      process.exit(1);
    }

    let viteManifestEnabled = viteUserConfig.build?.manifest === true;

    let buildManifest =
      viteCommand === "build"
        ? injectedPluginContext?.buildManifest ??
          (await getBuildManifest({ reactRouterConfig, rootDirectory }))
        : null;

    let environmentBuildContext: ResolvedEnvironmentBuildContext | null =
      viteCommand === "build"
        ? resolveEnvironmentBuildContext({ viteCommand, viteUserConfig })
        : null;

    firstLoad = false;

    ctx = {
      environmentBuildContext,
      reactRouterConfig,
      rootDirectory,
      entryClientFilePath,
      entryServerFilePath,
      publicPath,
      viteManifestEnabled,
      buildManifest,
    };
  };

  let pluginIndex = (pluginName: string) => {
    invariant(viteConfig);
    return viteConfig.plugins.findIndex((plugin) => plugin.name === pluginName);
  };

  let getServerEntry = async ({ routeIds }: { routeIds?: Array<string> }) => {
    invariant(viteConfig, "viteconfig required to generate the server entry");

    let routes = routeIds
      ? // For server bundle builds, the server build should only import the
        // routes for this bundle rather than importing all routes
        pick(ctx.reactRouterConfig.routes, routeIds)
      : // Otherwise, all routes are imported as usual
        ctx.reactRouterConfig.routes;

    let prerenderPaths = await getPrerenderPaths(
      ctx.reactRouterConfig.prerender,
      ctx.reactRouterConfig.ssr,
      routes
    );

    let isSpaMode = isSpaModeEnabled(ctx.reactRouterConfig);

    return `
    import * as entryServer from ${JSON.stringify(
      resolveFileUrl(ctx, ctx.entryServerFilePath)
    )};
    ${Object.keys(routes)
      .map((key, index) => {
        let route = routes[key]!;
        if (isSpaMode && key !== "root") {
          // In SPA mode, we only pre-render the root route and its `HydrateFallback`.
          // Therefore, we can stub all other routes with an empty module as they
          // (and their deps) may not be compatible with server-side rendering.
          // This also helps keep the build fast.
          return `const route${index} = { default: () => null };`;
        } else {
          return `import * as route${index} from ${JSON.stringify(
            resolveFileUrl(
              ctx,
              resolveRelativeRouteFilePath(route, ctx.reactRouterConfig)
            )
          )};`;
        }
      })
      .join("\n")}
      export { default as assets } from ${JSON.stringify(
        virtual.serverManifest.id
      )};
      export const assetsBuildDirectory = ${JSON.stringify(
        path.relative(
          ctx.rootDirectory,
          getClientBuildDirectory(ctx.reactRouterConfig)
        )
      )};
      export const basename = ${JSON.stringify(ctx.reactRouterConfig.basename)};
      export const future = ${JSON.stringify(ctx.reactRouterConfig.future)};
      export const ssr = ${ctx.reactRouterConfig.ssr};
      export const isSpaMode = ${isSpaMode};
      export const prerender = ${JSON.stringify(prerenderPaths)};
      export const routeDiscovery = ${JSON.stringify(
        ctx.reactRouterConfig.routeDiscovery
      )};
      export const publicPath = ${JSON.stringify(ctx.publicPath)};
      export const entry = { module: entryServer };
      export const routes = {
        ${Object.keys(routes)
          .map((key, index) => {
            let route = routes[key]!;
            return `${JSON.stringify(key)}: {
          id: ${JSON.stringify(route.id)},
          parentId: ${JSON.stringify(route.parentId)},
          path: ${JSON.stringify(route.path)},
          index: ${JSON.stringify(route.index)},
          caseSensitive: ${JSON.stringify(route.caseSensitive)},
          module: route${index}
        }`;
          })
          .join(",\n  ")}
      };
      ${
        ctx.reactRouterConfig.future.unstable_viteEnvironmentApi &&
        viteCommand === "serve"
          ? `
              export const unstable_getCriticalCss = ({ pathname }) => {
                return {
                  rel: "stylesheet",
                  href: "${ctx.publicPath}@react-router/critical.css?pathname=" + pathname,
                };
              }
            `
          : ""
      }`;
  };

  let loadViteManifest = async (directory: string) => {
    let manifestContents = await readFile(
      path.resolve(directory, ".vite", "manifest.json"),
      "utf-8"
    );
    return JSON.parse(manifestContents) as Vite.Manifest;
  };

  let hasDependency = (name: string) => {
    try {
      return Boolean(require.resolve(name, { paths: [ctx.rootDirectory] }));
    } catch (err) {
      return false;
    }
  };

  let getViteManifestAssetPaths = (
    viteManifest: Vite.Manifest
  ): Set<string> => {
    // Get .css?url imports and CSS entry points
    let cssUrlPaths = Object.values(viteManifest)
      .filter((chunk) => chunk.file.endsWith(".css"))
      .map((chunk) => chunk.file);

    // Get bundled CSS files and generic asset types
    let chunkAssetPaths = Object.values(viteManifest).flatMap(
      (chunk) => chunk.assets ?? []
    );

    return new Set([...cssUrlPaths, ...chunkAssetPaths]);
  };

  let generateSriManifest = async (ctx: ReactRouterPluginContext) => {
    let clientBuildDirectory = getClientBuildDirectory(ctx.reactRouterConfig);
    // walk the client build directory and generate SRI hashes for all .js files
    let entries = readdirSync(clientBuildDirectory, {
      withFileTypes: true,
      recursive: true,
    });
    let sriManifest: ReactRouterManifest["sri"] = {};
    for (const entry of entries) {
      if (entry.isFile() && entry.name.endsWith(".js")) {
        const entryNormalizedPath =
          "parentPath" in entry && typeof entry.parentPath === "string"
            ? entry.parentPath
            : entry.path;

        let contents;
        try {
          contents = await readFile(
            path.join(entryNormalizedPath, entry.name),
            "utf-8"
          );
        } catch (e) {
          logger.error(`Failed to read file for SRI generation: ${entry.name}`);
          throw e;
        }
        let hash = createHash("sha384")
          .update(contents)
          .digest()
          .toString("base64");
        let filepath = getVite().normalizePath(
          path.relative(
            clientBuildDirectory,
            path.join(entryNormalizedPath, entry.name)
          )
        );
        sriManifest[`${ctx.publicPath}${filepath}`] = `sha384-${hash}`;
      }
    }
    return sriManifest;
  };

  let generateReactRouterManifestsForBuild = async ({
    viteConfig,
    routeIds,
  }: {
    viteConfig: Vite.ResolvedConfig;
    routeIds?: Array<string>;
  }): Promise<{
    reactRouterBrowserManifest: ReactRouterManifest;
    reactRouterServerManifest: ReactRouterManifest;
  }> => {
    invariant(viteConfig);

    let viteManifest = await loadViteManifest(
      getClientBuildDirectory(ctx.reactRouterConfig)
    );

    let entry = getReactRouterManifestBuildAssets(
      ctx,
      viteConfig,
      viteManifest,
      ctx.entryClientFilePath,
      null
    );

    let browserRoutes: ReactRouterManifest["routes"] = {};
    let serverRoutes: ReactRouterManifest["routes"] = {};

    let routeManifestExports = await getRouteManifestModuleExports(
      viteChildCompiler,
      ctx
    );

    let enforceSplitRouteModules =
      ctx.reactRouterConfig.future.unstable_splitRouteModules === "enforce";
    for (let route of Object.values(ctx.reactRouterConfig.routes)) {
      let routeFile = path.join(ctx.reactRouterConfig.appDirectory, route.file);
      let sourceExports = routeManifestExports[route.id];
      let hasClientAction = sourceExports.includes("clientAction");
      let hasClientLoader = sourceExports.includes("clientLoader");
      let hasClientMiddleware = sourceExports.includes(
        "unstable_clientMiddleware"
      );
      let hasHydrateFallback = sourceExports.includes("HydrateFallback");

      let { hasRouteChunkByExportName } = await detectRouteChunksIfEnabled(
        cache,
        ctx,
        routeFile,
        { routeFile, viteChildCompiler }
      );

      if (enforceSplitRouteModules) {
        validateRouteChunks({
          ctx,
          id: route.file,
          valid: {
            clientAction:
              !hasClientAction || hasRouteChunkByExportName.clientAction,
            clientLoader:
              !hasClientLoader || hasRouteChunkByExportName.clientLoader,
            unstable_clientMiddleware:
              !hasClientMiddleware ||
              hasRouteChunkByExportName.unstable_clientMiddleware,
            HydrateFallback:
              !hasHydrateFallback || hasRouteChunkByExportName.HydrateFallback,
          },
        });
      }

      let routeManifestEntry: ReactRouterManifest["routes"][string] = {
        id: route.id,
        parentId: route.parentId,
        path: route.path,
        index: route.index,
        caseSensitive: route.caseSensitive,
        hasAction: sourceExports.includes("action"),
        hasLoader: sourceExports.includes("loader"),
        hasClientAction,
        hasClientLoader,
        hasClientMiddleware,
        hasErrorBoundary: sourceExports.includes("ErrorBoundary"),
        ...getReactRouterManifestBuildAssets(
          ctx,
          viteConfig,
          viteManifest,
          `${routeFile}${BUILD_CLIENT_ROUTE_QUERY_STRING}`,
          route
        ),
        clientActionModule: hasRouteChunkByExportName.clientAction
          ? getPublicModulePathForEntry(
              ctx,
              viteManifest,
              getRouteChunkModuleId(routeFile, "clientAction")
            )
          : undefined,
        clientLoaderModule: hasRouteChunkByExportName.clientLoader
          ? getPublicModulePathForEntry(
              ctx,
              viteManifest,
              getRouteChunkModuleId(routeFile, "clientLoader")
            )
          : undefined,
        clientMiddlewareModule:
          hasRouteChunkByExportName.unstable_clientMiddleware
            ? getPublicModulePathForEntry(
                ctx,
                viteManifest,
                getRouteChunkModuleId(routeFile, "unstable_clientMiddleware")
              )
            : undefined,
        hydrateFallbackModule: hasRouteChunkByExportName.HydrateFallback
          ? getPublicModulePathForEntry(
              ctx,
              viteManifest,
              getRouteChunkModuleId(routeFile, "HydrateFallback")
            )
          : undefined,
      };

      browserRoutes[route.id] = routeManifestEntry;

      if (!routeIds || routeIds.includes(route.id)) {
        serverRoutes[route.id] = routeManifestEntry;
      }
    }

    let fingerprintedValues = { entry, routes: browserRoutes };
    let version = getHash(JSON.stringify(fingerprintedValues), 8);
    let manifestPath = path.posix.join(
      viteConfig.build.assetsDir,
      `manifest-${version}.js`
    );
    let url = `${ctx.publicPath}${manifestPath}`;
    let nonFingerprintedValues = { url, version };

    let reactRouterBrowserManifest: ReactRouterManifest = {
      ...fingerprintedValues,
      ...nonFingerprintedValues,
      sri: undefined,
    };

    // Write the browser manifest to disk as part of the build process
    await writeFileSafe(
      path.join(getClientBuildDirectory(ctx.reactRouterConfig), manifestPath),
      `window.__reactRouterManifest=${JSON.stringify(
        reactRouterBrowserManifest
      )};`
    );

    let sri: ReactRouterManifest["sri"] = undefined;
    if (ctx.reactRouterConfig.future.unstable_subResourceIntegrity) {
      sri = await generateSriManifest(ctx);
    }

    // The server manifest is the same as the browser manifest, except for
    // server bundle builds which only includes routes for the current bundle,
    // otherwise the server and client have the same routes
    let reactRouterServerManifest: ReactRouterManifest = {
      ...reactRouterBrowserManifest,
      routes: serverRoutes,
      sri,
    };

    return {
      reactRouterBrowserManifest,
      reactRouterServerManifest,
    };
  };

  // In dev, the server and browser manifests are the same
  let currentReactRouterManifestForDev: ReactRouterManifest | null = null;
  let getReactRouterManifestForDev = async (): Promise<ReactRouterManifest> => {
    let routes: ReactRouterManifest["routes"] = {};

    let routeManifestExports = await getRouteManifestModuleExports(
      viteChildCompiler,
      ctx
    );

    let enforceSplitRouteModules =
      ctx.reactRouterConfig.future.unstable_splitRouteModules === "enforce";

    for (let [key, route] of Object.entries(ctx.reactRouterConfig.routes)) {
      let routeFile = route.file;
      let sourceExports = routeManifestExports[key];
      let hasClientAction = sourceExports.includes("clientAction");
      let hasClientLoader = sourceExports.includes("clientLoader");
      let hasClientMiddleware = sourceExports.includes(
        "unstable_clientMiddleware"
      );
      let hasHydrateFallback = sourceExports.includes("HydrateFallback");
      let routeModulePath = combineURLs(
        ctx.publicPath,
        `${resolveFileUrl(
          ctx,
          resolveRelativeRouteFilePath(route, ctx.reactRouterConfig)
        )}`
      );

      if (enforceSplitRouteModules) {
        let { hasRouteChunkByExportName } = await detectRouteChunksIfEnabled(
          cache,
          ctx,
          routeFile,
          { routeFile, viteChildCompiler }
        );

        validateRouteChunks({
          ctx,
          id: route.file,
          valid: {
            clientAction:
              !hasClientAction || hasRouteChunkByExportName.clientAction,
            clientLoader:
              !hasClientLoader || hasRouteChunkByExportName.clientLoader,
            unstable_clientMiddleware:
              !hasClientMiddleware ||
              hasRouteChunkByExportName.unstable_clientMiddleware,
            HydrateFallback:
              !hasHydrateFallback || hasRouteChunkByExportName.HydrateFallback,
          },
        });
      }

      routes[key] = {
        id: route.id,
        parentId: route.parentId,
        path: route.path,
        index: route.index,
        caseSensitive: route.caseSensitive,
        module: routeModulePath,
        // Split route modules are a build-time optimization
        clientActionModule: undefined,
        clientLoaderModule: undefined,
        clientMiddlewareModule: undefined,
        hydrateFallbackModule: undefined,
        hasAction: sourceExports.includes("action"),
        hasLoader: sourceExports.includes("loader"),
        hasClientAction,
        hasClientLoader,
        hasClientMiddleware,
        hasErrorBoundary: sourceExports.includes("ErrorBoundary"),
        imports: [],
      };
    }

    let sri: ReactRouterManifest["sri"] = undefined;

    let reactRouterManifestForDev = {
      version: String(Math.random()),
      url: combineURLs(ctx.publicPath, virtual.browserManifest.url),
      hmr: {
        runtime: combineURLs(ctx.publicPath, virtualInjectHmrRuntime.url),
      },
      entry: {
        module: combineURLs(
          ctx.publicPath,
          resolveFileUrl(ctx, ctx.entryClientFilePath)
        ),
        imports: [],
      },
      sri,
      routes,
    };

    currentReactRouterManifestForDev = reactRouterManifestForDev;

    return reactRouterManifestForDev;
  };

  const loadCssContents: LoadCssContents = async (viteDevServer, dep) => {
    invariant(
      viteCommand === "serve",
      "loadCssContents is only available in dev mode"
    );

    if (dep.file && isCssModulesFile(dep.file)) {
      return cssModulesManifest[dep.file];
    }

    let transformedCssCode = (await viteDevServer.transformRequest(dep.url))
      ?.code;
    invariant(
      transformedCssCode,
      `Failed to load CSS for ${dep.file ?? dep.url}`
    );

    let cssString = getCssStringFromViteDevModuleCode(transformedCssCode);
    invariant(
      typeof cssString === "string",
      `Failed to extract CSS for ${dep.file ?? dep.url}`
    );

    return cssString;
  };

  return [
    {
      name: "react-router",
      config: async (_viteUserConfig, _viteConfigEnv) => {
        // Preload Vite's ESM build up-front as soon as we're in an async context
        await preloadVite();

        // Ensure sync import of Vite works after async preload
        let vite = getVite();
        let viteMajorVersion = parseInt(vite.version.split(".")[0], 10);

        viteUserConfig = _viteUserConfig;
        viteConfigEnv = _viteConfigEnv;
        viteCommand = viteConfigEnv.command;

        // This is a compatibility layer for Vite 5. Default conditions were
        // automatically added to any custom conditions in Vite 5, but Vite 6
        // removed this behavior. Instead, the default conditions are overridden
        // by any custom conditions. If we wish to retain the default
        // conditions, we need to manually merge them using the provided default
        // conditions arrays exported from Vite. In Vite 5, these default
        // conditions arrays do not exist.
        // https://vite.dev/guide/migration.html#default-value-for-resolve-conditions
        let viteClientConditions: string[] = [
          ...(vite.defaultClientConditions ?? []),
        ];

        logger = vite.createLogger(viteUserConfig.logLevel, {
          prefix: "[react-router]",
        });

        rootDirectory =
          viteUserConfig.root ?? process.env.REACT_ROUTER_ROOT ?? process.cwd();

        let mode = viteConfigEnv.mode;

        if (viteCommand === "serve") {
          typegenWatcherPromise = Typegen.watch(rootDirectory, {
            mode,
            // ignore `info` logs from typegen since they are redundant when Vite plugin logs are active
            logger: vite.createLogger("warn", { prefix: "[react-router]" }),
          });
        }

        reactRouterConfigLoader = await createConfigLoader({
          rootDirectory,
          mode,
          watch: viteCommand === "serve",
        });

        await updatePluginContext();

        Object.assign(
          process.env,
          vite.loadEnv(
            viteConfigEnv.mode,
            viteUserConfig.envDir ?? ctx.rootDirectory,
            // We override the default prefix of "VITE_" with a blank string since
            // we're targeting the server, so we want to load all environment
            // variables, not just those explicitly marked for the client
            ""
          )
        );

        let environments = await getEnvironmentsOptions(ctx, viteCommand, {
          viteUserConfig,
        });

        let serverEnvironment = getServerEnvironmentValues(
          ctx,
          environments
        )[0];
        invariant(serverEnvironment);

        let clientEnvironment = environments.client;
        invariant(clientEnvironment);

        return {
          __reactRouterPluginContext: ctx,
          appType:
            viteCommand === "serve" &&
            viteConfigEnv.mode === "production" &&
            ctx.reactRouterConfig.ssr === false
              ? "spa"
              : "custom",

          ssr: {
            external: serverEnvironment.resolve?.external,
            resolve: serverEnvironment.resolve,
          },
          optimizeDeps: {
            entries: ctx.reactRouterConfig.future.unstable_optimizeDeps
              ? [
                  vite.normalizePath(ctx.entryClientFilePath),
                  ...Object.values(ctx.reactRouterConfig.routes).map((route) =>
                    resolveRelativeRouteFilePath(route, ctx.reactRouterConfig)
                  ),
                ].map((entry) =>
                  // In Vite 7, the `optimizeDeps.entries` option only accepts glob patterns.
                  // In prior versions, absolute file paths were treated differently.
                  viteMajorVersion >= 7 ? escapePathAsGlob(entry) : entry
                )
              : [],
            include: [
              // Pre-bundle React dependencies to avoid React duplicates,
              // even if React dependencies are not direct dependencies.
              // https://react.dev/warnings/invalid-hook-call-warning#duplicate-react
              "react",
              "react/jsx-runtime",
              "react/jsx-dev-runtime",
              "react-dom",
              "react-dom/client",

              // Pre-bundle router dependencies to avoid router duplicates.
              // Mismatching routers cause `Error: You must render this element inside a <Remix> element`.
              "react-router",
              "react-router/dom",
              // Check to avoid "Failed to resolve dependency: react-router-dom, present in 'optimizeDeps.include'"
              ...(hasDependency("react-router-dom")
                ? ["react-router-dom"]
                : []),
            ],
          },
          esbuild: {
            jsx: "automatic",
            jsxDev: viteCommand !== "build",
          },
          resolve: {
            dedupe: [
              // https://react.dev/warnings/invalid-hook-call-warning#duplicate-react
              "react",
              "react-dom",

              // see description for `optimizeDeps.include`
              "react-router",
              "react-router/dom",
              "react-router-dom",
            ],
            conditions:
              viteCommand === "build"
                ? viteClientConditions
                : ["development", ...viteClientConditions],
          },
          base: viteUserConfig.base,

          // When consumer provides an allowlist for files that can be read by
          // the server, ensure that the default entry files are included.
          // If we don't do this and a default entry file is used, the server
          // will throw an error that the file is not allowed to be read.
          // https://vitejs.dev/config/server-options#server-fs-allow
          server: viteUserConfig.server?.fs?.allow
            ? { fs: { allow: defaultEntries } }
            : undefined,

          ...(ctx.reactRouterConfig.future.unstable_viteEnvironmentApi
            ? {
                environments,
                build: {
                  // This isn't honored by the SSR environment config (which seems
                  // to be a Vite bug?) so we set it here too.
                  ssrEmitAssets: true,
                },
                builder: {
                  sharedConfigBuild: true,
                  sharedPlugins: true,
                  async buildApp(builder) {
                    invariant(viteConfig);
                    viteConfig.logger.info(
                      "Using Vite Environment API (experimental)"
                    );

                    let { reactRouterConfig } = ctx;

                    await cleanBuildDirectory(viteConfig, ctx);

                    await builder.build(builder.environments.client);

                    let serverEnvironments = getServerEnvironmentValues(
                      ctx,
                      builder.environments
                    );

                    await Promise.all(serverEnvironments.map(builder.build));

                    await cleanViteManifests(environments, ctx);

                    let { buildManifest } = ctx;
                    invariant(buildManifest, "Expected build manifest");

                    await reactRouterConfig.buildEnd?.({
                      buildManifest,
                      reactRouterConfig,
                      viteConfig,
                    });
                  },
                },
              }
            : {
                build:
                  ctx.environmentBuildContext?.options.build ??
                  (viteConfigEnv.isSsrBuild
                    ? serverEnvironment.build
                    : clientEnvironment.build),
              }),
        };
      },
      configEnvironment(name, options) {
        if (
          ctx.reactRouterConfig.future.unstable_viteEnvironmentApi &&
          (ctx.buildManifest?.serverBundles
            ? isSsrBundleEnvironmentName(name)
            : name === "ssr")
        ) {
          const vite = getVite();

          return {
            resolve: {
              external:
                // This check is required to honor the "noExternal: true" config
                // provided by vite-plugin-cloudflare within this repo. When compiling
                // for Cloudflare, all server dependencies are pre-bundled, but our
                // `ssrExternals` config inadvertently overrides this. This doesn't
                // impact consumers because for them `ssrExternals` is undefined and
                // Cloudflare's "noExternal: true" config remains intact.
                options.resolve?.noExternal === true ? undefined : ssrExternals,
            },
            optimizeDeps:
              options.optimizeDeps?.noDiscovery === false
                ? {
                    entries: [
                      vite.normalizePath(ctx.entryServerFilePath),
                      ...Object.values(ctx.reactRouterConfig.routes).map(
                        (route) =>
                          resolveRelativeRouteFilePath(
                            route,
                            ctx.reactRouterConfig
                          )
                      ),
                    ],
                    include: [
                      "react",
                      "react/jsx-dev-runtime",
                      "react-dom/server",
                      "react-router",
                    ],
                  }
                : undefined,
          };
        }
      },
      async configResolved(resolvedViteConfig) {
        await initEsModuleLexer;

        viteConfig = resolvedViteConfig;
        invariant(viteConfig);

        // We load the same Vite config file again for the child compiler so
        // that both parent and child compiler's plugins have independent state.
        // If we re-used the `viteUserConfig.plugins` array for the child
        // compiler, it could lead to mutating shared state between plugin
        // instances in unexpected ways, e.g. during `vite build` the
        // `configResolved` plugin hook would be called with `command = "build"`
        // by parent and then `command = "serve"` by child, which some plugins
        // may respond to by updating state referenced by the parent.
        if (!viteConfig.configFile) {
          throw new Error(
            "The React Router Vite plugin requires the use of a Vite config file"
          );
        }

        let vite = getVite();

        let childCompilerConfigFile = await vite.loadConfigFromFile(
          {
            command: viteConfig.command,
            mode: viteConfig.mode,
          },
          viteConfig.configFile
        );

        invariant(
          childCompilerConfigFile,
          "Vite config file was unable to be resolved for React Router child compiler"
        );

        // Validate that commonly used Rollup plugins that need to run before
        // ours are in the correct order. This is because Rollup plugins can't
        // set `enforce: "pre"` like Vite plugins can. Explicitly validating
        // this provides a much nicer developer experience.
        let rollupPrePlugins = [
          { pluginName: "@mdx-js/rollup", displayName: "@mdx-js/rollup" },
        ];
        for (let prePlugin of rollupPrePlugins) {
          let prePluginIndex = pluginIndex(prePlugin.pluginName);
          if (
            prePluginIndex >= 0 &&
            prePluginIndex > pluginIndex("react-router")
          ) {
            throw new Error(
              `The "${prePlugin.displayName}" plugin should be placed before the React Router plugin in your Vite config file`
            );
          }
        }

        const childCompilerPlugins = await asyncFlatten(
          childCompilerConfigFile.config.plugins ?? []
        );

        viteChildCompiler = await vite.createServer({
          ...viteUserConfig,
          // Ensure child compiler cannot overwrite the default cache directory
          cacheDir: "node_modules/.vite-child-compiler",
          mode: viteConfig.mode,
          server: {
            watch: viteConfig.command === "build" ? null : undefined,
            preTransformRequests: false,
            hmr: false,
          },
          configFile: false,
          envFile: false,
          plugins: [
            childCompilerPlugins
              // Exclude this plugin from the child compiler to prevent an
              // infinite loop (plugin creates a child compiler with the same
              // plugin that creates another child compiler, repeat ad
              // infinitum), and to prevent the manifest from being written to
              // disk from the child compiler. This is important in the
              // production build because the child compiler is a Vite dev
              // server and will generate incorrect manifests.
              .filter(
                (plugin): plugin is Vite.Plugin =>
                  typeof plugin === "object" &&
                  plugin !== null &&
                  "name" in plugin &&
                  plugin.name !== "react-router" &&
                  plugin.name !== "react-router:route-exports" &&
                  plugin.name !== "react-router:hmr-updates"
              )
              // Remove server hooks to avoid conflicts with the main dev server
              .map((plugin) => ({
                ...plugin,
                configureServer: undefined,
                configurePreviewServer: undefined,
              })),
          ],
        });
        await viteChildCompiler.pluginContainer.buildStart({});
      },
      async transform(code, id) {
        if (isCssModulesFile(id)) {
          cssModulesManifest[id] = code;
        }
      },
      buildStart() {
        invariant(viteConfig);

        if (
          viteCommand === "build" &&
          viteConfig.mode === "production" &&
          !viteConfig.build.ssr &&
          viteConfig.build.sourcemap
        ) {
          viteConfig.logger.warn(
            colors.yellow(
              "\n" +
                colors.bold("  ⚠️  Source maps are enabled in production\n") +
                [
                  "This makes your server code publicly",
                  "visible in the browser. This is highly",
                  "discouraged! If you insist, ensure that",
                  "you are using environment variables for",
                  "secrets and not hard-coding them in",
                  "your source code.",
                ]
                  .map((line) => "     " + line)
                  .join("\n") +
                "\n"
            )
          );
        }
      },
      async configureServer(viteDevServer) {
        setDevServerHooks({
          // Give the request handler access to the critical CSS in dev to avoid a
          // flash of unstyled content since Vite injects CSS file contents via JS
          getCriticalCss: async (pathname) => {
            return getStylesForPathname({
              rootDirectory: ctx.rootDirectory,
              entryClientFilePath: ctx.entryClientFilePath,
              reactRouterConfig: ctx.reactRouterConfig,
              viteDevServer,
              loadCssContents,
              pathname,
            });
          },
          // If an error is caught within the request handler, let Vite fix the
          // stack trace so it maps back to the actual source code
          processRequestError: (error) => {
            if (error instanceof Error) {
              viteDevServer.ssrFixStacktrace(error);
            }
          },
        });

        reactRouterConfigLoader.onChange(
          async ({
            result,
            configCodeChanged,
            routeConfigCodeChanged,
            configChanged,
            routeConfigChanged,
          }) => {
            if (!result.ok) {
              invalidateVirtualModules(viteDevServer);
              logger.error(result.error, {
                clear: true,
                timestamp: true,
              });
              return;
            }

            // prettier-ignore
            let message =
              configChanged ? "Config changed." :
              routeConfigChanged ? "Route config changed." :
              configCodeChanged ? "Config saved." :
              routeConfigCodeChanged ? " Route config saved." :
              "Config saved";

            logger.info(colors.green(message), {
              clear: true,
              timestamp: true,
            });

            await updatePluginContext();

            if (configChanged || routeConfigChanged) {
              invalidateVirtualModules(viteDevServer);
            }
          }
        );

        if (ctx.reactRouterConfig.future.unstable_viteEnvironmentApi) {
          viteDevServer.middlewares.use(async (req, res, next) => {
            let [reqPathname, reqSearch] = (req.url ?? "").split("?");
            if (reqPathname.endsWith("/@react-router/critical.css")) {
              let pathname = new URLSearchParams(reqSearch).get("pathname");
              if (!pathname) {
                return next("No pathname provided");
              }
              let css = await getStylesForPathname({
                rootDirectory: ctx.rootDirectory,
                entryClientFilePath: ctx.entryClientFilePath,
                reactRouterConfig: ctx.reactRouterConfig,
                viteDevServer,
                loadCssContents,
                pathname,
              });
              res.setHeader("Content-Type", "text/css");
              res.end(css);
            } else {
              next();
            }
          });
        }

        return () => {
          // Let user servers handle SSR requests in middleware mode,
          // otherwise the Vite plugin will handle the request
          if (!viteDevServer.config.server.middlewareMode) {
            viteDevServer.middlewares.use(async (req, res, next) => {
              try {
                let build: ServerBuild;
                if (ctx.reactRouterConfig.future.unstable_viteEnvironmentApi) {
                  let vite = getVite();
                  let ssrEnvironment = viteDevServer.environments.ssr;
                  if (!vite.isRunnableDevEnvironment(ssrEnvironment)) {
                    next();
                    return;
                  }
                  build = (await ssrEnvironment.runner.import(
                    virtual.serverBuild.id
                  )) as ServerBuild;
                } else {
                  build = (await viteDevServer.ssrLoadModule(
                    virtual.serverBuild.id
                  )) as ServerBuild;
                }

                let handler = createRequestHandler(build, "development");
                let nodeHandler: NodeRequestHandler = async (
                  nodeReq,
                  nodeRes
                ) => {
                  let req = fromNodeRequest(nodeReq, nodeRes);
                  let res = await handler(
                    req,
                    await reactRouterDevLoadContext(req)
                  );
                  await toNodeRequest(res, nodeRes);
                };
                await nodeHandler(req, res);
              } catch (error) {
                next(error);
              }
            });
          }
        };
      },
      writeBundle: {
        // After the SSR build is finished, we inspect the Vite manifest for
        // the SSR build and move server-only assets to client assets directory
        async handler() {
          let { future } = ctx.reactRouterConfig;

          if (
            future.unstable_viteEnvironmentApi
              ? this.environment.name === "client"
              : !viteConfigEnv.isSsrBuild
          ) {
            return;
          }
          invariant(viteConfig);

          let clientBuildDirectory = getClientBuildDirectory(
            ctx.reactRouterConfig
          );

          let serverBuildDirectory = future.unstable_viteEnvironmentApi
            ? this.environment.config?.build?.outDir
            : ctx.environmentBuildContext?.options.build?.outDir ??
              getServerBuildDirectory(ctx.reactRouterConfig);

          let ssrViteManifest = await loadViteManifest(serverBuildDirectory);
          let ssrAssetPaths = getViteManifestAssetPaths(ssrViteManifest);

          // If the consumer has explicitly opted in to keeping the SSR build
          // assets, we don't remove them. We only copy missing assets from the
          // SSR to the client build.
          let userSsrEmitAssets =
            (ctx.reactRouterConfig.future.unstable_viteEnvironmentApi
              ? viteUserConfig.environments?.ssr?.build?.ssrEmitAssets ??
                viteUserConfig.environments?.ssr?.build?.emitAssets
              : null) ??
            viteUserConfig.build?.ssrEmitAssets ??
            false;

          // We only move/copy assets that aren't in the client build, otherwise
          // we remove them if the consumer hasn't explicitly enabled
          // `ssrEmitAssets` in their Vite config. These assets only exist
          // because we internally enable `ssrEmitAssets` within our plugin.
          // These assets typically wouldn't exist by default, which is why we
          // assume it's safe to remove them.
          let movedAssetPaths: string[] = [];
          let removedAssetPaths: string[] = [];
          let copiedAssetPaths: string[] = [];
          for (let ssrAssetPath of ssrAssetPaths) {
            let src = path.join(serverBuildDirectory, ssrAssetPath);
            let dest = path.join(clientBuildDirectory, ssrAssetPath);

            if (!userSsrEmitAssets) {
              if (!existsSync(dest)) {
                await rename(src, dest);
                movedAssetPaths.push(dest);
              } else {
                await rm(src, { force: true, recursive: true });
                removedAssetPaths.push(dest);
              }
            } else if (!existsSync(dest)) {
              await cp(src, dest, { recursive: true });
              copiedAssetPaths.push(dest);
            }
          }

          if (!userSsrEmitAssets) {
            // We assume CSS assets from the SSR build are unnecessary and
            // remove them for the same reasons as above.
            let ssrCssPaths = Object.values(ssrViteManifest).flatMap(
              (chunk) => chunk.css ?? []
            );
            await Promise.all(
              ssrCssPaths.map(async (cssPath) => {
                let src = path.join(serverBuildDirectory, cssPath);
                await rm(src, { force: true, recursive: true });
                removedAssetPaths.push(src);
              })
            );
          }

          let cleanedAssetPaths = [...removedAssetPaths, ...movedAssetPaths];
          let handledAssetPaths = [...cleanedAssetPaths, ...copiedAssetPaths];

          // Clean empty asset directories
          let cleanedAssetDirs = new Set(cleanedAssetPaths.map(path.dirname));
          await Promise.all(
            Array.from(cleanedAssetDirs).map(async (dir) => {
              try {
                const files = await readdir(dir, { recursive: true });
                if (files.length === 0) {
                  await rm(dir, { force: true, recursive: true });
                }
              } catch {}
            })
          );

          // If we handled any assets, add some leading whitespace to
          // our logs to make them more prominent
          if (handledAssetPaths.length) {
            viteConfig.logger.info("");
          }

          function logHandledAssets(paths: string[], message: string) {
            invariant(viteConfig);
            if (paths.length) {
              viteConfig.logger.info(
                [
                  `${colors.green("✓")} ${message}`,
                  ...paths.map((assetPath) =>
                    colors.dim(path.relative(ctx.rootDirectory, assetPath))
                  ),
                ].join("\n")
              );
            }
          }

          logHandledAssets(
            removedAssetPaths,
            `${removedAssetPaths.length} asset${
              removedAssetPaths.length > 1 ? "s" : ""
            } cleaned from React Router server build.`
          );

          logHandledAssets(
            movedAssetPaths,
            `${movedAssetPaths.length} asset${
              movedAssetPaths.length > 1 ? "s" : ""
            } moved from React Router server build to client assets.`
          );

          logHandledAssets(
            copiedAssetPaths,
            `${copiedAssetPaths.length} asset${
              copiedAssetPaths.length > 1 ? "s" : ""
            } copied from React Router server build to client assets.`
          );

          // If we handled any assets, add some leading whitespace to our logs
          // to make them more prominent
          if (handledAssetPaths.length) {
            viteConfig.logger.info("");
          }

          // Set an environment variable we can look for in the handler to
          // enable some build-time-only logic
          process.env.IS_RR_BUILD_REQUEST = "yes";

          if (isPrerenderingEnabled(ctx.reactRouterConfig)) {
            // If we have prerender routes, that takes precedence over SPA mode
            // which is ssr:false and only the root route being rendered
            await handlePrerender(
              viteConfig,
              ctx.reactRouterConfig,
              serverBuildDirectory,
              getServerBuildFile(ssrViteManifest),
              clientBuildDirectory
            );
          }

          // When `ssr:false` is set, we always want a SPA HTML they can use
          // to serve non-prerendered routes.  This file will only SSR the root
          // route and can hydrate for any path.
          if (!ctx.reactRouterConfig.ssr) {
            await handleSpaMode(
              viteConfig,
              ctx.reactRouterConfig,
              serverBuildDirectory,
              getServerBuildFile(ssrViteManifest),
              clientBuildDirectory
            );
          }

          // For both SPA mode and prerendering, we can remove the server builds
          // if ssr:false is set
          if (!ctx.reactRouterConfig.ssr) {
            // Cleanup - we no longer need the server build assets
            viteConfig.logger.info(
              [
                "Removing the server build in",
                colors.green(serverBuildDirectory),
                "due to ssr:false",
              ].join(" ")
            );
            rmSync(serverBuildDirectory, { force: true, recursive: true });
          }
        },
      },
      async buildEnd() {
        await viteChildCompiler?.close();
        await reactRouterConfigLoader.close();

        let typegenWatcher = await typegenWatcherPromise;
        await typegenWatcher?.close();
      },
    },
    {
      name: "react-router:route-chunks-index",
      // This plugin provides the route module "index" since route modules can
      // be chunked and may be made up of multiple smaller modules. This plugin
      // primarily ensures code is never duplicated across a route module and
      // its chunks. If we didn't have this plugin, any app that explicitly
      // imports a route module would result in duplicate code since the app
      // would contain code for both the unprocessed route module and its
      // individual chunks. This is because, since they have different module
      // IDs, they are treated as completely separate modules even though they
      // all reference the same underlying file. This plugin addresses this by
      // ensuring that any explicit imports of a route module resolve to a
      // module that simply re-exports from its underlying chunks, if present.
      async transform(code, id, options) {
        // Routes are only chunked in build mode
        if (viteCommand !== "build") return;

        // Routes aren't chunked on the server
        if (options?.ssr) {
          return;
        }

        // Ensure we're only operating on routes
        if (!isRoute(ctx.reactRouterConfig, id)) {
          return;
        }

        // Ensure we're only operating on raw route module imports
        if (isRouteVirtualModule(id)) {
          return;
        }

        let { hasRouteChunks, chunkedExports } =
          await detectRouteChunksIfEnabled(cache, ctx, id, code);

        // If there are no chunks, we can let this resolve to the raw route
        // module since there's no risk of duplication
        if (!hasRouteChunks) {
          return;
        }

        let sourceExports = await getRouteModuleExports(
          viteChildCompiler,
          ctx,
          id
        );

        let isMainChunkExport = (name: string) =>
          !chunkedExports.includes(name as string & RouteChunkExportName);

        let mainChunkReexports = sourceExports
          .filter(isMainChunkExport)
          .join(", ");

        let chunkBasePath = `./${path.basename(id)}`;

        return [
          `export { ${mainChunkReexports} } from "${getRouteChunkModuleId(
            chunkBasePath,
            "main"
          )}";`,
          ...chunkedExports.map(
            (exportName) =>
              `export { ${exportName} } from "${getRouteChunkModuleId(
                chunkBasePath,
                exportName
              )}";`
          ),
        ]
          .filter(Boolean)
          .join("\n");
      },
    },
    {
      name: "react-router:build-client-route",
      async transform(code, id, options) {
        if (!id.endsWith(BUILD_CLIENT_ROUTE_QUERY_STRING)) return;
        let routeModuleId = id.replace(BUILD_CLIENT_ROUTE_QUERY_STRING, "");

        let routeFileName = path.basename(routeModuleId);

        let sourceExports = await getRouteModuleExports(
          viteChildCompiler,
          ctx,
          routeModuleId
        );

        let { chunkedExports = [] } = options?.ssr
          ? {}
          : await detectRouteChunksIfEnabled(cache, ctx, id, code);

        let reexports = sourceExports
          .filter((exportName) => {
            let isRouteEntryExport =
              (options?.ssr &&
                SERVER_ONLY_ROUTE_EXPORTS.includes(exportName)) ||
              CLIENT_ROUTE_EXPORTS.includes(exportName);

            let isChunkedExport = chunkedExports.includes(
              exportName as string & RouteChunkExportName
            );

            return isRouteEntryExport && !isChunkedExport;
          })
          .join(", ");

        return `export { ${reexports} } from "./${routeFileName}";`;
      },
    },
    {
      name: "react-router:split-route-modules",
      async transform(code, id, options) {
        // Routes aren't chunked on the server
        if (options?.ssr) return;

        // Ignore anything not marked as a route chunk
        if (!isRouteChunkModuleId(id)) return;

        invariant(
          viteCommand === "build",
          "Route modules are only split in build mode"
        );

        let chunkName = getRouteChunkNameFromModuleId(id);

        if (!chunkName) {
          throw new Error(`Invalid route chunk name "${chunkName}" in "${id}"`);
        }

        let chunk = await getRouteChunkIfEnabled(
          cache,
          ctx,
          id,
          chunkName,
          code
        );

        let preventEmptyChunkSnippet = ({ reason }: { reason: string }) =>
          `Math.random()<0&&console.log(${JSON.stringify(reason)});`;

        if (chunk === null) {
          return preventEmptyChunkSnippet({
            reason: "Split round modules disabled",
          });
        }

        let enforceSplitRouteModules =
          ctx.reactRouterConfig.future.unstable_splitRouteModules === "enforce";

        if (enforceSplitRouteModules && chunkName === "main" && chunk) {
          let exportNames = getExportNames(chunk.code);

          validateRouteChunks({
            ctx,
            id,
            valid: {
              clientAction: !exportNames.includes("clientAction"),
              clientLoader: !exportNames.includes("clientLoader"),
              unstable_clientMiddleware: !exportNames.includes(
                "unstable_clientMiddleware"
              ),
              HydrateFallback: !exportNames.includes("HydrateFallback"),
            },
          });
        }

        return (
          chunk ?? preventEmptyChunkSnippet({ reason: `No ${chunkName} chunk` })
        );
      },
    },
    {
      name: "react-router:virtual-modules",
      enforce: "pre",
      resolveId(id) {
        const vmod = Object.values(virtual).find((vmod) => vmod.id === id);
        if (vmod) return vmod.resolvedId;
      },
      async load(id) {
        switch (id) {
          case virtual.serverBuild.resolvedId: {
            let routeIds = getServerBundleRouteIds(this, ctx);
            return await getServerEntry({ routeIds });
          }
          case virtual.serverManifest.resolvedId: {
            let routeIds = getServerBundleRouteIds(this, ctx);
            invariant(viteConfig);
            let reactRouterManifest =
              viteCommand === "build"
                ? (
                    await generateReactRouterManifestsForBuild({
                      viteConfig,
                      routeIds,
                    })
                  ).reactRouterServerManifest
                : await getReactRouterManifestForDev();

            // Check for invalid APIs when SSR is disabled
            if (!ctx.reactRouterConfig.ssr) {
              invariant(viteConfig);
              validateSsrFalsePrerenderExports(
                viteConfig,
                ctx,
                reactRouterManifest,
                viteChildCompiler
              );
            }

            return `export default ${jsesc(reactRouterManifest, {
              es6: true,
            })};`;
          }
          case virtual.browserManifest.resolvedId: {
            if (viteCommand === "build") {
              throw new Error("This module only exists in development");
            }

            let reactRouterManifest = await getReactRouterManifestForDev();
            let reactRouterManifestString = jsesc(reactRouterManifest, {
              es6: true,
            });

            return `window.__reactRouterManifest=${reactRouterManifestString};`;
          }
        }
      },
    },
    {
      name: "react-router:dot-server",
      enforce: "pre",
      async resolveId(id, importer, options) {
        // https://vitejs.dev/config/dep-optimization-options
        let isOptimizeDeps =
          viteCommand === "serve" &&
          (options as { scan?: boolean })?.scan === true;

        if (isOptimizeDeps || options?.ssr) return;

        let isResolving = options?.custom?.["react-router:dot-server"] ?? false;
        if (isResolving) return;
        options.custom = { ...options.custom, "react-router:dot-server": true };
        let resolved = await this.resolve(id, importer, options);
        if (!resolved) return;

        let serverFileRE = /\.server(\.[cm]?[jt]sx?)?$/;
        let serverDirRE = /\/\.server\//;
        let isDotServer =
          serverFileRE.test(resolved!.id) || serverDirRE.test(resolved!.id);
        if (!isDotServer) return;

        if (!importer) return;
        if (viteCommand !== "build" && importer.endsWith(".html")) {
          // Vite has a special `index.html` importer for `resolveId` within `transformRequest`
          // https://github.com/vitejs/vite/blob/5684fcd8d27110d098b3e1c19d851f44251588f1/packages/vite/src/node/server/transformRequest.ts#L158
          // https://github.com/vitejs/vite/blob/5684fcd8d27110d098b3e1c19d851f44251588f1/packages/vite/src/node/server/pluginContainer.ts#L668
          return;
        }

        let vite = getVite();
        let importerShort = vite.normalizePath(
          path.relative(ctx.rootDirectory, importer)
        );
        if (isRoute(ctx.reactRouterConfig, importer)) {
          let serverOnlyExports = SERVER_ONLY_ROUTE_EXPORTS.map(
            (xport) => `\`${xport}\``
          ).join(", ");
          throw Error(
            [
              colors.red(`Server-only module referenced by client`),
              "",
              `    '${id}' imported by route '${importerShort}'`,
              "",
              `  React Router automatically removes server-code from these exports:`,
              `    ${serverOnlyExports}`,
              "",
              `  But other route exports in '${importerShort}' depend on '${id}'.`,
              "",
              "  See https://remix.run/docs/en/main/guides/vite#splitting-up-client-and-server-code",
              "",
            ].join("\n")
          );
        }

        throw Error(
          [
            colors.red(`Server-only module referenced by client`),
            "",
            `    '${id}' imported by '${importerShort}'`,
            "",
            "  See https://remix.run/docs/en/main/guides/vite#splitting-up-client-and-server-code",
            "",
          ].join("\n")
        );
      },
    },
    {
      name: "react-router:dot-client",
      async transform(code, id, options) {
        if (!options?.ssr) return;
        let clientFileRE = /\.client(\.[cm]?[jt]sx?)?$/;
        let clientDirRE = /\/\.client\//;
        if (clientFileRE.test(id) || clientDirRE.test(id)) {
          let exports = getExportNames(code);
          return {
            code: exports
              .map((name) =>
                name === "default"
                  ? "export default undefined;"
                  : `export const ${name} = undefined;`
              )
              .join("\n"),
            map: null,
          };
        }
      },
    },
    {
      name: "react-router:route-exports",
      async transform(code, id, options) {
        // Ensure we perform this transform on all route module chunks
        if (isRouteChunkModuleId(id)) {
          id = id.split("?")[0];
        }

        let route = getRoute(ctx.reactRouterConfig, id);
        if (!route) return;

        if (!options?.ssr && isSpaModeEnabled(ctx.reactRouterConfig)) {
          let exportNames = getExportNames(code);
          let serverOnlyExports = exportNames.filter((exp) => {
            // Root route can have a loader in SPA mode
            if (route.id === "root" && exp === "loader") {
              return false;
            }
            return SERVER_ONLY_ROUTE_EXPORTS.includes(exp);
          });

          if (serverOnlyExports.length > 0) {
            let str = serverOnlyExports.map((e) => `\`${e}\``).join(", ");
            let message =
              `SPA Mode: ${serverOnlyExports.length} invalid route export(s) in ` +
              `\`${route.file}\`: ${str}. See https://reactrouter.com/how-to/spa ` +
              `for more information.`;
            throw Error(message);
          }

          if (route.id !== "root") {
            let hasHydrateFallback = exportNames.some(
              (exp) => exp === "HydrateFallback"
            );
            if (hasHydrateFallback) {
              let message =
                `SPA Mode: Invalid \`HydrateFallback\` export found in ` +
                `\`${route.file}\`. \`HydrateFallback\` is only permitted on ` +
                `the root route in SPA Mode. See https://reactrouter.com/how-to/spa ` +
                `for more information.`;
              throw Error(message);
            }
          }
        }

        let [filepath] = id.split("?");

        let ast = parse(code, { sourceType: "module" });
        if (!options?.ssr) {
          removeExports(ast, SERVER_ONLY_ROUTE_EXPORTS);
        }
        decorateComponentExportsWithProps(ast);
        return generate(ast, {
          sourceMaps: true,
          filename: id,
          sourceFileName: filepath,
        });
      },
    },
    {
      name: "react-router:inject-hmr-runtime",
      enforce: "pre",
      resolveId(id) {
        if (id === virtualInjectHmrRuntime.id) {
          return virtualInjectHmrRuntime.resolvedId;
        }
      },
      async load(id) {
        if (id !== virtualInjectHmrRuntime.resolvedId) return;

        return [
          `import RefreshRuntime from "${virtualHmrRuntime.id}"`,
          "RefreshRuntime.injectIntoGlobalHook(window)",
          "window.$RefreshReg$ = () => {}",
          "window.$RefreshSig$ = () => (type) => type",
          "window.__vite_plugin_react_preamble_installed__ = true",
        ].join("\n");
      },
    },
    {
      name: "react-router:hmr-runtime",
      enforce: "pre",
      resolveId(id) {
        if (id === virtualHmrRuntime.id) return virtualHmrRuntime.resolvedId;
      },
      async load(id) {
        if (id !== virtualHmrRuntime.resolvedId) return;

        let reactRefreshDir = path.dirname(
          require.resolve("react-refresh/package.json")
        );
        let reactRefreshRuntimePath = path.join(
          reactRefreshDir,
          "cjs/react-refresh-runtime.development.js"
        );

        return [
          "const exports = {}",
          await readFile(reactRefreshRuntimePath, "utf8"),
          await readFile(require.resolve("./static/refresh-utils.cjs"), "utf8"),
          "export default exports",
        ].join("\n");
      },
    },
    {
      name: "react-router:react-refresh-babel",
      async transform(code, id, options) {
        if (viteCommand !== "serve") return;
        if (id.includes("/node_modules/")) return;

        let [filepath] = id.split("?");
        let extensionsRE = /\.(jsx?|tsx?|mdx?)$/;
        if (!extensionsRE.test(filepath)) return;

        let devRuntime = "react/jsx-dev-runtime";
        let ssr = options?.ssr === true;
        let isJSX = filepath.endsWith("x");
        let useFastRefresh = !ssr && (isJSX || code.includes(devRuntime));
        if (!useFastRefresh) return;

        if (isRouteVirtualModule(id)) {
          return { code: addRefreshWrapper(ctx.reactRouterConfig, code, id) };
        }

        let result = await babel.transformAsync(code, {
          babelrc: false,
          configFile: false,
          filename: id,
          sourceFileName: filepath,
          parserOpts: {
            sourceType: "module",
            allowAwaitOutsideFunction: true,
          },
          plugins: [[require("react-refresh/babel"), { skipEnvCheck: true }]],
          sourceMaps: true,
        });
        if (result === null) return;

        code = result.code!;
        let refreshContentRE = /\$Refresh(?:Reg|Sig)\$\(/;
        if (refreshContentRE.test(code)) {
          code = addRefreshWrapper(ctx.reactRouterConfig, code, id);
        }
        return { code, map: result.map };
      },
    },
    {
      name: "react-router:hmr-updates",
      async handleHotUpdate({ server, file, modules, read }) {
        let route = getRoute(ctx.reactRouterConfig, file);

        type HmrEventData = { route: ManifestRoute | null };
        let hmrEventData: HmrEventData = { route: null };

        if (route) {
          // invalidate manifest on route exports change
          let oldRouteMetadata =
            currentReactRouterManifestForDev?.routes[route.id];
          let newRouteMetadata = await getRouteMetadata(
            cache,
            ctx,
            viteChildCompiler,
            route,
            read
          );

          hmrEventData.route = newRouteMetadata;

          if (
            !oldRouteMetadata ||
            (
              [
                "hasLoader",
                "hasClientLoader",
                "clientLoaderModule",
                "hasAction",
                "hasClientAction",
                "clientActionModule",
                "hasClientMiddleware",
                "clientMiddlewareModule",
                "hasErrorBoundary",
                "hydrateFallbackModule",
              ] as const
            ).some((key) => oldRouteMetadata[key] !== newRouteMetadata[key])
          ) {
            invalidateVirtualModules(server);
          }
        }

        server.hot.send({
          type: "custom",
          event: "react-router:hmr",
          data: hmrEventData,
        });

        return modules;
      },
    },
    {
      name: "react-router-server-change-trigger-client-hmr",
      // This hook is only available in Vite v6+ so this is a no-op in v5.
      // Previously, the server and client modules were shared in a single module
      // graph. This meant that changes to server code automatically resulted in
      // client HMR updates. In Vite v6+, these module graphs are separate from
      // each other, so we need to manually trigger client HMR updates if server
      // code has changed.
      hotUpdate(this, { server, modules }) {
        if (this.environment.name !== "ssr" && modules.length <= 0) {
          return;
        }

        let clientModules = uniqueNodes(
          modules.flatMap((mod) =>
            getParentClientNodes(server.environments.client.moduleGraph, mod)
          )
        );

        for (let clientModule of clientModules) {
          server.environments.client.reloadModule(clientModule);
        }
      },
    },
  ];
};

function getParentClientNodes(
  clientModuleGraph: Vite.EnvironmentModuleGraph,
  module: Vite.EnvironmentModuleNode
): Vite.EnvironmentModuleNode[] {
  if (!module.id) {
    return [];
  }

  let clientModule = clientModuleGraph.getModuleById(module.id);
  if (clientModule) {
    return [clientModule];
  }

  return [...module.importers].flatMap((importer) =>
    getParentClientNodes(clientModuleGraph, importer)
  );
}

function uniqueNodes(
  nodes: Vite.EnvironmentModuleNode[]
): Vite.EnvironmentModuleNode[] {
  let nodeUrls = new Set<string>();
  let unique: Vite.EnvironmentModuleNode[] = [];
  for (let node of nodes) {
    if (nodeUrls.has(node.url)) {
      continue;
    }
    nodeUrls.add(node.url);
    unique.push(node);
  }
  return unique;
}

function addRefreshWrapper(
  reactRouterConfig: ResolvedReactRouterConfig,
  code: string,
  id: string
): string {
  let route = getRoute(reactRouterConfig, id);
  let acceptExports = route ? CLIENT_NON_COMPONENT_EXPORTS : [];
  return (
    REACT_REFRESH_HEADER.replaceAll("__SOURCE__", JSON.stringify(id)) +
    code +
    REACT_REFRESH_FOOTER.replaceAll("__SOURCE__", JSON.stringify(id))
      .replaceAll("__ACCEPT_EXPORTS__", JSON.stringify(acceptExports))
      .replaceAll("__ROUTE_ID__", JSON.stringify(route?.id))
  );
}

const REACT_REFRESH_HEADER = `
import RefreshRuntime from "${virtualHmrRuntime.id}";

const inWebWorker = typeof WorkerGlobalScope !== 'undefined' && self instanceof WorkerGlobalScope;
let prevRefreshReg;
let prevRefreshSig;

if (import.meta.hot && !inWebWorker) {
  if (!window.__vite_plugin_react_preamble_installed__) {
    throw new Error(
      "React Router Vite plugin can't detect preamble. Something is wrong."
    );
  }

  prevRefreshReg = window.$RefreshReg$;
  prevRefreshSig = window.$RefreshSig$;
  window.$RefreshReg$ = (type, id) => {
    RefreshRuntime.register(type, __SOURCE__ + " " + id)
  };
  window.$RefreshSig$ = RefreshRuntime.createSignatureFunctionForTransform;
}`.replaceAll("\n", ""); // Header is all on one line so source maps aren't affected

const REACT_REFRESH_FOOTER = `
if (import.meta.hot && !inWebWorker) {
  window.$RefreshReg$ = prevRefreshReg;
  window.$RefreshSig$ = prevRefreshSig;
  RefreshRuntime.__hmr_import(import.meta.url).then((currentExports) => {
    RefreshRuntime.registerExportsForReactRefresh(__SOURCE__, currentExports);
    import.meta.hot.accept((nextExports) => {
      if (!nextExports) return;
      __ROUTE_ID__ && window.__reactRouterRouteModuleUpdates.set(__ROUTE_ID__, nextExports);
      const invalidateMessage = RefreshRuntime.validateRefreshBoundaryAndEnqueueUpdate(currentExports, nextExports, __ACCEPT_EXPORTS__);
      if (invalidateMessage) import.meta.hot.invalidate(invalidateMessage);
    });
  });
}`;

function getRoute(
  pluginConfig: ResolvedReactRouterConfig,
  file: string
): RouteManifestEntry | undefined {
  let vite = getVite();
  let routePath = vite.normalizePath(
    path.relative(pluginConfig.appDirectory, file)
  );
  let route = Object.values(pluginConfig.routes).find(
    (r) => vite.normalizePath(r.file) === routePath
  );
  return route;
}

function isRoute(
  pluginConfig: ResolvedReactRouterConfig,
  file: string
): boolean {
  return Boolean(getRoute(pluginConfig, file));
}

async function getRouteMetadata(
  cache: Cache,
  ctx: ReactRouterPluginContext,
  viteChildCompiler: Vite.ViteDevServer | null,
  route: RouteManifestEntry,
  readRouteFile?: () => string | Promise<string>
): Promise<ManifestRoute & { url: string }> {
  let routeFile = route.file;
  let sourceExports = await getRouteModuleExports(
    viteChildCompiler,
    ctx,
    route.file,
    readRouteFile
  );

  let { hasRouteChunkByExportName } = await detectRouteChunksIfEnabled(
    cache,
    ctx,
    routeFile,
    { routeFile, readRouteFile, viteChildCompiler }
  );

  let moduleUrl = combineURLs(
    ctx.publicPath,
    `${resolveFileUrl(
      ctx,
      resolveRelativeRouteFilePath(route, ctx.reactRouterConfig)
    )}`
  );

  let info: ManifestRoute & { url: string } = {
    id: route.id,
    parentId: route.parentId,
    path: route.path,
    index: route.index,
    caseSensitive: route.caseSensitive,
    url: combineURLs(
      ctx.publicPath,
      "/" +
        path.relative(
          ctx.rootDirectory,
          resolveRelativeRouteFilePath(route, ctx.reactRouterConfig)
        )
    ),
    module: `${moduleUrl}?import`, // Ensure the Vite dev server responds with a JS module
    clientActionModule: hasRouteChunkByExportName.clientAction
      ? `${getRouteChunkModuleId(moduleUrl, "clientAction")}`
      : undefined,
    clientLoaderModule: hasRouteChunkByExportName.clientLoader
      ? `${getRouteChunkModuleId(moduleUrl, "clientLoader")}`
      : undefined,
    clientMiddlewareModule: hasRouteChunkByExportName.unstable_clientMiddleware
      ? `${getRouteChunkModuleId(moduleUrl, "unstable_clientMiddleware")}`
      : undefined,
    hydrateFallbackModule: hasRouteChunkByExportName.HydrateFallback
      ? `${getRouteChunkModuleId(moduleUrl, "HydrateFallback")}`
      : undefined,
    hasAction: sourceExports.includes("action"),
    hasClientAction: sourceExports.includes("clientAction"),
    hasLoader: sourceExports.includes("loader"),
    hasClientLoader: sourceExports.includes("clientLoader"),
    hasClientMiddleware: sourceExports.includes("unstable_clientMiddleware"),
    hasErrorBoundary: sourceExports.includes("ErrorBoundary"),
    imports: [],
  };
  return info;
}

function isPrerenderingEnabled(
  reactRouterConfig: ReactRouterPluginContext["reactRouterConfig"]
) {
  return (
    reactRouterConfig.prerender != null && reactRouterConfig.prerender !== false
  );
}

function isSpaModeEnabled(
  reactRouterConfig: ReactRouterPluginContext["reactRouterConfig"]
) {
  // "SPA Mode" is possible in 2 ways:
  //  - `ssr:false` and no `prerender` config (undefined or null)
  //  - `ssr:false` and `prerender: false`
  //    - not an expected config but since we support `prerender:true` we allow it
  //
  // "SPA Mode" means we will only prerender a *single* `index.html` file which
  // prerenders only to the root route and thus can hydrate for _any_ path and
  // the proper routes below the root will be loaded via `route.lazy` during
  // hydration.
  //
  // If `ssr:false` is specified and the user provided a `prerender` config -
  // then it's no longer a "SPA" because we are generating multiple HTML pages.
  // It's now a MPA and we can prerender down past the root, which unlocks the
  // ability to use loaders on any routes and prerender the UI with build-time
  // loaderData
  return (
    reactRouterConfig.ssr === false && !isPrerenderingEnabled(reactRouterConfig)
  );
}

async function getPrerenderBuildAndHandler(
  viteConfig: Vite.ResolvedConfig,
  serverBuildDirectory: string,
  serverBuildFile: string
) {
  let serverBuildPath = path.join(serverBuildDirectory, serverBuildFile);
  let build = await import(url.pathToFileURL(serverBuildPath).toString());
  let { createRequestHandler: createHandler } = await import("react-router");
  return {
    build: build as ServerBuild,
    handler: createHandler(build, viteConfig.mode),
  };
}

async function handleSpaMode(
  viteConfig: Vite.ResolvedConfig,
  reactRouterConfig: ResolvedReactRouterConfig,
  serverBuildDirectory: string,
  serverBuildFile: string,
  clientBuildDirectory: string
) {
  let { build, handler } = await getPrerenderBuildAndHandler(
    viteConfig,
    serverBuildDirectory,
    serverBuildFile
  );
  let request = new Request(`http://localhost${reactRouterConfig.basename}`, {
    headers: {
      // Enable SPA mode in the server runtime and only render down to the root
      "X-React-Router-SPA-Mode": "yes",
    },
  });
  let response = await handler(request);
  let html = await response.text();

  // If the user prerendered `/`, then we write this out to a separate file
  // they can serve. Otherwise, it can be the main entry point.
  let isPrerenderSpaFallback = build.prerender.includes("/");
  let filename = isPrerenderSpaFallback ? "__spa-fallback.html" : "index.html";
  if (response.status !== 200) {
    if (isPrerenderSpaFallback) {
      throw new Error(
        `Prerender: Received a ${response.status} status code from ` +
          `\`entry.server.tsx\` while prerendering your \`${filename}\` file.\n` +
          html
      );
    } else {
      throw new Error(
        `SPA Mode: Received a ${response.status} status code from ` +
          `\`entry.server.tsx\` while prerendering your \`${filename}\` file.\n` +
          html
      );
    }
  }

  if (
    !html.includes("window.__reactRouterContext =") ||
    !html.includes("window.__reactRouterRouteModules =")
  ) {
    throw new Error(
      "SPA Mode: Did you forget to include `<Scripts/>` in your root route? " +
        "Your pre-rendered HTML cannot hydrate without `<Scripts />`."
    );
  }

  // Write out the HTML file for the SPA
  await writeFile(path.join(clientBuildDirectory, filename), html);
  let prettyDir = path.relative(viteConfig.root, clientBuildDirectory);
  let prettyPath = path.join(prettyDir, filename);
  if (build.prerender.length > 0) {
    viteConfig.logger.info(
      `Prerender (html): SPA Fallback -> ${colors.bold(prettyPath)}`
    );
  } else {
    viteConfig.logger.info(`SPA Mode: Generated ${colors.bold(prettyPath)}`);
  }
}

async function handlePrerender(
  viteConfig: Vite.ResolvedConfig,
  reactRouterConfig: ResolvedReactRouterConfig,
  serverBuildDirectory: string,
  serverBuildPath: string,
  clientBuildDirectory: string
) {
  let { build, handler } = await getPrerenderBuildAndHandler(
    viteConfig,
    serverBuildDirectory,
    serverBuildPath
  );

  let routes = createPrerenderRoutes(reactRouterConfig.routes);
  for (let path of build.prerender) {
    let matches = matchRoutes(routes, `/${path}/`.replace(/^\/\/+/, "/"));
    if (!matches) {
      throw new Error(
        `Unable to prerender path because it does not match any routes: ${path}`
      );
    }
  }

  let buildRoutes = createPrerenderRoutes(build.routes);
  for (let path of build.prerender) {
    // Ensure we have a leading slash for matching
    let matches = matchRoutes(buildRoutes, `/${path}/`.replace(/^\/\/+/, "/"));
    if (!matches) {
      continue;
    }
    // When prerendering a resource route, we don't want to pass along the
    // `.data` file since we want to prerender the raw Response returned from
    // the loader.  Presumably this is for routes where a file extension is
    // already included, such as `app/routes/items[.json].tsx` that will
    // render into `/items.json`
    let leafRoute = matches ? matches[matches.length - 1].route : null;
    let manifestRoute = leafRoute ? build.routes[leafRoute.id]?.module : null;
    let isResourceRoute =
      manifestRoute && !manifestRoute.default && !manifestRoute.ErrorBoundary;

    if (isResourceRoute) {
      invariant(leafRoute);
      invariant(manifestRoute);
      if (manifestRoute.loader) {
        // Prerender a .data file for turbo-stream consumption
        await prerenderData(
          handler,
          path,
          [leafRoute.id],
          clientBuildDirectory,
          reactRouterConfig,
          viteConfig
        );
        // Prerender a raw file for external consumption
        await prerenderResourceRoute(
          handler,
          path,
          clientBuildDirectory,
          reactRouterConfig,
          viteConfig
        );
      } else {
        viteConfig.logger.warn(
          `⚠️ Skipping prerendering for resource route without a loader: ${leafRoute?.id}`
        );
      }
    } else {
      let hasLoaders = matches.some(
        (m) => build.assets.routes[m.route.id]?.hasLoader
      );
      let data: string | undefined;
      if (!isResourceRoute && hasLoaders) {
        data = await prerenderData(
          handler,
          path,
          null,
          clientBuildDirectory,
          reactRouterConfig,
          viteConfig
        );
      }

      await prerenderRoute(
        handler,
        path,
        clientBuildDirectory,
        reactRouterConfig,
        viteConfig,
        data
          ? {
              headers: {
                "X-React-Router-Prerender-Data": encodeURI(data),
              },
            }
          : undefined
      );
    }
  }
}

function getStaticPrerenderPaths(routes: DataRouteObject[]) {
  // Always start with the root/index route included
  let paths: string[] = ["/"];
  let paramRoutes: string[] = [];

  // Then recursively add any new path defined by the tree
  function recurse(subtree: typeof routes, prefix = "") {
    for (let route of subtree) {
      let newPath = [prefix, route.path].join("/").replace(/\/\/+/g, "/");
      if (route.path) {
        let segments = route.path.split("/");
        if (segments.some((s) => s.startsWith(":") || s === "*")) {
          paramRoutes.push(route.path);
        } else {
          paths.push(newPath);
        }
      }
      if (route.children) {
        recurse(route.children, newPath);
      }
    }
  }
  recurse(routes);

  // Clean double slashes and remove trailing slashes
  return {
    paths: paths.map((p) => p.replace(/\/\/+/g, "/").replace(/(.+)\/$/, "$1")),
    paramRoutes,
  };
}

async function prerenderData(
  handler: RequestHandler,
  prerenderPath: string,
  onlyRoutes: string[] | null,
  clientBuildDirectory: string,
  reactRouterConfig: ResolvedReactRouterConfig,
  viteConfig: Vite.ResolvedConfig,
  requestInit?: RequestInit
) {
  let normalizedPath = `${reactRouterConfig.basename}${
    prerenderPath === "/"
      ? "/_root.data"
      : `${prerenderPath.replace(/\/$/, "")}.data`
  }`.replace(/\/\/+/g, "/");
  let url = new URL(`http://localhost${normalizedPath}`);
  if (onlyRoutes?.length) {
    url.searchParams.set("_routes", onlyRoutes.join(","));
  }
  let request = new Request(url, requestInit);
  let response = await handler(request);
  let data = await response.text();

  // 202 is used for `.data` redirects
  if (response.status !== 200 && response.status !== 202) {
    throw new Error(
      `Prerender (data): Received a ${response.status} status code from ` +
        `\`entry.server.tsx\` while prerendering the \`${prerenderPath}\` ` +
        `path.\n${normalizedPath}`
    );
  }

  // Write out the .data file
  let outfile = path.join(clientBuildDirectory, ...normalizedPath.split("/"));
  await mkdir(path.dirname(outfile), { recursive: true });
  await writeFile(outfile, data);
  viteConfig.logger.info(
    `Prerender (data): ${prerenderPath} -> ${colors.bold(
      path.relative(viteConfig.root, outfile)
    )}`
  );
  return data;
}

let redirectStatusCodes = new Set([301, 302, 303, 307, 308]);

async function prerenderRoute(
  handler: RequestHandler,
  prerenderPath: string,
  clientBuildDirectory: string,
  reactRouterConfig: ResolvedReactRouterConfig,
  viteConfig: Vite.ResolvedConfig,
  requestInit?: RequestInit
) {
  let normalizedPath = `${reactRouterConfig.basename}${prerenderPath}/`.replace(
    /\/\/+/g,
    "/"
  );
  let request = new Request(`http://localhost${normalizedPath}`, requestInit);
  let response = await handler(request);
  let html = await response.text();

  if (redirectStatusCodes.has(response.status)) {
    // This isn't ideal but gets the job done as a fallback if the user can't
    // implement proper redirects via .htaccess or something else.  This is the
    // approach used by Astro as well, so there's some precedent.
    // https://github.com/withastro/roadmap/issues/466
    // https://github.com/withastro/astro/blob/main/packages/astro/src/core/routing/3xx.ts
    let location = response.headers.get("Location");
    // A short delay causes Google to interpret the redirect as temporary.
    // https://developers.google.com/search/docs/crawling-indexing/301-redirects#metarefresh
    let delay = response.status === 302 ? 2 : 0;
    html = `<!doctype html>
<head>
<title>Redirecting to: ${location}</title>
<meta http-equiv="refresh" content="${delay};url=${location}">
<meta name="robots" content="noindex">
</head>
<body>
	<a href="${location}">
    Redirecting from <code>${normalizedPath}</code> to <code>${location}</code>
  </a>
</body>
</html>`;
  } else if (response.status !== 200) {
    throw new Error(
      `Prerender (html): Received a ${response.status} status code from ` +
        `\`entry.server.tsx\` while prerendering the \`${normalizedPath}\` ` +
        `path.\n${html}`
    );
  }

  // Write out the HTML file
  let outfile = path.join(
    clientBuildDirectory,
    ...normalizedPath.split("/"),
    "index.html"
  );
  await mkdir(path.dirname(outfile), { recursive: true });
  await writeFile(outfile, html);
  viteConfig.logger.info(
    `Prerender (html): ${prerenderPath} -> ${colors.bold(
      path.relative(viteConfig.root, outfile)
    )}`
  );
}

async function prerenderResourceRoute(
  handler: RequestHandler,
  prerenderPath: string,
  clientBuildDirectory: string,
  reactRouterConfig: ResolvedReactRouterConfig,
  viteConfig: Vite.ResolvedConfig,
  requestInit?: RequestInit
) {
  let normalizedPath = `${reactRouterConfig.basename}${prerenderPath}/`
    .replace(/\/\/+/g, "/")
    .replace(/\/$/g, "");
  let request = new Request(`http://localhost${normalizedPath}`, requestInit);
  let response = await handler(request);
  let content = Buffer.from(await response.arrayBuffer());

  if (response.status !== 200) {
    throw new Error(
      `Prerender (resource): Received a ${response.status} status code from ` +
        `\`entry.server.tsx\` while prerendering the \`${normalizedPath}\` ` +
        `path.\n${content.toString("utf8")}`
    );
  }

  // Write out the resource route file
  let outfile = path.join(clientBuildDirectory, ...normalizedPath.split("/"));
  await mkdir(path.dirname(outfile), { recursive: true });
  await writeFile(outfile, content);
  viteConfig.logger.info(
    `Prerender (resource): ${prerenderPath} -> ${colors.bold(
      path.relative(viteConfig.root, outfile)
    )}`
  );
}

// Allows us to use both the RouteManifest and the ServerRouteManifest from the build
export interface GenericRouteManifest {
  [routeId: string]: Omit<RouteManifestEntry, "file"> | undefined;
}

export async function getPrerenderPaths(
  prerender: ResolvedReactRouterConfig["prerender"],
  ssr: ResolvedReactRouterConfig["ssr"],
  routes: GenericRouteManifest,
  logWarning = false
): Promise<string[]> {
  let prerenderPaths: string[] = [];
  if (prerender != null && prerender !== false) {
    let prerenderRoutes = createPrerenderRoutes(routes);
    if (prerender === true) {
      let { paths, paramRoutes } = getStaticPrerenderPaths(prerenderRoutes);
      if (logWarning && !ssr && paramRoutes.length > 0) {
        console.warn(
          colors.yellow(
            [
              "⚠️ Paths with dynamic/splat params cannot be prerendered when " +
                "using `prerender: true`. You may want to use the `prerender()` " +
                "API to prerender the following paths:",
              ...paramRoutes.map((p) => "  - " + p),
            ].join("\n")
          )
        );
      }
      prerenderPaths = paths;
    } else if (typeof prerender === "function") {
      prerenderPaths = await prerender({
        getStaticPaths: () => getStaticPrerenderPaths(prerenderRoutes).paths,
      });
    } else {
      prerenderPaths = prerender || ["/"];
    }
  }
  return prerenderPaths;
}

// Note: Duplicated from react-router/lib/server-runtime
function groupRoutesByParentId(manifest: GenericRouteManifest) {
  let routes: Record<string, Omit<RouteManifestEntry, "file">[]> = {};

  Object.values(manifest).forEach((route) => {
    if (route) {
      let parentId = route.parentId || "";
      if (!routes[parentId]) {
        routes[parentId] = [];
      }
      routes[parentId].push(route);
    }
  });

  return routes;
}

// Create a skeleton route tree of paths
function createPrerenderRoutes(
  manifest: GenericRouteManifest,
  parentId: string = "",
  routesByParentId = groupRoutesByParentId(manifest)
): DataRouteObject[] {
  return (routesByParentId[parentId] || []).map((route) => {
    let commonRoute = {
      id: route.id,
      path: route.path,
    };

    if (route.index) {
      return {
        index: true,
        ...commonRoute,
      };
    }

    return {
      children: createPrerenderRoutes(manifest, route.id, routesByParentId),
      ...commonRoute,
    };
  });
}

async function validateSsrFalsePrerenderExports(
  viteConfig: Vite.ResolvedConfig,
  ctx: ReactRouterPluginContext,
  manifest: ReactRouterManifest,
  viteChildCompiler: Vite.ViteDevServer | null
) {
  let prerenderPaths = await getPrerenderPaths(
    ctx.reactRouterConfig.prerender,
    ctx.reactRouterConfig.ssr,
    manifest.routes,
    true
  );

  if (prerenderPaths.length === 0) {
    return;
  }

  // Identify all routes used by a prerender path
  let prerenderRoutes = createPrerenderRoutes(manifest.routes);
  let prerenderedRoutes = new Set<string>();
  for (let path of prerenderPaths) {
    // Ensure we have a leading slash for matching
    let matches = matchRoutes(
      prerenderRoutes,
      `/${path}/`.replace(/^\/\/+/, "/")
    );
    invariant(
      matches,
      `Unable to prerender path because it does not match any routes: ${path}`
    );
    matches.forEach((m) => prerenderedRoutes.add(m.route.id));
  }

  // Identify invalid exports
  let errors: string[] = [];
  let routeExports = await getRouteManifestModuleExports(
    viteChildCompiler,
    ctx
  );
  for (let [routeId, route] of Object.entries(manifest.routes)) {
    let invalidApis: string[] = [];
    invariant(route, "Expected a route object in validateSsrFalseExports");
    let exports = routeExports[route.id];

    // `headers`/`action` are never valid without SSR
    if (exports.includes("headers")) invalidApis.push("headers");
    if (exports.includes("action")) invalidApis.push("action");
    if (invalidApis.length > 0) {
      errors.push(
        `Prerender: ${invalidApis.length} invalid route export(s) in \`${route.id}\` ` +
          "when pre-rendering with `ssr:false`: " +
          `${invalidApis.map((a) => `\`${a}\``).join(", ")}.  ` +
          "See https://reactrouter.com/how-to/pre-rendering#invalid-exports for more information."
      );
    }

    // `loader` is only valid if the route is matched by a `prerender` path
    if (!prerenderedRoutes.has(routeId)) {
      if (exports.includes("loader")) {
        errors.push(
          `Prerender: 1 invalid route export in \`${route.id}\` ` +
            "when pre-rendering with `ssr:false`: `loader`. " +
            "See https://reactrouter.com/how-to/pre-rendering#invalid-exports for more information."
        );
      }

      let parentRoute = route.parentId ? manifest.routes[route.parentId] : null;
      while (parentRoute && parentRoute.id !== "root") {
        if (parentRoute.hasLoader && !parentRoute.hasClientLoader) {
          errors.push(
            `Prerender: 1 invalid route export in \`${parentRoute.id}\` when ` +
              "pre-rendering with `ssr:false`: `loader`. " +
              "See https://reactrouter.com/how-to/pre-rendering#invalid-exports for more information."
          );
        }
        parentRoute =
          parentRoute.parentId && parentRoute.parentId !== "root"
            ? manifest.routes[parentRoute.parentId]
            : null;
      }
    }
  }

  if (errors.length > 0) {
    viteConfig.logger.error(colors.red(errors.join("\n")));
    throw new Error(
      "Invalid route exports found when prerendering with `ssr:false`"
    );
  }
}

function getAddressableRoutes(routes: RouteManifest): RouteManifestEntry[] {
  let nonAddressableIds = new Set<string>();

  for (let id in routes) {
    let route = routes[id];

    // We omit the parent route of index routes since the index route takes ownership of its parent's path
    if (route.index) {
      invariant(
        route.parentId,
        `Expected index route "${route.id}" to have "parentId" set`
      );
      nonAddressableIds.add(route.parentId);
    }

    // We omit pathless routes since they can only be addressed via descendant routes
    if (typeof route.path !== "string" && !route.index) {
      nonAddressableIds.add(id);
    }
  }

  return Object.values(routes).filter(
    (route) => !nonAddressableIds.has(route.id)
  );
}

function getRouteBranch(routes: RouteManifest, routeId: string) {
  let branch: RouteManifestEntry[] = [];
  let currentRouteId: string | undefined = routeId;

  while (currentRouteId) {
    let route: RouteManifestEntry = routes[currentRouteId];
    invariant(route, `Missing route for ${currentRouteId}`);
    branch.push(route);
    currentRouteId = route.parentId;
  }

  return branch.reverse();
}

function getServerBundleIds(ctx: ReactRouterPluginContext) {
  return ctx.buildManifest?.serverBundles
    ? Object.keys(ctx.buildManifest.serverBundles)
    : undefined;
}

function getRoutesByServerBundleId(
  buildManifest: BuildManifest
): Record<string, RouteManifest> {
  if (!buildManifest.routeIdToServerBundleId) {
    return {};
  }

  let routesByServerBundleId: Record<string, RouteManifest> = {};

  for (let [routeId, serverBundleId] of Object.entries(
    buildManifest.routeIdToServerBundleId
  )) {
    routesByServerBundleId[serverBundleId] ??= {};
    let branch = getRouteBranch(buildManifest.routes, routeId);
    for (let route of branch) {
      routesByServerBundleId[serverBundleId][route.id] = route;
    }
  }

  return routesByServerBundleId;
}

type ResolveRouteFileCodeInput =
  | string
  | {
      routeFile: string;
      readRouteFile?: () => string | Promise<string>;
      viteChildCompiler: Vite.ViteDevServer | null;
    };
const resolveRouteFileCode = async (
  ctx: ReactRouterPluginContext,
  input: ResolveRouteFileCodeInput
): Promise<string> => {
  if (typeof input === "string") return input;
  invariant(input.viteChildCompiler);
  return await compileRouteFile(
    input.viteChildCompiler,
    ctx,
    input.routeFile,
    input.readRouteFile
  );
};

function isRootRouteModuleId(ctx: ReactRouterPluginContext, id: string) {
  return (
    normalizeRelativeFilePath(id, ctx.reactRouterConfig) ===
    ctx.reactRouterConfig.routes.root.file
  );
}

async function detectRouteChunksIfEnabled(
  cache: Cache,
  ctx: ReactRouterPluginContext,
  id: string,
  input: ResolveRouteFileCodeInput
): Promise<ReturnType<typeof detectRouteChunks>> {
  function noRouteChunks(): ReturnType<typeof detectRouteChunks> {
    return {
      chunkedExports: [],
      hasRouteChunks: false,
      hasRouteChunkByExportName: {
        clientAction: false,
        clientLoader: false,
        unstable_clientMiddleware: false,
        HydrateFallback: false,
      },
    };
  }
  if (!ctx.reactRouterConfig.future.unstable_splitRouteModules) {
    return noRouteChunks();
  }

  // If this is the root route, we disable chunking since the chunks would never
  // be loaded on demand during navigation. Because the root route is matched
  // for all requests, all of its chunks would always be loaded up front during
  // the initial page load. Instead of firing off multiple requests to resolve
  // the root route code, we want it to be downloaded in a single request.
  if (isRootRouteModuleId(ctx, id)) {
    return noRouteChunks();
  }

  let code = await resolveRouteFileCode(ctx, input);
  if (!routeChunkExportNames.some((exportName) => code.includes(exportName))) {
    return noRouteChunks();
  }

  let cacheKey =
    normalizeRelativeFilePath(id, ctx.reactRouterConfig) +
    (typeof input === "string" ? "" : "?read");

  return detectRouteChunks(code, cache, cacheKey);
}

async function getRouteChunkIfEnabled(
  cache: Cache,
  ctx: ReactRouterPluginContext,
  id: string,
  chunkName: RouteChunkName,
  input: ResolveRouteFileCodeInput
): Promise<ReturnType<typeof getRouteChunkCode> | null> {
  if (!ctx.reactRouterConfig.future.unstable_splitRouteModules) {
    return null;
  }

  let code = await resolveRouteFileCode(ctx, input);

  let cacheKey =
    normalizeRelativeFilePath(id, ctx.reactRouterConfig) +
    (typeof input === "string" ? "" : "?read");

  return getRouteChunkCode(code, chunkName, cache, cacheKey);
}

function validateRouteChunks({
  ctx,
  id,
  valid,
}: {
  ctx: ReactRouterPluginContext;
  id: string;
  valid: Record<Exclude<RouteChunkName, "main">, boolean>;
}): void {
  if (isRootRouteModuleId(ctx, id)) {
    return;
  }

  let invalidChunks = Object.entries(valid)
    .filter(([_, isValid]) => !isValid)
    .map(([chunkName]) => chunkName);

  if (invalidChunks.length === 0) {
    return;
  }

  let plural = invalidChunks.length > 1;

  throw new Error(
    [
      `Error splitting route module: ${normalizeRelativeFilePath(
        id,
        ctx.reactRouterConfig
      )}`,

      invalidChunks.map((name) => `- ${name}`).join("\n"),

      `${plural ? "These exports" : "This export"} could not be split into ${
        plural ? "their own chunks" : "its own chunk"
      } because ${
        plural ? "they share" : "it shares"
      } code with other exports. You should extract any shared code into its own module and then import it within the route module.`,
    ].join("\n\n")
  );
}

export async function cleanBuildDirectory(
  viteConfig: Vite.ResolvedConfig,
  ctx: ReactRouterPluginContext
) {
  let buildDirectory = ctx.reactRouterConfig.buildDirectory;
  let isWithinRoot = () => {
    let relativePath = path.relative(ctx.rootDirectory, buildDirectory);
    return !relativePath.startsWith("..") && !path.isAbsolute(relativePath);
  };

  if (viteConfig.build.emptyOutDir ?? isWithinRoot()) {
    await rm(buildDirectory, { force: true, recursive: true });
  }
}

export async function cleanViteManifests(
  environmentsOptions: Record<string, EnvironmentOptions>,
  ctx: ReactRouterPluginContext
) {
  let viteManifestPaths = Object.entries(environmentsOptions).map(
    ([environmentName, options]) => {
      let outDir = options.build?.outDir;
      invariant(outDir, `Expected build.outDir for ${environmentName}`);
      return path.join(outDir, ".vite/manifest.json");
    }
  );
  await Promise.all(
    viteManifestPaths.map(async (viteManifestPath) => {
      let manifestExists = existsSync(viteManifestPath);
      if (!manifestExists) return;

      // Delete the original Vite manifest file if consumer doesn't want it
      if (!ctx.viteManifestEnabled) {
        await rm(viteManifestPath, { force: true, recursive: true });
      }

      // Remove .vite dir if it's now empty
      let viteDir = path.dirname(viteManifestPath);
      let viteDirFiles = await readdir(viteDir, { recursive: true });
      if (viteDirFiles.length === 0) {
        await rm(viteDir, { force: true, recursive: true });
      }
    })
  );
}

export async function getBuildManifest({
  reactRouterConfig,
  rootDirectory,
}: {
  reactRouterConfig: ResolvedReactRouterConfig;
  rootDirectory: string;
}): Promise<BuildManifest> {
  let { routes, serverBundles, appDirectory } = reactRouterConfig;

  if (!serverBundles) {
    return { routes };
  }

  let { normalizePath } = await import("vite");
  let serverBuildDirectory = getServerBuildDirectory(reactRouterConfig);
  let resolvedAppDirectory = path.resolve(rootDirectory, appDirectory);
  let rootRelativeRoutes = Object.fromEntries(
    Object.entries(routes).map(([id, route]) => {
      let filePath = path.join(resolvedAppDirectory, route.file);
      let rootRelativeFilePath = normalizePath(
        path.relative(rootDirectory, filePath)
      );
      return [id, { ...route, file: rootRelativeFilePath }];
    })
  );

  let buildManifest: BuildManifest = {
    serverBundles: {},
    routeIdToServerBundleId: {},
    routes: rootRelativeRoutes,
  };

  await Promise.all(
    getAddressableRoutes(routes).map(async (route) => {
      let branch = getRouteBranch(routes, route.id);
      let serverBundleId = await serverBundles({
        branch: branch.map((route) =>
          configRouteToBranchRoute({
            ...route,
            // Ensure absolute paths are passed to the serverBundles function
            file: path.join(resolvedAppDirectory, route.file),
          })
        ),
      });
      if (typeof serverBundleId !== "string") {
        throw new Error(`The "serverBundles" function must return a string`);
      }
      if (reactRouterConfig.future.unstable_viteEnvironmentApi) {
        // Server bundle IDs must be valid Vite environment names, so hyphens are not allowed
        if (!/^[a-zA-Z0-9_]+$/.test(serverBundleId)) {
          throw new Error(
            `The "serverBundles" function must only return strings containing alphanumeric characters and underscores.`
          );
        }
      } else {
        if (!/^[a-zA-Z0-9-_]+$/.test(serverBundleId)) {
          throw new Error(
            `The "serverBundles" function must only return strings containing alphanumeric characters, hyphens and underscores.`
          );
        }
      }
      buildManifest.routeIdToServerBundleId[route.id] = serverBundleId;

      buildManifest.serverBundles[serverBundleId] ??= {
        id: serverBundleId,
        file: normalizePath(
          path.join(
            path.relative(
              rootDirectory,
              path.join(serverBuildDirectory, serverBundleId)
            ),
            reactRouterConfig.serverBuildFile
          )
        ),
      };
    })
  );

  return buildManifest;
}

function mergeEnvironmentOptions(
  base: EnvironmentOptions,
  ...overrides: EnvironmentOptions[]
): EnvironmentOptions {
  let vite = getVite();

  return overrides.reduce(
    (merged, override) => vite.mergeConfig(merged, override, false),
    base
  );
}

export async function getEnvironmentOptionsResolvers(
  ctx: ReactRouterPluginContext,
  viteCommand: Vite.ResolvedConfig["command"]
): Promise<EnvironmentOptionsResolvers> {
  let { serverBuildFile, serverModuleFormat } = ctx.reactRouterConfig;

  let packageRoot = path.dirname(
    require.resolve("@react-router/dev/package.json")
  );
  let { moduleSyncEnabled } = await import(
    `file:///${path.join(packageRoot, "module-sync-enabled/index.mjs")}`
  );
  let vite = getVite();

  function getBaseOptions({
    viteUserConfig,
  }: {
    viteUserConfig: Vite.UserConfig;
  }): EnvironmentOptions {
    // This is a workaround for type errors when running in vite-ecosystem-ci
    // against rolldown-vite since "preserveEntrySignatures" is not yet
    // supported. We're doing this instead of using `ts-ignore` so we're still
    // type checking against regular Vite build options. Once it's supported,
    // this custom type can be removed and the build config can be inlined.
    type RollupOptionsWithPreserveEntrySignatures =
      Vite.BuildOptions["rollupOptions"] extends {
        preserveEntrySignatures: any;
      }
        ? Vite.BuildOptions["rollupOptions"]
        : Vite.BuildOptions["rollupOptions"] & {
            // We hard-code the one value we're using. If it's not valid in
            // Rollup, the build will fail.
            preserveEntrySignatures: "exports-only";
          };
    const rollupOptions: RollupOptionsWithPreserveEntrySignatures = {
      preserveEntrySignatures: "exports-only",
      // Silence Rollup "use client" warnings
      // Adapted from https://github.com/vitejs/vite-plugin-react/pull/144
      onwarn(warning, defaultHandler) {
        if (
          warning.code === "MODULE_LEVEL_DIRECTIVE" &&
          warning.message.includes("use client")
        ) {
          return;
        }
        let userHandler = viteUserConfig.build?.rollupOptions?.onwarn;
        if (userHandler) {
          userHandler(warning, defaultHandler);
        } else {
          defaultHandler(warning);
        }
      },
    };

    return {
      build: {
        cssMinify: viteUserConfig.build?.cssMinify ?? true,
        manifest: true, // The manifest is enabled for all builds to detect SSR-only assets
        rollupOptions,
      },
    };
  }

  function getBaseServerOptions({
    viteUserConfig,
  }: {
    viteUserConfig: Vite.UserConfig;
  }): EnvironmentOptions {
    // We're using the module-sync condition, but Vite
    // doesn't support it by default.
    // See https://github.com/vitest-dev/vitest/issues/7692
    let maybeModuleSyncConditions: string[] = [
      ...(moduleSyncEnabled ? ["module-sync"] : []),
    ];

    let maybeDevelopmentConditions =
      viteCommand === "build" ? [] : ["development"];

    // This is a compatibility layer for Vite 5. Default conditions were
    // automatically added to any custom conditions in Vite 5, but Vite 6
    // removed this behavior. Instead, the default conditions are overridden
    // by any custom conditions. If we wish to retain the default
    // conditions, we need to manually merge them using the provided default
    // conditions arrays exported from Vite. In Vite 5, these default
    // conditions arrays do not exist.
    // https://vite.dev/guide/migration.html#default-value-for-resolve-conditions
    let maybeDefaultServerConditions = vite.defaultServerConditions || [];

    // There is no helpful export with the default external conditions (see
    // https://github.com/vitejs/vite/pull/20279 for more details). So, for now,
    // we are hardcording the default here.
    let defaultExternalConditions = ["node"];

    let baseConditions = [
      ...maybeDevelopmentConditions,
      ...maybeModuleSyncConditions,
    ];

    return mergeEnvironmentOptions(getBaseOptions({ viteUserConfig }), {
      resolve: {
        external:
          // If `unstable_viteEnvironmentApi` is `true`, `resolve.external` is set in the `configEnvironment` hook
          ctx.reactRouterConfig.future.unstable_viteEnvironmentApi
            ? undefined
            : ssrExternals,
        conditions: [...baseConditions, ...maybeDefaultServerConditions],
        externalConditions: [...baseConditions, ...defaultExternalConditions],
      },
      build: {
        // We move SSR-only assets to client assets. Note that the
        // SSR build can also emit code-split JS files (e.g., by
        // dynamic import) under the same assets directory
        // regardless of "ssrEmitAssets" option, so we also need to
        // keep these JS files to be kept as-is.
        ssrEmitAssets: true,
        copyPublicDir: false, // The client only uses assets in the public directory
        rollupOptions: {
          input:
            (ctx.reactRouterConfig.future.unstable_viteEnvironmentApi
              ? viteUserConfig.environments?.ssr?.build?.rollupOptions?.input
              : viteUserConfig.build?.rollupOptions?.input) ??
            virtual.serverBuild.id,
          output: {
            entryFileNames: serverBuildFile,
            format: serverModuleFormat,
          },
        },
      },
    });
  }

  let environmentOptionsResolvers: EnvironmentOptionsResolvers = {
    client: ({ viteUserConfig }) =>
      mergeEnvironmentOptions(getBaseOptions({ viteUserConfig }), {
        build: {
          rollupOptions: {
            input: [
              ctx.entryClientFilePath,
              ...Object.values(ctx.reactRouterConfig.routes).flatMap(
                (route) => {
                  let routeFilePath = path.resolve(
                    ctx.reactRouterConfig.appDirectory,
                    route.file
                  );

                  let isRootRoute =
                    route.file === ctx.reactRouterConfig.routes.root.file;

                  let code = readFileSync(routeFilePath, "utf-8");

                  return [
                    `${routeFilePath}${BUILD_CLIENT_ROUTE_QUERY_STRING}`,
                    ...(ctx.reactRouterConfig.future
                      .unstable_splitRouteModules && !isRootRoute
                      ? routeChunkExportNames.map((exportName) =>
                          code.includes(exportName)
                            ? getRouteChunkModuleId(routeFilePath, exportName)
                            : null
                        )
                      : []),
                  ].filter(isNonNullable);
                }
              ),
            ],
            output: (ctx.reactRouterConfig.future.unstable_viteEnvironmentApi
              ? viteUserConfig?.environments?.client?.build?.rollupOptions
                  ?.output
              : viteUserConfig?.build?.rollupOptions?.output) ?? {
              entryFileNames: ({ moduleIds }) => {
                let routeChunkModuleId = moduleIds.find(isRouteChunkModuleId);
                let routeChunkName = routeChunkModuleId
                  ? getRouteChunkNameFromModuleId(routeChunkModuleId)?.replace(
                      "unstable_",
                      ""
                    )
                  : null;
                let routeChunkSuffix = routeChunkName
                  ? `-${kebabCase(routeChunkName)}`
                  : "";
                let assetsDir =
                  (ctx.reactRouterConfig.future.unstable_viteEnvironmentApi
                    ? viteUserConfig?.environments?.client?.build?.assetsDir
                    : null) ??
                  viteUserConfig?.build?.assetsDir ??
                  "assets";
                return path.posix.join(
                  assetsDir,
                  `[name]${routeChunkSuffix}-[hash].js`
                );
              },
            },
          },
          outDir: getClientBuildDirectory(ctx.reactRouterConfig),
        },
      }),
  };

  let serverBundleIds = getServerBundleIds(ctx);
  if (serverBundleIds) {
    for (let serverBundleId of serverBundleIds) {
      const environmentName = `${SSR_BUNDLE_PREFIX}${serverBundleId}` as const;
      environmentOptionsResolvers[environmentName] = ({ viteUserConfig }) =>
        mergeEnvironmentOptions(
          getBaseServerOptions({ viteUserConfig }),
          {
            build: {
              outDir: getServerBuildDirectory(ctx.reactRouterConfig, {
                serverBundleId,
              }),
            },
          },
          // Ensure server bundle environments extend the user's SSR
          // environment config if it exists
          viteUserConfig.environments?.ssr ?? {}
        );
    }
  } else {
    environmentOptionsResolvers.ssr = ({ viteUserConfig }) =>
      mergeEnvironmentOptions(getBaseServerOptions({ viteUserConfig }), {
        build: {
          outDir: getServerBuildDirectory(ctx.reactRouterConfig),
        },
      });
  }

  return environmentOptionsResolvers;
}

export function resolveEnvironmentsOptions(
  environmentResolvers: EnvironmentOptionsResolvers,
  resolverOptions: Parameters<EnvironmentOptionsResolver>[0]
): Record<string, EnvironmentOptions> {
  let environmentOptions: Record<string, EnvironmentOptions> = {};
  for (let [environmentName, resolver] of Object.entries(
    environmentResolvers
  ) as [EnvironmentName, EnvironmentOptionsResolver][]) {
    environmentOptions[environmentName] = resolver(resolverOptions);
  }
  return environmentOptions;
}

async function getEnvironmentsOptions(
  ctx: ReactRouterPluginContext,
  viteCommand: Vite.ResolvedConfig["command"],
  resolverOptions: Parameters<EnvironmentOptionsResolver>[0]
): Promise<Record<string, EnvironmentOptions>> {
  let environmentOptionsResolvers = await getEnvironmentOptionsResolvers(
    ctx,
    viteCommand
  );
  return resolveEnvironmentsOptions(
    environmentOptionsResolvers,
    resolverOptions
  );
}

function isNonNullable<T>(x: T): x is NonNullable<T> {
  return x != null;
}

// Type and function copied from Vite
type AsyncFlatten<T extends unknown[]> = T extends (infer U)[]
  ? Exclude<Awaited<U>, U[]>[]
  : never;

async function asyncFlatten<T extends unknown[]>(
  arr: T
): Promise<AsyncFlatten<T>> {
  do {
    arr = (await Promise.all(arr)).flat(Infinity) as any;
  } while (arr.some((v: any) => v?.then));
  return arr as unknown[] as AsyncFlatten<T>;
}<|MERGE_RESOLUTION|>--- conflicted
+++ resolved
@@ -334,7 +334,6 @@
   let entryChunk = resolveChunk(ctx, viteManifest, entryFilePath);
   invariant(entryChunk, `Chunk not found: ${entryFilePath}`);
 
-<<<<<<< HEAD
   let isRootRoute = Boolean(route && route.parentId === undefined);
 
   // If this is the root route, we also need to include assets from the
@@ -343,7 +342,7 @@
   let prependedAssetChunks = isRootRoute
     ? [ctx.entryClientFilePath].map((filePath) => {
         let chunk = resolveChunk(ctx, viteManifest, filePath);
-        invariant(chunk, "Chunk not found");
+        invariant(chunk, `Chunk not found: ${filePath}`);
         return chunk;
       })
     : [];
@@ -360,14 +359,6 @@
     );
     cssCodeSplitDisabledFiles = [`${ctx.publicPath}${cssFile}`];
   }
-=======
-  // This is here to support prepending client entry assets to the root route
-  let prependedAssetChunks = prependedAssetFilePaths.map((filePath) => {
-    let chunk = resolveChunk(ctx, viteManifest, filePath);
-    invariant(chunk, `Chunk not found: ${filePath}`);
-    return chunk;
-  });
->>>>>>> 83587a33
 
   let routeModuleChunks = routeChunkNames
     .map((routeChunkName) =>
