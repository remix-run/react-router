--- conflicted
+++ resolved
@@ -1882,13 +1882,53 @@
     );
   }
 
-<<<<<<< HEAD
   await prerenderManifest(
     build,
     clientBuildDirectory,
     reactRouterConfig,
     viteConfig
   );
+}
+
+function determineStaticPrerenderRoutes(
+  routes: DataRouteObject[],
+  viteConfig: Vite.ResolvedConfig,
+  isBooleanUsage = false
+): string[] {
+  // Always start with the root/index route included
+  let paths: string[] = ["/"];
+  let paramRoutes: string[] = [];
+
+  // Then recursively add any new path defined by the tree
+  function recurse(subtree: typeof routes, prefix = "") {
+    for (let route of subtree) {
+      let newPath = [prefix, route.path].join("/").replace(/\/\/+/g, "/");
+      if (route.path) {
+        let segments = route.path.split("/");
+        if (segments.some((s) => s.startsWith(":") || s === "*")) {
+          paramRoutes.push(route.path);
+        } else {
+          paths.push(newPath);
+        }
+      }
+      if (route.children) {
+        recurse(route.children, newPath);
+      }
+    }
+  }
+  recurse(routes);
+
+  if (isBooleanUsage && paramRoutes) {
+    viteConfig.logger.warn(
+      "The following paths were not prerendered because Dynamic Param and Splat " +
+        "routes cannot be prerendered when using `prerender:true`. You may want to " +
+        "consider using the `prerender()` API if you wish to prerender slug and " +
+        "splat routes."
+    );
+  }
+
+  // Clean double slashes and remove trailing slashes
+  return paths.map((p) => p.replace(/\/\/+/g, "/").replace(/(.+)\/$/, "$1"));
 }
 
 async function prerenderData(
@@ -1916,75 +1956,6 @@
   await fse.ensureDir(path.dirname(outfile));
   await fse.outputFile(outfile, data);
   viteConfig.logger.info(`Prerender: Generated ${colors.bold(outfile)}`);
-=======
-  function determineStaticPrerenderRoutes(
-    routes: DataRouteObject[],
-    viteConfig: Vite.ResolvedConfig,
-    isBooleanUsage = false
-  ): string[] {
-    // Always start with the root/index route included
-    let paths: string[] = ["/"];
-    let paramRoutes: string[] = [];
-
-    // Then recursively add any new path defined by the tree
-    function recurse(subtree: typeof routes, prefix = "") {
-      for (let route of subtree) {
-        let newPath = [prefix, route.path].join("/").replace(/\/\/+/g, "/");
-        if (route.path) {
-          let segments = route.path.split("/");
-          if (segments.some((s) => s.startsWith(":") || s === "*")) {
-            paramRoutes.push(route.path);
-          } else {
-            paths.push(newPath);
-          }
-        }
-        if (route.children) {
-          recurse(route.children, newPath);
-        }
-      }
-    }
-    recurse(routes);
-
-    if (paramRoutes) {
-      viteConfig.logger.warn(
-        "The follwing paths were not pre-rendered because Dynamic Param and Splat " +
-          "routes are not prerendered when using `prerender:true`. You may want to " +
-          "consider using the `1prerender()` API if you wish to prerender slug and " +
-          "splat routes."
-      );
-    }
-
-    // Clean double slashes and remove trailing slashes
-    return paths.map((p) => p.replace(/\/\/+/g, "/").replace(/(.+)\/$/, "$1"));
-  }
-
-  async function prerenderData(
-    handler: RequestHandler,
-    prerenderPath: string,
-    clientBuildDirectory: string,
-    reactRouterConfig: Awaited<ReturnType<typeof resolveReactRouterConfig>>,
-    viteConfig: Vite.ResolvedConfig,
-    requestInit: RequestInit
-  ) {
-    let normalizedPath = `${reactRouterConfig.basename}${
-      prerenderPath === "/"
-        ? "/_root.data"
-        : `${prerenderPath.replace(/\/$/, "")}.data`
-    }`.replace(/\/\/+/g, "/");
-    let request = new Request(`http://localhost${normalizedPath}`, requestInit);
-    let response = await handler(request);
-    let data = await response.text();
-
-    validatePrerenderedResponse(response, data, "Prerender", normalizedPath);
-
-    // Write out the .data file
-    let outdir = path.relative(process.cwd(), clientBuildDirectory);
-    let outfile = path.join(outdir, normalizedPath.split("/").join(path.sep));
-    await fse.ensureDir(path.dirname(outfile));
-    await fse.outputFile(outfile, data);
-    viteConfig.logger.info(`Prerender: Generated ${colors.bold(outfile)}`);
-  }
->>>>>>> e534217f
 }
 
 async function prerenderRoute(
