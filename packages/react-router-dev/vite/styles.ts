import * as path from "node:path";
import type { ServerBuild } from "react-router";
import { matchRoutes } from "react-router";
import type { ModuleNode, ViteDevServer } from "vite";

<<<<<<< HEAD
import type { ResolvedVitePluginConfig } from "./config";
=======
import type { ResolvedReactRouterConfig } from "../config";
>>>>>>> 85403161
import { resolveFileUrl } from "./resolve-file-url";

type ServerRouteManifest = ServerBuild["routes"];
type ServerRoute = ServerRouteManifest[string];

// Style collection logic adapted from solid-start: https://github.com/solidjs/solid-start

// Vite doesn't expose these so we just copy the list for now
// https://github.com/vitejs/vite/blob/d6bde8b03d433778aaed62afc2be0630c8131908/packages/vite/src/node/constants.ts#L49C23-L50
const cssFileRegExp =
  /\.(css|less|sass|scss|styl|stylus|pcss|postcss|sss)(?:$|\?)/;
// https://github.com/vitejs/vite/blob/d6bde8b03d433778aaed62afc2be0630c8131908/packages/vite/src/node/plugins/css.ts#L160
const cssModulesRegExp = new RegExp(`\\.module${cssFileRegExp.source}`);

const isCssFile = (file: string) => cssFileRegExp.test(file);
export const isCssModulesFile = (file: string) => cssModulesRegExp.test(file);

const getStylesForFiles = async ({
  viteDevServer,
  rootDirectory,
  cssModulesManifest,
  files,
}: {
  viteDevServer: ViteDevServer;
  rootDirectory: string;
  cssModulesManifest: Record<string, string>;
  files: string[];
}): Promise<string | undefined> => {
  let styles: Record<string, string> = {};
  let deps = new Set<ModuleNode>();

  try {
    for (let file of files) {
      let normalizedPath = path
        .resolve(rootDirectory, file)
        .replace(/\\/g, "/");
      let node = await viteDevServer.moduleGraph.getModuleById(normalizedPath);

      // If the module is only present in the client module graph, the module
      // won't have been found on the first request to the server. If so, we
      // request the module so it's in the module graph, then try again.
      if (!node) {
        try {
          await viteDevServer.transformRequest(
            resolveFileUrl({ rootDirectory }, normalizedPath)
          );
        } catch (err) {
          console.error(err);
        }
        node = await viteDevServer.moduleGraph.getModuleById(normalizedPath);
      }

      if (!node) {
        console.log(`Could not resolve module for file: ${file}`);
        continue;
      }

      await findDeps(viteDevServer, node, deps);
    }
  } catch (err) {
    console.error(err);
  }

  for (let dep of deps) {
    if (
      dep.file &&
      isCssFile(dep.file) &&
      !dep.url.endsWith("?url") // Ignore styles that resolved as URLs, otherwise we'll end up injecting URLs into the style tag contents
    ) {
      try {
        let css = isCssModulesFile(dep.file)
          ? cssModulesManifest[dep.file]
          : (await viteDevServer.ssrLoadModule(dep.url)).default;

        if (css === undefined) {
          throw new Error();
        }

        styles[dep.url] = css;
      } catch {
        console.warn(`Could not load ${dep.file}`);
        // this can happen with dynamically imported modules, I think
        // because the Vite module graph doesn't distinguish between
        // static and dynamic imports? TODO investigate, submit fix
      }
    }
  }

  return (
    Object.entries(styles)
      .map(([fileName, css], i) => [
        `\n/* ${fileName
          // Escape comment syntax in file paths
          .replace(/\/\*/g, "/\\*")
          .replace(/\*\//g, "*\\/")} */`,
        css,
      ])
      .flat()
      .join("\n") || undefined
  );
};

const findDeps = async (
  vite: ViteDevServer,
  node: ModuleNode,
  deps: Set<ModuleNode>
) => {
  // since `ssrTransformResult.deps` contains URLs instead of `ModuleNode`s, this process is asynchronous.
  // instead of using `await`, we resolve all branches in parallel.
  let branches: Promise<void>[] = [];

  async function addFromNode(node: ModuleNode) {
    if (!deps.has(node)) {
      deps.add(node);
      await findDeps(vite, node, deps);
    }
  }

  async function addFromUrl(url: string) {
    let node = await vite.moduleGraph.getModuleByUrl(url);

    if (node) {
      await addFromNode(node);
    }
  }

  if (node.ssrTransformResult) {
    if (node.ssrTransformResult.deps) {
      node.ssrTransformResult.deps.forEach((url) =>
        branches.push(addFromUrl(url))
      );
    }
  } else {
    node.importedModules.forEach((node) => branches.push(addFromNode(node)));
  }

  await Promise.all(branches);
};

const groupRoutesByParentId = (manifest: ServerRouteManifest) => {
  let routes: Record<string, Omit<ServerRoute, "children">[]> = {};

  Object.values(manifest).forEach((route) => {
    let parentId = route.parentId || "";
    if (!routes[parentId]) {
      routes[parentId] = [];
    }
    routes[parentId].push(route);
  });

  return routes;
};

// Create a map of routes by parentId to use recursively instead of
// repeatedly filtering the manifest.
const createRoutes = (
  manifest: ServerRouteManifest,
  parentId: string = "",
  routesByParentId: Record<
    string,
    Omit<ServerRoute, "children">[]
  > = groupRoutesByParentId(manifest)
): ServerRoute[] => {
  return (routesByParentId[parentId] || []).map((route) => ({
    ...route,
    children: createRoutes(manifest, route.id, routesByParentId),
  }));
};

export const getStylesForUrl = async ({
  viteDevServer,
  rootDirectory,
  reactRouterConfig,
  entryClientFilePath,
  cssModulesManifest,
  build,
  url,
}: {
  viteDevServer: ViteDevServer;
  rootDirectory: string;
  reactRouterConfig: Pick<ResolvedReactRouterConfig, "appDirectory" | "routes">;
  entryClientFilePath: string;
  cssModulesManifest: Record<string, string>;
  build: ServerBuild;
  url: string | undefined;
}): Promise<string | undefined> => {
  if (url === undefined || url.includes("?_data=")) {
    return undefined;
  }

  let routes = createRoutes(build.routes);
  let appPath = path.relative(process.cwd(), reactRouterConfig.appDirectory);
  let documentRouteFiles =
    matchRoutes(routes, url, build.basename)?.map((match) =>
      path.resolve(appPath, reactRouterConfig.routes[match.route.id].file)
    ) ?? [];

  let styles = await getStylesForFiles({
    viteDevServer,
    rootDirectory,
    cssModulesManifest,
    files: [
      // Always include the client entry file when crawling the module graph for CSS
      path.relative(rootDirectory, entryClientFilePath),
      // Then include any styles from the matched routes
      ...documentRouteFiles,
    ],
  });

  return styles;
};<|MERGE_RESOLUTION|>--- conflicted
+++ resolved
@@ -3,11 +3,7 @@
 import { matchRoutes } from "react-router";
 import type { ModuleNode, ViteDevServer } from "vite";
 
-<<<<<<< HEAD
-import type { ResolvedVitePluginConfig } from "./config";
-=======
-import type { ResolvedReactRouterConfig } from "../config";
->>>>>>> 85403161
+import type { ResolvedReactRouterConfig } from "./config";
 import { resolveFileUrl } from "./resolve-file-url";
 
 type ServerRouteManifest = ServerBuild["routes"];
