--- conflicted
+++ resolved
@@ -1,33 +1,7 @@
-<<<<<<< HEAD
-import * as Path from "pathe";
-import * as Pathe from "pathe/utils";
-
-import type { RouteManifestEntry } from "../config/routes";
 import type { ConfigLoader, ResolvedReactRouterConfig } from "../config/config";
 
 export type Context = {
   rootDirectory: string;
   configLoader: ConfigLoader;
   config: ResolvedReactRouterConfig;
-};
-
-export function getTypesPath(ctx: Context, route: RouteManifestEntry) {
-  const typegenDir = Path.join(ctx.rootDirectory, ".react-router/types");
-  return Path.join(
-    typegenDir,
-    Path.relative(ctx.rootDirectory, ctx.config.appDirectory),
-    Path.dirname(route.file),
-    "+types." + Pathe.filename(route.file) + ".d.ts"
-  );
-}
-=======
-import type { RouteManifest } from "../config/routes";
-import type * as ViteNode from "../vite/vite-node";
-
-export type Context = {
-  rootDirectory: string;
-  appDirectory: string;
-  routeConfigEnv: ViteNode.Context;
-  routes: RouteManifest;
-};
->>>>>>> 5a7b2914
+};