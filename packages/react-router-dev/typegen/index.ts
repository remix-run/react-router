--- conflicted
+++ resolved
@@ -4,29 +4,11 @@
 import pc from "picocolors";
 
 import * as Logger from "../logger";
-<<<<<<< HEAD
-import { generate } from "./generate";
-import {
-  type ResolvedReactRouterConfig,
-  type ConfigLoader,
-  createConfigLoader,
-} from "../config/config";
+import { createConfigLoader } from "../config/config";
 
-type Context = {
-  rootDirectory: string;
-  configLoader: ConfigLoader;
-  config: ResolvedReactRouterConfig;
-};
-=======
-import type { RouteConfig } from "../config/routes";
-import { configRoutesToRouteManifest } from "../config/routes";
-import * as ViteNode from "../vite/vite-node";
-import { findEntry } from "../vite/config";
-import { loadPluginContext } from "../vite/plugin";
 import { generate } from "./generate";
 import type { Context } from "./context";
 import { getTypesDir, getTypesPath } from "./paths";
->>>>>>> 8374cc78
 
 export async function run(rootDirectory: string) {
   const ctx = await createContext({ rootDirectory, watch: false });
@@ -109,22 +91,10 @@
   const typegenDir = getTypesDir(ctx);
 
   fs.rmSync(typegenDir, { recursive: true, force: true });
-<<<<<<< HEAD
   Object.values(ctx.config.routes).forEach((route) => {
     if (!fs.existsSync(Path.join(ctx.config.appDirectory, route.file))) return;
-    const typesPath = Path.join(
-      typegenDir,
-      Path.relative(ctx.rootDirectory, ctx.config.appDirectory),
-      Path.dirname(route.file),
-      "+types." + Pathe.filename(route.file) + ".d.ts"
-    );
-    const content = generate(ctx.config.routes, route);
-=======
-  Object.values(ctx.routes).forEach((route) => {
-    if (!fs.existsSync(Path.join(ctx.appDirectory, route.file))) return;
     const typesPath = getTypesPath(ctx, route);
     const content = generate(ctx, route);
->>>>>>> 8374cc78
     fs.mkdirSync(Path.dirname(typesPath), { recursive: true });
     fs.writeFileSync(typesPath, content);
   });
