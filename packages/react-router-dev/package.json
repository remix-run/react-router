--- conflicted
+++ resolved
@@ -19,15 +19,13 @@
       "types": "./dist/index.d.ts",
       "default": "./dist/index.js"
     },
-<<<<<<< HEAD
     "./routes": {
       "types": "./dist/routes.d.ts",
       "default": "./dist/routes.js"
-=======
+    },
     "./vite": {
       "types": "./dist/vite.d.ts",
       "default": "./dist/vite.js"
->>>>>>> 85403161
     },
     "./package.json": "./package.json"
   },
