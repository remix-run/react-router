packages:
  - "integration"
  - "integration/helpers/*"
  - "packages/*"
  - "playground/*"

catalog:
<<<<<<< HEAD
  "@types/react": ^18.0.27
  "@types/react-dom": ^18.0.10
  "@vitejs/plugin-rsc": 0.4.34
  react: ^19.2.1
  react-dom: ^19.2.1
  react-server-dom-parcel: ^19.2.1
=======
  "@vitejs/plugin-rsc": ~0.5.6
  react: canary
  react-dom: canary
  react-server-dom-parcel: canary
  react-server-dom-webpack: canary
>>>>>>> 22117d3a
  typescript: ^5.4.5
  tsup: ^8.3.0
  wireit: 0.14.9

overrides:
  react: canary
  react-dom: canary
  react-server-dom-parcel: canary
  react-server-dom-webpack: canary<|MERGE_RESOLUTION|>--- conflicted
+++ resolved
@@ -5,20 +5,13 @@
   - "playground/*"
 
 catalog:
-<<<<<<< HEAD
   "@types/react": ^18.0.27
   "@types/react-dom": ^18.0.10
-  "@vitejs/plugin-rsc": 0.4.34
-  react: ^19.2.1
-  react-dom: ^19.2.1
-  react-server-dom-parcel: ^19.2.1
-=======
   "@vitejs/plugin-rsc": ~0.5.6
   react: canary
   react-dom: canary
   react-server-dom-parcel: canary
   react-server-dom-webpack: canary
->>>>>>> 22117d3a
   typescript: ^5.4.5
   tsup: ^8.3.0
   wireit: 0.14.9
