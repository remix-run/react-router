--- conflicted
+++ resolved
@@ -107,11 +107,7 @@
   },
   "filesize": {
     "packages/router/dist/router.umd.min.js": {
-<<<<<<< HEAD
       "none": "38 kB"
-=======
-      "none": "37.5 kB"
->>>>>>> 31367865
     },
     "packages/react-router/dist/react-router.production.min.js": {
       "none": "12.5 kB"
