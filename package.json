{
  "name": "@remix-run/react-router",
  "private": true,
  "workspaces": {
    "packages": [
      "packages/react-router",
      "packages/react-router-dom",
      "packages/react-router-dom-v5-compat",
      "packages/react-router-native",
      "packages/router"
    ],
    "nohoist": [
      "**/react-native",
      "**/react-native/**"
    ]
  },
  "scripts": {
    "build": "rollup -c",
    "clean": "git clean -fdX .",
    "format": "prettier --ignore-path .eslintignore --write .",
    "format:check": "prettier --ignore-path .eslintignore --check .",
    "postinstall": "patch-package",
    "lint": "eslint --cache .",
    "prerelease": "yarn build",
    "release": "changeset publish",
    "size": "filesize",
    "test": "jest",
    "changeset": "changeset",
    "version": "changeset version",
    "postversion": "node scripts/postversion.mjs",
    "version:experimental": "node scripts ./scripts/version experimental",
    "watch": "rollup -c -w"
  },
  "jest": {
    "projects": [
      "<rootDir>/packages/*"
    ]
  },
  "resolutions": {
    "@types/react": "^18.0.0",
    "@types/react-dom": "^18.0.0"
  },
  "dependencies": {
    "@ampproject/filesize": "^4.3.0",
    "@babel/core": "^7.18.2",
    "@babel/preset-env": "^7.18.2",
    "@babel/preset-modules": "^0.1.5",
    "@babel/preset-react": "^7.17.12",
    "@babel/preset-typescript": "^7.17.12",
    "@changesets/cli": "^2.23.0",
    "@octokit/graphql": "^4.8.0",
    "@octokit/plugin-paginate-rest": "^2.17.0",
    "@octokit/rest": "^18.12.0",
    "@remix-run/changelog-github": "^0.0.5",
    "@remix-run/web-fetch": "4.1.3",
    "@rollup/plugin-babel": "^5.3.1",
    "@rollup/plugin-replace": "^4.0.0",
    "@rollup/plugin-typescript": "^8.3.2",
    "@testing-library/jest-dom": "5.16.3",
    "@testing-library/react": "^13.3.0",
    "@types/jest": "26.x",
    "@types/jsdom": "16.2.14",
    "@types/jsonfile": "^6.0.1",
    "@types/react": "^18.0.15",
    "@types/react-dom": "^18.0.6",
    "@types/react-native": "^0.61.0",
    "@types/react-test-renderer": "^18.0.0",
    "@types/semver": "^7.3.8",
    "@typescript-eslint/eslint-plugin": "^4.28.3",
    "@typescript-eslint/parser": "^4.28.3",
    "babel-eslint": "^10.1.0",
    "babel-jest": "^26.6.3",
    "babel-plugin-dev-expression": "^0.2.2",
    "chalk": "^4.1.1",
    "cheerio": "^1.0.0-rc.10",
    "eslint": "^7.30.0",
    "eslint-config-react-app": "^6.0.0",
    "eslint-plugin-flowtype": "^5.8.0",
    "eslint-plugin-import": "^2.23.4",
    "eslint-plugin-jest": "^26.5.3",
    "eslint-plugin-jsx-a11y": "^6.4.1",
    "eslint-plugin-react": "^7.24.0",
    "eslint-plugin-react-hooks": "next",
    "fs-extra": "^10.1.0",
    "history": "^5.3.0",
    "jest": "^26.6.3",
    "jsonfile": "^6.1.0",
    "metro-react-native-babel-preset": "^0.57.0",
    "patch-package": "^6.4.7",
    "prettier": "^2.5.1",
    "prompt-confirm": "^2.0.4",
    "react": "^18.2.0",
    "react-dom": "^18.2.0",
    "react-test-renderer": "^18.2.0",
    "rollup": "^2.75.5",
    "rollup-plugin-copy": "^3.4.0",
    "rollup-plugin-extensions": "^0.1.0",
    "rollup-plugin-prettier": "^2.2.2",
    "rollup-plugin-terser": "^7.0.2",
    "semver": "^7.3.5",
    "ts-jest": "^26.5.6",
    "type-fest": "^2.13.0",
    "typescript": "^4.7.3"
  },
  "engines": {
    "node": ">=14"
  },
  "filesize": {
<<<<<<< HEAD
    "packages/router/dist/router.js": {
      "none": "109 kB"
=======
    "packages/router/dist/router.umd.min.js": {
      "none": "34.5 kB"
>>>>>>> 0f9bc685
    },
    "packages/react-router/dist/react-router.production.min.js": {
      "none": "12.5 kB"
    },
    "packages/react-router/dist/umd/react-router.production.min.js": {
      "none": "14.5 kB"
    },
    "packages/react-router-dom/dist/react-router-dom.production.min.js": {
      "none": "10 kB"
    },
    "packages/react-router-dom/dist/umd/react-router-dom.production.min.js": {
      "none": "16 kB"
    }
  }
}<|MERGE_RESOLUTION|>--- conflicted
+++ resolved
@@ -106,13 +106,8 @@
     "node": ">=14"
   },
   "filesize": {
-<<<<<<< HEAD
-    "packages/router/dist/router.js": {
-      "none": "109 kB"
-=======
     "packages/router/dist/router.umd.min.js": {
       "none": "34.5 kB"
->>>>>>> 0f9bc685
     },
     "packages/react-router/dist/react-router.production.min.js": {
       "none": "12.5 kB"
