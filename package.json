--- conflicted
+++ resolved
@@ -101,11 +101,7 @@
   },
   "filesize": {
     "packages/router/dist/router.js": {
-<<<<<<< HEAD
-      "none": "98.06 kB"
-=======
       "none": "99 kB"
->>>>>>> f0693f5c
     },
     "packages/react-router/dist/react-router.production.min.js": {
       "none": "12 kB"
