--- conflicted
+++ resolved
@@ -105,11 +105,7 @@
   },
   "filesize": {
     "packages/router/dist/router.umd.min.js": {
-<<<<<<< HEAD
-      "none": "43.2 kB"
-=======
-      "none": "41.6 kB"
->>>>>>> 3b38f54e
+      "none": "43.1 kB"
     },
     "packages/react-router/dist/react-router.production.min.js": {
       "none": "13 kB"
