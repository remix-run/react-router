--- conflicted
+++ resolved
@@ -114,17 +114,10 @@
       "none": "15.8 kB"
     },
     "packages/react-router-dom/dist/react-router-dom.production.min.js": {
-<<<<<<< HEAD
       "none": "12.8 kB"
     },
     "packages/react-router-dom/dist/umd/react-router-dom.production.min.js": {
       "none": "18.8 kB"
-=======
-      "none": "12.0 kB"
-    },
-    "packages/react-router-dom/dist/umd/react-router-dom.production.min.js": {
-      "none": "17.9 kB"
->>>>>>> 6dac8deb
     }
   }
 }