{
  "name": "@remix-run/react-router",
  "private": true,
  "scripts": {
    "build": "pnpm run --filter=\"./packages/**/*\" build",
    "watch": "pnpm build && pnpm run --filter=\"./packages/**/*\" --parallel build --watch",
    "clean": "git clean -fdX .",
    "clean:build": "git clean -fdx -e node_modules .",
    "clean:integration": "node ./integration/helpers/cleanup.mjs",
    "docs": "pnpm run docs:typedoc && pnpm run docs:jsdoc",
    "docs:typedoc": "typedoc",
    "docs:jsdoc": "node --experimental-strip-types scripts/docs.ts",
    "format": "prettier --ignore-path .eslintignore --write .",
    "format:check": "prettier --ignore-path .eslintignore --check .",
    "lint": "eslint --cache .",
    "playground": "node ./scripts/playground.js",
    "prerelease": "pnpm build",
    "release": "changeset publish",
    "test": "jest",
    "test:inspect": "node --inspect-brk ./node_modules/.bin/jest",
    "typegen": "pnpm run --recursive --parallel typegen",
    "typecheck": "pnpm run --recursive --parallel typecheck",
    "test:integration:run": "pnpm playwright:integration",
    "test:integration": "pnpm build && pnpm test:integration:run",
    "posttest:integration:run": "pnpm clean:integration",
    "playwright:integration": "playwright test --config ./integration/playwright.config.ts",
    "vite-ecosystem-ci:build": "pnpm build",
    "vite-ecosystem-ci:before-test": "pnpm playwright install",
    "vite-ecosystem-ci:test": "pnpm playwright:integration --project=chromium && pnpm clean:integration",
    "changeset": "changeset",
    "changeset:version": "changeset version && node ./scripts/remove-prerelease-changelogs.mjs",
    "publish": "node scripts/publish.js",
    "version": "node ./scripts/version"
  },
  "jest": {
    "projects": [
      "<rootDir>/packages/*"
    ],
    "reporters": [
      "default"
    ]
  },
  "packageManager": "pnpm@9.10.0",
  "resolutions": {
    "@types/react": "^18.2.18",
    "@types/react-dom": "^18.2.7",
    "@types/react-test-renderer": "^18.3.1",
    "jsdom": "22.1.0"
  },
  "dependencies": {
    "@babel/core": "^7.27.7",
    "@babel/preset-env": "^7.27.2",
    "@babel/preset-react": "^7.27.1",
    "@babel/preset-typescript": "^7.27.1",
    "@changesets/cli": "^2.26.2",
    "@manypkg/get-packages": "^1.1.3",
    "@mdx-js/rollup": "^3.1.0",
    "@playwright/test": "^1.49.1",
    "@remix-run/changelog-github": "^0.0.5",
    "@types/jest": "^29.5.4",
    "@types/jsdom": "^21.1.1",
    "@types/react": "^19.0.12",
    "@types/react-dom": "^19.0.4",
    "@types/react-test-renderer": "^19.0.0",
    "@typescript-eslint/eslint-plugin": "^7.5.0",
    "@typescript-eslint/parser": "^7.5.0",
    "babel-jest": "^29.7.0",
    "babel-plugin-dev-expression": "^0.2.3",
    "chalk": "^4.1.2",
    "dox": "^1.0.0",
    "eslint": "^8.57.0",
    "eslint-config-react-app": "^7.0.1",
    "eslint-plugin-flowtype": "^8.0.3",
    "eslint-plugin-import": "^2.29.1",
    "eslint-plugin-jest": "^27.9.0",
    "eslint-plugin-jsdoc": "^51.3.4",
    "eslint-plugin-jsx-a11y": "^6.8.0",
    "eslint-plugin-react": "^7.34.1",
    "eslint-plugin-react-hooks": "next",
    "fast-glob": "3.2.11",
    "isbot": "^5.1.11",
    "jest": "^29.6.4",
    "jsonfile": "^6.1.0",
    "prettier": "^3.6.2",
    "prompts": "^2.4.2",
<<<<<<< HEAD
    "react-server-dom-parcel": "catalog:",
=======
>>>>>>> 22117d3a
    "remark-gfm": "^3.0.1",
    "remark-parse": "^10.0.1",
    "remark-stringify": "^10.0.2",
    "semver": "^7.5.4",
    "typedoc": "^0.28.7",
    "typescript": "catalog:",
    "unified": "^10.1.2",
    "unist-util-remove": "^3.1.0",
    "vite": "^6.3.0"
  },
  "engines": {
    "node": ">=20.0.0"
  },
  "pnpm": {
    "patchedDependencies": {
      "@changesets/get-dependents-graph@1.3.6": "patches/@changesets__get-dependents-graph@1.3.6.patch",
      "@changesets/assemble-release-plan": "patches/@changesets__assemble-release-plan.patch",
      "@mdx-js/rollup": "patches/@mdx-js__rollup.patch"
    },
    "overrides": {
      "workerd": "1.20250705.0",
      "react-is": "19.1.0"
    }
  }
}<|MERGE_RESOLUTION|>--- conflicted
+++ resolved
@@ -83,10 +83,6 @@
     "jsonfile": "^6.1.0",
     "prettier": "^3.6.2",
     "prompts": "^2.4.2",
-<<<<<<< HEAD
-    "react-server-dom-parcel": "catalog:",
-=======
->>>>>>> 22117d3a
     "remark-gfm": "^3.0.1",
     "remark-parse": "^10.0.1",
     "remark-stringify": "^10.0.2",
