{
  "name": "@remix-run/react-router",
  "private": true,
  "workspaces": {
    "packages": [
      "packages/react-router",
      "packages/react-router-dom",
      "packages/react-router-dom-v5-compat",
      "packages/react-router-native",
      "packages/router"
    ]
  },
  "scripts": {
    "build": "rollup -c",
    "clean": "git clean -fdX .",
    "format": "prettier --ignore-path .eslintignore --write .",
    "format:check": "prettier --ignore-path .eslintignore --check .",
    "postinstall": "patch-package",
    "lint": "eslint --cache .",
    "prerelease": "yarn build",
    "release": "changeset publish",
    "size": "filesize",
    "test": "jest",
    "test:inspect": "node --inspect-brk ./node_modules/.bin/jest",
    "changeset": "changeset",
    "version": "changeset version",
    "publish": "node scripts/publish.js",
    "postversion": "node scripts/postversion.mjs",
    "version:experimental": "node ./scripts/version experimental",
    "watch": "rollup -c -w"
  },
  "jest": {
    "projects": [
      "<rootDir>/packages/*"
    ],
    "reporters": [
      "default"
    ]
  },
  "resolutions": {
    "@types/react": "^18.0.0",
    "@types/react-dom": "^18.0.0",
    "jsdom": "22.1.0"
  },
  "dependencies": {
    "@ampproject/filesize": "^4.3.0",
    "@babel/core": "^7.18.2",
    "@babel/preset-env": "^7.18.2",
    "@babel/preset-modules": "^0.1.5",
    "@babel/preset-react": "^7.17.12",
    "@babel/preset-typescript": "^7.17.12",
    "@changesets/cli": "^2.23.0",
    "@octokit/graphql": "^4.8.0",
    "@octokit/plugin-paginate-rest": "^2.17.0",
    "@octokit/rest": "^18.12.0",
    "@remix-run/changelog-github": "^0.0.5",
    "@remix-run/web-fetch": "4.3.3",
    "@rollup/plugin-babel": "^5.3.1",
    "@rollup/plugin-replace": "^4.0.0",
    "@rollup/plugin-typescript": "^8.3.2",
    "@testing-library/jest-dom": "5.16.3",
    "@testing-library/react": "^13.3.0",
    "@types/jest": "29.x",
    "@types/jsdom": "16.2.14",
    "@types/jsonfile": "^6.0.1",
    "@types/react": "^18.0.15",
    "@types/react-dom": "^18.0.6",
    "@types/react-native": "^0.61.0",
    "@types/react-test-renderer": "^18.0.0",
    "@types/semver": "^7.3.8",
    "@typescript-eslint/eslint-plugin": "^4.28.3",
    "@typescript-eslint/parser": "^4.28.3",
    "abort-controller": "^3.0.0",
    "babel-eslint": "^10.1.0",
    "babel-jest": "^29.0.3",
    "babel-plugin-dev-expression": "^0.2.2",
    "chalk": "^4.1.1",
    "cheerio": "^1.0.0-rc.10",
    "eslint": "^7.30.0",
    "eslint-config-react-app": "^6.0.0",
    "eslint-plugin-flowtype": "^5.8.0",
    "eslint-plugin-import": "^2.23.4",
    "eslint-plugin-jest": "^26.5.3",
    "eslint-plugin-jsx-a11y": "^6.4.1",
    "eslint-plugin-react": "^7.24.0",
    "eslint-plugin-react-hooks": "next",
    "fs-extra": "^10.1.0",
    "history": "^5.3.0",
    "jest": "^29.0.3",
    "jest-environment-jsdom": "^29.0.3",
    "jsonfile": "^6.1.0",
    "patch-package": "^6.4.7",
    "prettier": "^2.5.1",
    "prompt-confirm": "^2.0.4",
    "react": "^18.2.0",
    "react-dom": "^18.2.0",
    "react-test-renderer": "^18.2.0",
    "rollup": "^2.75.5",
    "rollup-plugin-copy": "^3.4.0",
    "rollup-plugin-extensions": "^0.1.0",
    "rollup-plugin-prettier": "^2.2.2",
    "rollup-plugin-terser": "^7.0.2",
    "semver": "^7.3.5",
    "type-fest": "^2.13.0",
    "typescript": "^5.1.3"
  },
  "engines": {
    "node": ">=14"
  },
  "filesize": {
    "packages/router/dist/router.umd.min.js": {
      "none": "46.4 kB"
    },
    "packages/react-router/dist/react-router.production.min.js": {
      "none": "13.8 kB"
    },
    "packages/react-router/dist/umd/react-router.production.min.js": {
      "none": "16.2 kB"
    },
    "packages/react-router-dom/dist/react-router-dom.production.min.js": {
<<<<<<< HEAD
      "none": "12.5 kB"
    },
    "packages/react-router-dom/dist/umd/react-router-dom.production.min.js": {
      "none": "18.4 kB"
=======
      "none": "12.4 kB"
    },
    "packages/react-router-dom/dist/umd/react-router-dom.production.min.js": {
      "none": "18.5 kB"
>>>>>>> a3b21eb3
    }
  }
}<|MERGE_RESOLUTION|>--- conflicted
+++ resolved
@@ -118,17 +118,10 @@
       "none": "16.2 kB"
     },
     "packages/react-router-dom/dist/react-router-dom.production.min.js": {
-<<<<<<< HEAD
       "none": "12.5 kB"
     },
     "packages/react-router-dom/dist/umd/react-router-dom.production.min.js": {
-      "none": "18.4 kB"
-=======
-      "none": "12.4 kB"
-    },
-    "packages/react-router-dom/dist/umd/react-router-dom.production.min.js": {
-      "none": "18.5 kB"
->>>>>>> a3b21eb3
+      "none": "18.6 kB"
     }
   }
 }