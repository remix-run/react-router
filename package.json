--- conflicted
+++ resolved
@@ -107,11 +107,7 @@
   },
   "filesize": {
     "packages/router/dist/router.js": {
-<<<<<<< HEAD
-      "none": "103 kB"
-=======
       "none": "105 kB"
->>>>>>> ec9bacf3
     },
     "packages/react-router/dist/react-router.production.min.js": {
       "none": "12.5 kB"
