{
  "name": "@remix-run/react-router",
  "private": true,
  "workspaces": {
    "packages": [
      "packages/react-router",
      "packages/react-router-dom",
      "packages/react-router-dom-v5-compat",
      "packages/react-router-native",
      "packages/router"
    ]
  },
  "scripts": {
    "build": "rollup -c",
    "clean": "git clean -fdX .",
    "format": "prettier --ignore-path .eslintignore --write .",
    "format:check": "prettier --ignore-path .eslintignore --check .",
    "postinstall": "patch-package",
    "lint": "eslint --cache .",
    "prerelease": "yarn build",
    "release": "changeset publish",
    "size": "filesize",
    "test": "jest",
    "test:inspect": "node --inspect-brk ./node_modules/.bin/jest",
    "changeset": "changeset",
    "version": "changeset version",
    "publish": "node scripts/publish.js",
    "postversion": "node scripts/postversion.mjs",
    "version:experimental": "node ./scripts/version experimental",
    "watch": "rollup -c -w"
  },
  "jest": {
    "projects": [
      "<rootDir>/packages/*"
    ]
  },
  "resolutions": {
    "@types/react": "^18.0.0",
    "@types/react-dom": "^18.0.0"
  },
  "dependencies": {
    "@ampproject/filesize": "^4.3.0",
    "@babel/core": "^7.18.2",
    "@babel/preset-env": "^7.18.2",
    "@babel/preset-modules": "^0.1.5",
    "@babel/preset-react": "^7.17.12",
    "@babel/preset-typescript": "^7.17.12",
    "@changesets/cli": "^2.23.0",
    "@octokit/graphql": "^4.8.0",
    "@octokit/plugin-paginate-rest": "^2.17.0",
    "@octokit/rest": "^18.12.0",
    "@remix-run/changelog-github": "^0.0.5",
    "@remix-run/web-fetch": "4.3.3",
    "@rollup/plugin-babel": "^5.3.1",
    "@rollup/plugin-replace": "^4.0.0",
    "@rollup/plugin-typescript": "^8.3.2",
    "@testing-library/jest-dom": "5.16.3",
    "@testing-library/react": "^13.3.0",
    "@types/jest": "29.x",
    "@types/jsdom": "16.2.14",
    "@types/jsonfile": "^6.0.1",
    "@types/react": "^18.0.15",
    "@types/react-dom": "^18.0.6",
    "@types/react-native": "^0.61.0",
    "@types/react-test-renderer": "^18.0.0",
    "@types/semver": "^7.3.8",
    "@typescript-eslint/eslint-plugin": "^4.28.3",
    "@typescript-eslint/parser": "^4.28.3",
    "abort-controller": "^3.0.0",
    "babel-eslint": "^10.1.0",
    "babel-jest": "^29.0.3",
    "babel-plugin-dev-expression": "^0.2.2",
    "chalk": "^4.1.1",
    "cheerio": "^1.0.0-rc.10",
    "eslint": "^7.30.0",
    "eslint-config-react-app": "^6.0.0",
    "eslint-plugin-flowtype": "^5.8.0",
    "eslint-plugin-import": "^2.23.4",
    "eslint-plugin-jest": "^26.5.3",
    "eslint-plugin-jsx-a11y": "^6.4.1",
    "eslint-plugin-react": "^7.24.0",
    "eslint-plugin-react-hooks": "next",
    "fs-extra": "^10.1.0",
    "history": "^5.3.0",
    "jest": "^29.0.3",
    "jest-environment-jsdom": "^29.0.3",
    "jsonfile": "^6.1.0",
    "patch-package": "^6.4.7",
    "prettier": "^2.5.1",
    "prompt-confirm": "^2.0.4",
    "react": "^18.2.0",
    "react-dom": "^18.2.0",
    "react-test-renderer": "^18.2.0",
    "rollup": "^2.75.5",
    "rollup-plugin-copy": "^3.4.0",
    "rollup-plugin-extensions": "^0.1.0",
    "rollup-plugin-prettier": "^2.2.2",
    "rollup-plugin-terser": "^7.0.2",
    "semver": "^7.3.5",
    "type-fest": "^2.13.0",
    "typescript": "^4.7.3"
  },
  "engines": {
    "node": ">=14"
  },
  "filesize": {
    "packages/router/dist/router.umd.min.js": {
      "none": "45.8 kB"
    },
    "packages/react-router/dist/react-router.production.min.js": {
<<<<<<< HEAD
      "none": "12.7 kB"
    },
    "packages/react-router/dist/umd/react-router.production.min.js": {
      "none": "15.0 kB"
=======
      "none": "13.6 kB"
    },
    "packages/react-router/dist/umd/react-router.production.min.js": {
      "none": "15.9 kB"
>>>>>>> 2821817a
    },
    "packages/react-router-dom/dist/react-router-dom.production.min.js": {
      "none": "12 kB"
    },
    "packages/react-router-dom/dist/umd/react-router-dom.production.min.js": {
      "none": "17.9 kB"
    }
  }
}<|MERGE_RESOLUTION|>--- conflicted
+++ resolved
@@ -108,17 +108,10 @@
       "none": "45.8 kB"
     },
     "packages/react-router/dist/react-router.production.min.js": {
-<<<<<<< HEAD
-      "none": "12.7 kB"
+      "none": "12.9 kB"
     },
     "packages/react-router/dist/umd/react-router.production.min.js": {
-      "none": "15.0 kB"
-=======
-      "none": "13.6 kB"
-    },
-    "packages/react-router/dist/umd/react-router.production.min.js": {
-      "none": "15.9 kB"
->>>>>>> 2821817a
+      "none": "15.3 kB"
     },
     "packages/react-router-dom/dist/react-router-dom.production.min.js": {
       "none": "12 kB"
