--- conflicted
+++ resolved
@@ -99,16 +99,8 @@
     "typescript": "^4.7.3"
   },
   "filesize": {
-<<<<<<< HEAD
-    "packages/router/dist/router.production.min.js": {
-      "none": "21.5 kB"
-    },
-    "packages/router/dist//umd/router.production.min.js": {
-      "none": "23 kB"
-=======
     "packages/router/dist/router.js": {
       "none": "77 kB"
->>>>>>> b7fadce8
     },
     "packages/react-router/dist/react-router.production.min.js": {
       "none": "10 kB"
