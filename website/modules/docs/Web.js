export default {
  api: [
    require('packages/react-router-dom/docs/api/BrowserRouter.md'),
    require('packages/react-router-dom/docs/api/HashRouter.md'),
    require('packages/react-router-dom/docs/api/Link.md'),
    require('packages/react-router-dom/docs/api/NavLink.md'),
    require('packages/react-router-dom/docs/api/Prompt.md'),
    require('packages/react-router/docs/api/MemoryRouter.md?web'),
    require('packages/react-router/docs/api/Redirect.md?web'),
    require('packages/react-router/docs/api/Route.md?web'),
    require('packages/react-router/docs/api/Router.md?web'),
    require('packages/react-router/docs/api/StaticRouter.md?web'),
    require('packages/react-router/docs/api/Switch.md?web'),
    require('packages/react-router/docs/api/history.md?web'),
    require('packages/react-router/docs/api/location.md?web'),
    require('packages/react-router/docs/api/match.md?web'),
    require('packages/react-router/docs/api/matchPath.md?web'),
    require('packages/react-router/docs/api/withRouter.md?web')
  ],

  guides: [
    require('packages/react-router/docs/guides/philosophy.md'),
    require('packages/react-router-dom/docs/guides/basic-components.md'),
    require('packages/react-router-dom/docs/guides/quick-start.md'),
    require('packages/react-router-dom/docs/guides/server-rendering.md'),
    require('packages/react-router-dom/docs/guides/code-splitting.md'),
    require('packages/react-router-dom/docs/guides/scroll-restoration.md'),
    require('packages/react-router/docs/guides/testing.md?web'),
    require('packages/react-router/docs/guides/redux.md'),
    require('packages/react-router/docs/guides/static-routes.md'),
    require('packages/react-router/docs/guides/blocked-updates.md')
  ],

  examples: [
    {
      label: 'Basic',
      slug: 'basic',
<<<<<<< HEAD
      load: require('bundle?lazy!babel!../../../examples/src/Basic'),
      loadSource: require('bundle?lazy!!prismjs?lang=jsx!../../../examples/src/Basic.js'),
      codesandboxUrl: process.env.CODESANDBOX_URL + '&module=/src/Basic.js'
=======
      load: require('../examples/Basic?bundle'),
      loadSource: require('../examples/Basic.js?prismjs')
>>>>>>> c63f56da
    },
    {
      label: 'URL Parameters',
      slug: 'url-params',
<<<<<<< HEAD
      load: require('bundle?lazy!babel!../../../examples/src/Params'),
      loadSource: require('bundle?lazy!!prismjs?lang=jsx!../../../examples/src/Params.js'),
      codesandboxUrl: process.env.CODESANDBOX_URL + '&module=/src/Params.js'
=======
      load: require('../examples/Params?bundle'),
      loadSource: require('../examples/Params.js?prismjs')
>>>>>>> c63f56da
    },
    {
      label: 'Redirects (Auth)',
      slug: 'auth-workflow',
<<<<<<< HEAD
      load: require('bundle?lazy!babel!../../../examples/src/Auth'),
      loadSource: require('bundle?lazy!!prismjs?lang=jsx!../../../examples/src/Auth.js'),
      codesandboxUrl: process.env.CODESANDBOX_URL + '&module=/src/Auth.js'
=======
      load: require('../examples/Auth?bundle'),
      loadSource: require('../examples/Auth.js?prismjs')
>>>>>>> c63f56da
    },
    {
      label: 'Custom Link',
      slug: 'custom-link',
<<<<<<< HEAD
      load: require('bundle?lazy!babel!../../../examples/src/CustomLink'),
      loadSource: require('bundle?lazy!!prismjs?lang=jsx!../../../examples/src/CustomLink.js'),
      codesandboxUrl: process.env.CODESANDBOX_URL + '&module=/src/CustomLink.js'
=======
      load: require('../examples/CustomLink?bundle'),
      loadSource: require('../examples/CustomLink.js?prismjs')
>>>>>>> c63f56da
    },
    {
      label: 'Preventing Transitions',
      slug: 'preventing-transitions',
<<<<<<< HEAD
      load: require('bundle?lazy!babel!../../../examples/src/PreventingTransitions'),
      loadSource: require('bundle?lazy!!prismjs?lang=jsx!../../../examples/src/PreventingTransitions.js'),
      codesandboxUrl: process.env.CODESANDBOX_URL + '&module=/src/PreventingTransitions.js'
=======
      load: require('../examples/PreventingTransitions?bundle'),
      loadSource: require('../examples/PreventingTransitions.js?prismjs')
>>>>>>> c63f56da
    },
    {
      label: 'No Match (404)',
      slug: 'no-match',
<<<<<<< HEAD
      load: require('bundle?lazy!babel!../../../examples/src/NoMatch'),
      loadSource: require('bundle?lazy!!prismjs?lang=jsx!../../../examples/src/NoMatch.js'),
      codesandboxUrl: process.env.CODESANDBOX_URL + '&module=/src/NoMatch.js'
=======
      load: require('../examples/NoMatch?bundle'),
      loadSource: require('../examples/NoMatch.js?prismjs')
>>>>>>> c63f56da
    },
    {
      label: 'Recursive Paths',
      slug: 'recursive-paths',
<<<<<<< HEAD
      load: require('bundle?lazy!babel!../../../examples/src/Recursive'),
      loadSource: require('bundle?lazy!!prismjs?lang=jsx!../../../examples/src/Recursive.js'),
      codesandboxUrl: process.env.CODESANDBOX_URL + '&module=/src/Recursive.js'
=======
      load: require('../examples/Recursive?bundle'),
      loadSource: require('../examples/Recursive.js?prismjs')
>>>>>>> c63f56da
    },
    {
      label: 'Sidebar',
      slug: 'sidebar',
<<<<<<< HEAD
      load: require('bundle?lazy!babel!../../../examples/src/Sidebar'),
      loadSource: require('bundle?lazy!!prismjs?lang=jsx!../../../examples/src/Sidebar.js'),
      codesandboxUrl: process.env.CODESANDBOX_URL + '&module=/src/Sidebar.js'
=======
      load: require('../examples/Sidebar?bundle'),
      loadSource: require('../examples/Sidebar.js?prismjs')
>>>>>>> c63f56da
    },
    {
      label: 'Animated Transitions',
      slug: 'animated-transitions',
<<<<<<< HEAD
      load: require('bundle?lazy!babel!../../../examples/src/Animation/index'),
      loadSource: require('bundle?lazy!!prismjs?lang=jsx!../../../examples/src/Animation/index.js'),
      codesandboxUrl: process.env.CODESANDBOX_URL + '&module=/src/Animation/index.js'
=======
      load: require('../examples/Animation?bundle'),
      loadSource: require('../examples/Animation.js?prismjs')
>>>>>>> c63f56da
    },
    {
      label: 'Ambiguous Matches',
      slug: 'ambiguous-matches',
<<<<<<< HEAD
      load: require('bundle?lazy!babel!../../../examples/src/Ambiguous'),
      loadSource: require('bundle?lazy!!prismjs?lang=jsx!../../../examples/src/Ambiguous.js'),
      codesandboxUrl: process.env.CODESANDBOX_URL + '&module=/src/Ambiguous.js'
=======
      load: require('../examples/Ambiguous?bundle'),
      loadSource: require('../examples/Ambiguous.js?prismjs')
>>>>>>> c63f56da
    },
    {
      label: 'Route Config',
      slug: 'route-config',
<<<<<<< HEAD
      load: require('bundle?lazy!babel!../../../examples/src/RouteConfig'),
      loadSource: require('bundle?lazy!!prismjs?lang=jsx!../../../examples/src/RouteConfig.js'),
      codesandboxUrl: process.env.CODESANDBOX_URL + '&module=/src/RouteConfig.js'
=======
      load: require('../examples/RouteConfig?bundle'),
      loadSource: require('../examples/RouteConfig.js?prismjs')
>>>>>>> c63f56da
    },
    {
      label: 'Modal Gallery',
      slug: 'modal-gallery',
<<<<<<< HEAD
      load: require('bundle?lazy!babel!../../../examples/src/ModalGallery'),
      loadSource: require('bundle?lazy!!prismjs?lang=jsx!../../../examples/src/ModalGallery.js'),
      codesandboxUrl: process.env.CODESANDBOX_URL + '&module=/src/ModalGallery.js'
=======
      load: require('../examples/ModalGallery?bundle'),
      loadSource: require('../examples/ModalGallery.js?prismjs')
>>>>>>> c63f56da
    },
    {
      label: 'StaticRouter Context',
      slug: 'static-router',
<<<<<<< HEAD
      load: require('bundle?lazy!babel!../../../examples/src/StaticRouter'),
      loadSource: require('bundle?lazy!!prismjs?lang=jsx!../../../examples/src/StaticRouter.js'),
      codesandboxUrl: process.env.CODESANDBOX_URL + '&module=/src/StaticRouter.js'
=======
      load: require('../examples/StaticRouter?bundle'),
      loadSource: require('../examples/StaticRouter.js?prismjs')
>>>>>>> c63f56da
    }
  ]
}<|MERGE_RESOLUTION|>--- conflicted
+++ resolved
@@ -35,158 +35,93 @@
     {
       label: 'Basic',
       slug: 'basic',
-<<<<<<< HEAD
-      load: require('bundle?lazy!babel!../../../examples/src/Basic'),
-      loadSource: require('bundle?lazy!!prismjs?lang=jsx!../../../examples/src/Basic.js'),
+      load: require('../../../examples/src/Basic?bundle'),
+      loadSource: require('../../../examples/src/Basic.js?prismjs'),
       codesandboxUrl: process.env.CODESANDBOX_URL + '&module=/src/Basic.js'
-=======
-      load: require('../examples/Basic?bundle'),
-      loadSource: require('../examples/Basic.js?prismjs')
->>>>>>> c63f56da
     },
     {
       label: 'URL Parameters',
       slug: 'url-params',
-<<<<<<< HEAD
-      load: require('bundle?lazy!babel!../../../examples/src/Params'),
-      loadSource: require('bundle?lazy!!prismjs?lang=jsx!../../../examples/src/Params.js'),
+      load: require('../../../examples/src/Params?bundle'),
+      loadSource: require('../../../examples/src/Params.js?prismjs'),
       codesandboxUrl: process.env.CODESANDBOX_URL + '&module=/src/Params.js'
-=======
-      load: require('../examples/Params?bundle'),
-      loadSource: require('../examples/Params.js?prismjs')
->>>>>>> c63f56da
     },
     {
       label: 'Redirects (Auth)',
       slug: 'auth-workflow',
-<<<<<<< HEAD
-      load: require('bundle?lazy!babel!../../../examples/src/Auth'),
-      loadSource: require('bundle?lazy!!prismjs?lang=jsx!../../../examples/src/Auth.js'),
+      load: require('../../../examples/src/Auth?bundle'),
+      loadSource: require('../../../examples/src/Auth.js?prismjs'),
       codesandboxUrl: process.env.CODESANDBOX_URL + '&module=/src/Auth.js'
-=======
-      load: require('../examples/Auth?bundle'),
-      loadSource: require('../examples/Auth.js?prismjs')
->>>>>>> c63f56da
     },
     {
       label: 'Custom Link',
       slug: 'custom-link',
-<<<<<<< HEAD
-      load: require('bundle?lazy!babel!../../../examples/src/CustomLink'),
-      loadSource: require('bundle?lazy!!prismjs?lang=jsx!../../../examples/src/CustomLink.js'),
+      load: require('../../../examples/src/CustomLink?bundle'),
+      loadSource: require('../../../examples/src/CustomLink.js?prismjs'),
       codesandboxUrl: process.env.CODESANDBOX_URL + '&module=/src/CustomLink.js'
-=======
-      load: require('../examples/CustomLink?bundle'),
-      loadSource: require('../examples/CustomLink.js?prismjs')
->>>>>>> c63f56da
     },
     {
       label: 'Preventing Transitions',
       slug: 'preventing-transitions',
-<<<<<<< HEAD
-      load: require('bundle?lazy!babel!../../../examples/src/PreventingTransitions'),
-      loadSource: require('bundle?lazy!!prismjs?lang=jsx!../../../examples/src/PreventingTransitions.js'),
+      load: require('../../../examples/src/PreventingTransitions?bundle'),
+      loadSource: require('../../../examples/src/PreventingTransitions.js?prismjs'),
       codesandboxUrl: process.env.CODESANDBOX_URL + '&module=/src/PreventingTransitions.js'
-=======
-      load: require('../examples/PreventingTransitions?bundle'),
-      loadSource: require('../examples/PreventingTransitions.js?prismjs')
->>>>>>> c63f56da
     },
     {
       label: 'No Match (404)',
       slug: 'no-match',
-<<<<<<< HEAD
-      load: require('bundle?lazy!babel!../../../examples/src/NoMatch'),
-      loadSource: require('bundle?lazy!!prismjs?lang=jsx!../../../examples/src/NoMatch.js'),
+      load: require('../../../examples/src/NoMatch?bundle'),
+      loadSource: require('../../../examples/src/NoMatch.js?prismjs'),
       codesandboxUrl: process.env.CODESANDBOX_URL + '&module=/src/NoMatch.js'
-=======
-      load: require('../examples/NoMatch?bundle'),
-      loadSource: require('../examples/NoMatch.js?prismjs')
->>>>>>> c63f56da
     },
     {
       label: 'Recursive Paths',
       slug: 'recursive-paths',
-<<<<<<< HEAD
-      load: require('bundle?lazy!babel!../../../examples/src/Recursive'),
-      loadSource: require('bundle?lazy!!prismjs?lang=jsx!../../../examples/src/Recursive.js'),
+      load: require('../../../examples/src/Recursive?bundle'),
+      loadSource: require('../../../examples/src/Recursive.js?prismjs'),
       codesandboxUrl: process.env.CODESANDBOX_URL + '&module=/src/Recursive.js'
-=======
-      load: require('../examples/Recursive?bundle'),
-      loadSource: require('../examples/Recursive.js?prismjs')
->>>>>>> c63f56da
     },
     {
       label: 'Sidebar',
       slug: 'sidebar',
-<<<<<<< HEAD
-      load: require('bundle?lazy!babel!../../../examples/src/Sidebar'),
-      loadSource: require('bundle?lazy!!prismjs?lang=jsx!../../../examples/src/Sidebar.js'),
+      load: require('../../../examples/src/Sidebar?bundle'),
+      loadSource: require('../../../examples/src/Sidebar.js?prismjs'),
       codesandboxUrl: process.env.CODESANDBOX_URL + '&module=/src/Sidebar.js'
-=======
-      load: require('../examples/Sidebar?bundle'),
-      loadSource: require('../examples/Sidebar.js?prismjs')
->>>>>>> c63f56da
     },
     {
       label: 'Animated Transitions',
       slug: 'animated-transitions',
-<<<<<<< HEAD
-      load: require('bundle?lazy!babel!../../../examples/src/Animation/index'),
-      loadSource: require('bundle?lazy!!prismjs?lang=jsx!../../../examples/src/Animation/index.js'),
+      load: require('../../../examples/src/Animation/index.js?bundle'),
+      loadSource: require('../../../examples/src/Animation/index.js?prismjs'),
       codesandboxUrl: process.env.CODESANDBOX_URL + '&module=/src/Animation/index.js'
-=======
-      load: require('../examples/Animation?bundle'),
-      loadSource: require('../examples/Animation.js?prismjs')
->>>>>>> c63f56da
     },
     {
       label: 'Ambiguous Matches',
       slug: 'ambiguous-matches',
-<<<<<<< HEAD
-      load: require('bundle?lazy!babel!../../../examples/src/Ambiguous'),
-      loadSource: require('bundle?lazy!!prismjs?lang=jsx!../../../examples/src/Ambiguous.js'),
+      load: require('../../../examples/src/Ambiguous?bundle'),
+      loadSource: require('../../../examples/src/Ambiguous.js?prismjs'),
       codesandboxUrl: process.env.CODESANDBOX_URL + '&module=/src/Ambiguous.js'
-=======
-      load: require('../examples/Ambiguous?bundle'),
-      loadSource: require('../examples/Ambiguous.js?prismjs')
->>>>>>> c63f56da
     },
     {
       label: 'Route Config',
       slug: 'route-config',
-<<<<<<< HEAD
-      load: require('bundle?lazy!babel!../../../examples/src/RouteConfig'),
-      loadSource: require('bundle?lazy!!prismjs?lang=jsx!../../../examples/src/RouteConfig.js'),
+      load: require('../../../examples/src/RouteConfig?bundle'),
+      loadSource: require('../../../examples/src/RouteConfig.js?prismjs'),
       codesandboxUrl: process.env.CODESANDBOX_URL + '&module=/src/RouteConfig.js'
-=======
-      load: require('../examples/RouteConfig?bundle'),
-      loadSource: require('../examples/RouteConfig.js?prismjs')
->>>>>>> c63f56da
     },
     {
       label: 'Modal Gallery',
       slug: 'modal-gallery',
-<<<<<<< HEAD
-      load: require('bundle?lazy!babel!../../../examples/src/ModalGallery'),
-      loadSource: require('bundle?lazy!!prismjs?lang=jsx!../../../examples/src/ModalGallery.js'),
+      load: require('../../../examples/src/ModalGallery?bundle'),
+      loadSource: require('../../../examples/src/ModalGallery.js?prismjs'),
       codesandboxUrl: process.env.CODESANDBOX_URL + '&module=/src/ModalGallery.js'
-=======
-      load: require('../examples/ModalGallery?bundle'),
-      loadSource: require('../examples/ModalGallery.js?prismjs')
->>>>>>> c63f56da
     },
     {
       label: 'StaticRouter Context',
       slug: 'static-router',
-<<<<<<< HEAD
-      load: require('bundle?lazy!babel!../../../examples/src/StaticRouter'),
-      loadSource: require('bundle?lazy!!prismjs?lang=jsx!../../../examples/src/StaticRouter.js'),
+      load: require('../../../examples/src/StaticRouter?bundle'),
+      loadSource: require('../../../examples/src/StaticRouter.js?prismjs'),
       codesandboxUrl: process.env.CODESANDBOX_URL + '&module=/src/StaticRouter.js'
-=======
-      load: require('../examples/StaticRouter?bundle'),
-      loadSource: require('../examples/StaticRouter.js?prismjs')
->>>>>>> c63f56da
     }
   ]
 }