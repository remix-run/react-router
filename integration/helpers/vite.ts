--- conflicted
+++ resolved
@@ -1,9 +1,4 @@
-<<<<<<< HEAD
 import { spawn, spawnSync, type ChildProcess } from "node:child_process";
-=======
-import type { ChildProcess } from "node:child_process";
-import { spawn, spawnSync } from "node:child_process";
->>>>>>> 1bfa3123
 import path from "node:path";
 import fs from "node:fs/promises";
 import type { Readable } from "node:stream";
