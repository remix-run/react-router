--- conflicted
+++ resolved
@@ -29,11 +29,8 @@
   prerender,
   appDirectory,
   splitRouteModules,
-<<<<<<< HEAD
   turboV3,
-=======
   viteEnvironmentApi,
->>>>>>> b64eb837
 }: {
   ssr?: boolean;
   basename?: string;
@@ -42,11 +39,8 @@
   splitRouteModules?: NonNullable<
     Config["future"]
   >["unstable_splitRouteModules"];
-<<<<<<< HEAD
   turboV3?: boolean;
-=======
   viteEnvironmentApi?: boolean;
->>>>>>> b64eb837
 }) => {
   let config: Config = {
     ssr,
