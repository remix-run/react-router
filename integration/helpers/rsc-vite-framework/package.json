--- conflicted
+++ resolved
@@ -35,11 +35,7 @@
     "express": "^4.21.2",
     "react": "catalog:",
     "react-dom": "catalog:",
-<<<<<<< HEAD
-    "react-router": "workspace:*"
-=======
     "react-router": "workspace:*",
     "react-server-dom-webpack": "catalog:"
->>>>>>> 22117d3a
   }
 }