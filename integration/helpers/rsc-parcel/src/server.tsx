--- conflicted
+++ resolved
@@ -14,13 +14,9 @@
 // Import the prerender function from the client environment
 import { prerender } from "./prerender" with { env: "react-client" };
 import { routes } from "./routes";
-<<<<<<< HEAD
 import { assets } from "./parcel-entry-wrapper"
+import { basename } from "./config/basename";
 import { requestContext } from "./config/request-context";
-=======
-import { assets } from "./parcel-entry-wrapper";
-import { basename } from "./config/basename";
->>>>>>> 00d4509b
 
 function fetchServer(request: Request) {
   return matchRSCServerRequest({
