import { test, expect } from "@playwright/test";

import {
  createAppFixture,
  createFixture,
  js,
  css,
} from "./helpers/create-fixture.js";
import type {
  Fixture,
  FixtureInit,
  AppFixture,
} from "./helpers/create-fixture.js";
import { PlaywrightFixture } from "./helpers/playwright-fixture.js";
import { type TemplateName, viteMajorTemplates } from "./helpers/vite.js";

type PrefetchType = "intent" | "render" | "none" | "viewport";

// Generate the test app using the given prefetch mode
function fixtureFactory(
  mode: PrefetchType,
  templateName: TemplateName
): FixtureInit {
  return {
    templateName,
    files: {
      "app/root.tsx": js`
        import {
          Link,
          Links,
          Meta,
          Outlet,
          Scripts,
          useLoaderData,
        } from "react-router";

        export default function Root() {
          const styles =
            'a:hover { color: red; } a:hover:after { content: " (hovered)"; }' +
            'a:focus { color: green; } a:focus:after { content: " (focused)"; }';

          return (
            <html lang="en">
              <head>
                <Meta />
                <Links />
              </head>
              <body>
                <style>{styles}</style>
                <h1>Root</h1>
                <nav id="nav">
                  <Link to="/prefetch-with-loader" prefetch="${mode}">
                    Loader Page
                  </Link>
                  <br/>
                  <Link to="/prefetch-without-loader" prefetch="${mode}">
                    Non-Loader Page
                  </Link>
                </nav>
                <Outlet />
                <Scripts />
              </body>
            </html>
          );
        }
      `,

      "app/routes/_index.tsx": js`
        export default function() {
          return <h2 className="index">Index</h2>;
        }
      `,

      "app/routes/prefetch-with-loader.tsx": js`
        export function loader() {
          return { message: 'data from the loader' };
        }
        export default function() {
          return <h2 className="prefetch-with-loader">With Loader</h2>;
        }
      `,

      "app/routes/prefetch-without-loader.tsx": js`
        export default function() {
          return <h2 className="prefetch-without-loader">Without Loader</h2>;
        }
      `,
    },
  };
}

test.describe("prefetch", () => {
  viteMajorTemplates.forEach(({ templateName, templateDisplayName }) => {
    test.describe(templateDisplayName, () => {
      test.describe("prefetch=none", () => {
        let fixture: Fixture;
        let appFixture: AppFixture;

        test.beforeAll(async () => {
          fixture = await createFixture(fixtureFactory("none", templateName));
          appFixture = await createAppFixture(fixture);
        });

        test.afterAll(() => {
          appFixture.close();
        });

        test("does not render prefetch tags during SSR", async ({ page }) => {
          let res = await fixture.requestDocument("/");
          expect(res.status).toBe(200);
          expect(
            await page.locator("link[href^='/assets/prefetch-']").count()
          ).toBe(0);
        });

        test("does not add prefetch tags on hydration", async ({ page }) => {
          let app = new PlaywrightFixture(appFixture, page);
          await app.goto("/");
          expect(
            await page.locator("link[href^='/assets/prefetch-']").count()
          ).toBe(0);
        });
      });

      test.describe("prefetch=render", () => {
        let fixture: Fixture;
        let appFixture: AppFixture;

        test.beforeAll(async () => {
          fixture = await createFixture(fixtureFactory("render", templateName));
          appFixture = await createAppFixture(fixture);
        });

        test.afterAll(() => {
          appFixture.close();
        });

        test("does not render prefetch tags during SSR", async ({ page }) => {
          let res = await fixture.requestDocument("/");
          expect(res.status).toBe(200);
          expect(
            await page.locator("link[href^='/assets/prefetch-']").count()
          ).toBe(0);
        });

        test("adds prefetch tags on hydration", async ({ page }) => {
          let app = new PlaywrightFixture(appFixture, page);
          await app.goto("/");

          // Both data and asset fetch for /prefetch-with-loader
          await page.waitForSelector(
            "link[rel='prefetch'][as='fetch'][href='/prefetch-with-loader.data']",
            { state: "attached" }
          );
          await page.waitForSelector(
            "link[rel='modulepreload'][href^='/assets/prefetch-with-loader-']",
            { state: "attached" }
          );

          // Only asset fetch for /prefetch-without-loader
          await page.waitForSelector(
            "link[rel='modulepreload'][href^='/assets/prefetch-without-loader-']",
            { state: "attached" }
          );

          // These 2 are common and duped for both - but they've already loaded on
          // page load so they don't trigger network requests
          await page.waitForSelector(
            "link[rel='modulepreload'][href^='/assets/with-props-']",
            { state: "attached" }
          );
          await page.waitForSelector(
            // Look for either Rollup or Rolldown chunks
            [
<<<<<<< HEAD
              "#nav link[rel='modulepreload'][href^='/assets/index-']",
              "#nav link[rel='modulepreload'][href^='/assets/jsx-runtime-']",
=======
              "link[rel='modulepreload'][href^='/assets/chunk-']",
              "link[rel='modulepreload'][href^='/assets/jsx-runtime-']",
>>>>>>> 5d6f8013
            ].join(","),
            { state: "attached" }
          );

          // Ensure no other links in the #nav element
          expect(await page.locator("link").count()).toBe(7);
        });
      });

      test.describe("prefetch=intent (hover)", () => {
        let fixture: Fixture;
        let appFixture: AppFixture;

        test.beforeAll(async () => {
          fixture = await createFixture(fixtureFactory("intent", templateName));
          appFixture = await createAppFixture(fixture);
        });

        test.afterAll(() => {
          appFixture.close();
        });

        test("does not render prefetch tags during SSR", async ({ page }) => {
          let res = await fixture.requestDocument("/");
          expect(res.status).toBe(200);
          expect(
            await page.locator("link[href^='/assets/prefetch-']").count()
          ).toBe(0);
        });

        test("does not add prefetch tags on hydration", async ({ page }) => {
          let app = new PlaywrightFixture(appFixture, page);
          await app.goto("/");
          expect(
            await page.locator("link[href^='/assets/prefetch-']").count()
          ).toBe(0);
        });

        test("adds prefetch tags on hover", async ({ page }) => {
          let app = new PlaywrightFixture(appFixture, page);
          await app.goto("/");
          await page.hover("a[href='/prefetch-with-loader']");
          await page.waitForSelector(
            "link[rel='prefetch'][as='fetch'][href='/prefetch-with-loader.data']",
            { state: "attached" }
          );
          // Check href prefix due to hashed filenames
          await page.waitForSelector(
            "link[rel='modulepreload'][href^='/assets/prefetch-with-loader-']",
            { state: "attached" }
          );
          await page.waitForSelector(
            "link[rel='modulepreload'][href^='/assets/with-props-']",
            { state: "attached" }
          );
          await page.waitForSelector(
            // Look for either Rollup or Rolldown chunks
            [
<<<<<<< HEAD
              "#nav link[rel='modulepreload'][href^='/assets/index-']",
              "#nav link[rel='modulepreload'][href^='/assets/jsx-runtime-']",
=======
              "link[rel='modulepreload'][href^='/assets/chunk-']",
              "link[rel='modulepreload'][href^='/assets/jsx-runtime-']",
>>>>>>> 5d6f8013
            ].join(","),
            { state: "attached" }
          );
          expect(await page.locator("link").count()).toBe(4);

          await page.hover("a[href='/prefetch-without-loader']");
          await page.waitForSelector(
            "link[rel='modulepreload'][href^='/assets/prefetch-without-loader-']",
            { state: "attached" }
          );
          await page.waitForSelector(
            "link[rel='modulepreload'][href^='/assets/with-props-']",
            { state: "attached" }
          );
          await page.waitForSelector(
            // Look for either Rollup or Rolldown chunks
            [
<<<<<<< HEAD
              "#nav link[rel='modulepreload'][href^='/assets/index-']",
              "#nav link[rel='modulepreload'][href^='/assets/jsx-runtime-']",
=======
              "link[rel='modulepreload'][href^='/assets/chunk-']",
              "link[rel='modulepreload'][href^='/assets/jsx-runtime-']",
>>>>>>> 5d6f8013
            ].join(","),
            { state: "attached" }
          );
          expect(await page.locator("link").count()).toBe(3);
        });

        test("removes prefetch tags after navigating to/from the page", async ({
          page,
        }) => {
          let app = new PlaywrightFixture(appFixture, page);
          await app.goto("/");

          // Links added on hover
          await page.hover("a[href='/prefetch-with-loader']");
          await page.waitForSelector("link", { state: "attached" });
          expect(await page.locator("link").count()).toBe(4);

          // Links removed upon navigating to the page
          await page.click("a[href='/prefetch-with-loader']");
          await page.waitForSelector("h2.prefetch-with-loader", {
            state: "attached",
          });
          expect(
            await page.locator("link[href^='/assets/prefetch-']").count()
          ).toBe(0);

          // Links stay removed upon navigating away from the page
          await page.click("a[href='/prefetch-without-loader']");
          await page.waitForSelector("h2.prefetch-without-loader", {
            state: "attached",
          });
          expect(
            await page.locator("link[href^='/assets/prefetch-']").count()
          ).toBe(0);
        });
      });

      test.describe("prefetch=intent (focus)", () => {
        let fixture: Fixture;
        let appFixture: AppFixture;

        test.beforeAll(async () => {
          fixture = await createFixture(fixtureFactory("intent", templateName));
          appFixture = await createAppFixture(fixture);
        });

        test.afterAll(() => {
          appFixture.close();
        });

        test("does not render prefetch tags during SSR", async ({ page }) => {
          let res = await fixture.requestDocument("/");
          expect(res.status).toBe(200);
          expect(
            await page.locator("link[href^='/assets/prefetch-']").count()
          ).toBe(0);
        });

        test("does not add prefetch tags on hydration", async ({ page }) => {
          let app = new PlaywrightFixture(appFixture, page);
          await app.goto("/");
          expect(
            await page.locator("link[href^='/assets/prefetch-']").count()
          ).toBe(0);
        });

        test("adds prefetch tags on focus", async ({ page }) => {
          let app = new PlaywrightFixture(appFixture, page);
          await app.goto("/");
          // This click is needed to transfer focus to the main window, allowing
          // subsequent focus events to fire
          await page.click("body");
          await page.focus("a[href='/prefetch-with-loader']");
          await page.waitForSelector(
            "link[rel='prefetch'][as='fetch'][href='/prefetch-with-loader.data']",
            { state: "attached" }
          );
          await page.waitForSelector(
            "link[rel='modulepreload'][href^='/assets/prefetch-with-loader-']",
            { state: "attached" }
          );
          await page.waitForSelector(
            "link[rel='modulepreload'][href^='/assets/with-props-']",
            { state: "attached" }
          );
          await page.waitForSelector(
            // Look for either Rollup or Rolldown chunks
            [
<<<<<<< HEAD
              "#nav link[rel='modulepreload'][href^='/assets/index-']",
              "#nav link[rel='modulepreload'][href^='/assets/jsx-runtime-']",
=======
              "link[rel='modulepreload'][href^='/assets/chunk-']",
              "link[rel='modulepreload'][href^='/assets/jsx-runtime-']",
>>>>>>> 5d6f8013
            ].join(","),
            { state: "attached" }
          );
          expect(await page.locator("link").count()).toBe(4);

          await page.focus("a[href='/prefetch-without-loader']");
          await page.waitForSelector(
            "link[rel='modulepreload'][href^='/assets/prefetch-without-loader-']",
            { state: "attached" }
          );
          await page.waitForSelector(
            "link[rel='modulepreload'][href^='/assets/with-props-']",
            { state: "attached" }
          );
          await page.waitForSelector(
            // Look for either Rollup or Rolldown chunks
            [
<<<<<<< HEAD
              "#nav link[rel='modulepreload'][href^='/assets/index-']",
              "#nav link[rel='modulepreload'][href^='/assets/jsx-runtime-']",
=======
              "link[rel='modulepreload'][href^='/assets/chunk-']",
              "link[rel='modulepreload'][href^='/assets/jsx-runtime-']",
>>>>>>> 5d6f8013
            ].join(","),
            { state: "attached" }
          );
          expect(await page.locator("link").count()).toBe(3);
        });
      });

      test.describe("prefetch=viewport", () => {
        let fixture: Fixture;
        let appFixture: AppFixture;

        test.beforeAll(async () => {
          fixture = await createFixture({
            files: {
              "app/routes/_index.tsx": js`
                import { Link } from "react-router";

                export default function Component() {
                  return (
                    <>
                      <h1>Index Page - Scroll Down</h1>
                      <div style={{ marginTop: "150vh" }}>
                        <Link to="/test" prefetch="viewport">Click me!</Link>
                      </div>
                    </>
                  );
                }
              `,

              "app/routes/test.tsx": js`
                export function loader() {
                  return null;
                }
                export default function Component() {
                  return <h1>Test Page</h1>;
                }
              `,
            },
          });

          // This creates an interactive app using puppeteer.
          appFixture = await createAppFixture(fixture);
        });

        test.afterAll(() => {
          appFixture.close();
        });

        test("should prefetch when the link enters the viewport", async ({
          page,
        }) => {
          let app = new PlaywrightFixture(appFixture, page);
          await app.goto("/");

          // No preloads to start
          await expect(
            page.locator(
              [
                "link[rel='prefetch'][as='fetch'][href='/test.data']",
                "link[rel='modulepreload'][href^='/assets/test-']",
              ].join(",")
            )
          ).toHaveCount(0);

          // Preloads render on scroll down
          await page.evaluate(() =>
            window.scrollTo(0, document.body.scrollHeight)
          );

          await page.waitForSelector(
            "link[rel='prefetch'][as='fetch'][href='/test.data']",
            { state: "attached" }
          );
          await page.waitForSelector(
            "link[rel='modulepreload'][href^='/assets/test-']",
            { state: "attached" }
          );

          // Preloads removed on scroll up
          await page.evaluate(() => window.scrollTo(0, 0));
          await expect(
            page.locator(
              [
                "link[rel='prefetch'][as='fetch'][href='/test.data']",
                "link[rel='modulepreload'][href^='/assets/test-']",
              ].join(",")
            )
          ).toHaveCount(0);
        });
      });

      test.describe("other scenarios", () => {
        let fixture: Fixture;
        let appFixture: AppFixture;

        test.afterAll(() => {
          appFixture?.close();
        });

        test("does not add prefetch links for stylesheets already in the DOM (active routes)", async ({
          page,
        }) => {
          fixture = await createFixture({
            files: {
              "app/root.tsx": js`
                import { Links, Meta, Scripts, useFetcher } from "react-router";
                import globalCss from "./global.css?url";

                export function links() {
                  return [{ rel: "stylesheet", href: globalCss }];
                }

                export async function action() {
                  return null;
                }

                export async function loader() {
                  return null;
                }

                export default function Root() {
                  let fetcher = useFetcher();

                  return (
                    <html lang="en">
                      <head>
                        <Meta />
                        <Links />
                      </head>
                      <body>
                        <button
                          id="submit-fetcher"
                          onClick={() => fetcher.submit({}, { method: 'post' })}>
                            Submit Fetcher
                        </button>
                        <p id={"fetcher-state--" + fetcher.state}>{fetcher.state}</p>
                        <Scripts />
                      </body>
                    </html>
                  );
                }
              `,

              "app/global.css": `
                body {
                  background-color: black;
                  color: white;
                }
              `,

              "app/routes/_index.tsx": js`
                export default function() {
                  return <h2 className="index">Index</h2>;
                }
              `,
            },
          });
          appFixture = await createAppFixture(fixture);
          let requests: { type: string; url: string }[] = [];

          page.on("request", (req) => {
            requests.push({
              type: req.resourceType(),
              url: req.url(),
            });
          });

          let app = new PlaywrightFixture(appFixture, page);
          await app.goto("/");
          await page.click("#submit-fetcher");
          await page.waitForSelector("#fetcher-state--idle");
          // We should not send a second request for this root stylesheet that's
          // already been rendered in the DOM
          let stylesheets = requests.filter(
            (r) =>
              r.type === "stylesheet" && /\/global-[a-z0-9-]+\.css/i.test(r.url)
          );
          expect(stylesheets.length).toBe(1);
        });

        test("dedupes prefetch tags", async ({ page }) => {
          fixture = await createFixture({
            files: {
              "app/root.tsx": js`
                import {
                  Link,
                  Links,
                  Meta,
                  Outlet,
                  Scripts,
                  useLoaderData,
                } from "react-router";

                export default function Root() {
                  const styles =
                    'a:hover { color: red; } a:hover:after { content: " (hovered)"; }' +
                    'a:focus { color: green; } a:focus:after { content: " (focused)"; }';

                  return (
                    <html lang="en">
                      <head>
                        <Meta />
                        <Links />
                      </head>
                      <body>
                        <style>{styles}</style>
                        <h1>Root</h1>
                        <nav id="nav">
                          <Link to="/with-nested-links/nested" prefetch="intent">
                            Nested Links Page
                          </Link>
                        </nav>
                        <Outlet />
                        <Scripts />
                      </body>
                    </html>
                  );
                }
              `,

              "app/global.css": css`
                .global-class {
                  background-color: gray;
                  color: black;
                }
              `,

              "app/local.css": css`
                .local-class {
                  background-color: black;
                  color: white;
                }
              `,

              "app/routes/_index.tsx": js`
                export default function() {
                  return <h2 className="index">Index</h2>;
                }
              `,

              "app/routes/with-nested-links.tsx": js`
                import { Outlet } from "react-router";
                import globalCss from "../global.css?url";

                export function links() {
                  return [
                    // Same links as child route but with different key order
                    {
                      rel: "stylesheet",
                      href: globalCss,
                    },
                    {
                      rel: "preload",
                      as: "image",
                      imageSrcSet: "image-600.jpg 600w, image-1200.jpg 1200w",
                      imageSizes: "9999px",
                    },
                  ];
                }
                export default function() {
                  return <Outlet />;
                }
              `,

              "app/routes/with-nested-links.nested.tsx": js`
                import globalCss from '../global.css?url';
                import localCss from '../local.css?url';

                export function links() {
                  return [
                    // Same links as parent route but with different key order
                    {
                      href: globalCss,
                      rel: "stylesheet",
                    },
                    {
                      imageSrcSet: "image-600.jpg 600w, image-1200.jpg 1200w",
                      imageSizes: "9999px",
                      rel: "preload",
                      as: "image",
                    },
                    // Unique links for child route
                    {
                      rel: "stylesheet",
                      href: localCss,
                    },
                    {
                      rel: "preload",
                      as: "image",
                      imageSrcSet: "image-700.jpg 700w, image-1400.jpg 1400w",
                      imageSizes: "9999px",
                    },
                  ];
                }
                export default function() {
                  return <h2 className="with-nested-links">With Nested Links</h2>;
                }
              `,
            },
          });
          appFixture = await createAppFixture(fixture);

          let app = new PlaywrightFixture(appFixture, page);
          await app.goto("/");
          await page.hover("a[href='/with-nested-links/nested']");
          await page.waitForSelector("link[rel='prefetch'][as='style']", {
            state: "attached",
          });
          expect(
            await page.locator("link[rel='prefetch'][as='style']").count()
          ).toBe(2);
          expect(
            await page.locator("link[rel='prefetch'][as='image']").count()
          ).toBe(2);
        });
      });
    });
  });
});<|MERGE_RESOLUTION|>--- conflicted
+++ resolved
@@ -172,13 +172,8 @@
           await page.waitForSelector(
             // Look for either Rollup or Rolldown chunks
             [
-<<<<<<< HEAD
-              "#nav link[rel='modulepreload'][href^='/assets/index-']",
-              "#nav link[rel='modulepreload'][href^='/assets/jsx-runtime-']",
-=======
-              "link[rel='modulepreload'][href^='/assets/chunk-']",
+              "link[rel='modulepreload'][href^='/assets/index-']",
               "link[rel='modulepreload'][href^='/assets/jsx-runtime-']",
->>>>>>> 5d6f8013
             ].join(","),
             { state: "attached" }
           );
@@ -237,13 +232,8 @@
           await page.waitForSelector(
             // Look for either Rollup or Rolldown chunks
             [
-<<<<<<< HEAD
-              "#nav link[rel='modulepreload'][href^='/assets/index-']",
-              "#nav link[rel='modulepreload'][href^='/assets/jsx-runtime-']",
-=======
-              "link[rel='modulepreload'][href^='/assets/chunk-']",
+              "link[rel='modulepreload'][href^='/assets/index-']",
               "link[rel='modulepreload'][href^='/assets/jsx-runtime-']",
->>>>>>> 5d6f8013
             ].join(","),
             { state: "attached" }
           );
@@ -261,13 +251,8 @@
           await page.waitForSelector(
             // Look for either Rollup or Rolldown chunks
             [
-<<<<<<< HEAD
-              "#nav link[rel='modulepreload'][href^='/assets/index-']",
-              "#nav link[rel='modulepreload'][href^='/assets/jsx-runtime-']",
-=======
-              "link[rel='modulepreload'][href^='/assets/chunk-']",
+              "link[rel='modulepreload'][href^='/assets/index-']",
               "link[rel='modulepreload'][href^='/assets/jsx-runtime-']",
->>>>>>> 5d6f8013
             ].join(","),
             { state: "attached" }
           );
@@ -356,13 +341,8 @@
           await page.waitForSelector(
             // Look for either Rollup or Rolldown chunks
             [
-<<<<<<< HEAD
-              "#nav link[rel='modulepreload'][href^='/assets/index-']",
-              "#nav link[rel='modulepreload'][href^='/assets/jsx-runtime-']",
-=======
-              "link[rel='modulepreload'][href^='/assets/chunk-']",
+              "link[rel='modulepreload'][href^='/assets/index-']",
               "link[rel='modulepreload'][href^='/assets/jsx-runtime-']",
->>>>>>> 5d6f8013
             ].join(","),
             { state: "attached" }
           );
@@ -380,13 +360,8 @@
           await page.waitForSelector(
             // Look for either Rollup or Rolldown chunks
             [
-<<<<<<< HEAD
-              "#nav link[rel='modulepreload'][href^='/assets/index-']",
-              "#nav link[rel='modulepreload'][href^='/assets/jsx-runtime-']",
-=======
-              "link[rel='modulepreload'][href^='/assets/chunk-']",
+              "link[rel='modulepreload'][href^='/assets/index-']",
               "link[rel='modulepreload'][href^='/assets/jsx-runtime-']",
->>>>>>> 5d6f8013
             ].join(","),
             { state: "attached" }
           );
