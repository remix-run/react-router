import fs from "node:fs";
import path from "node:path";
import { test, expect } from "@playwright/test";

import {
  createAppFixture,
  createFixture,
  js,
} from "./helpers/create-fixture.js";
import type { Fixture, AppFixture } from "./helpers/create-fixture.js";
import { PlaywrightFixture } from "./helpers/playwright-fixture.js";

let files = {
  "vite.config.ts": js`
    import { defineConfig } from "vite";
    import { reactRouter } from "@react-router/dev/vite";

    export default defineConfig({
      build: { manifest: true },
      plugins: [
        reactRouter({
          prerender: true,
        })
      ],
    });
  `,
  "app/root.tsx": js`
    import * as React from "react";
    import { Form, Link, Links, Meta, Outlet, Scripts, useRouteError } from "react-router";

    export function meta({ data }) {
      return [{
        title: "Root Title"
      }];
    }

    export function Layout({ children }) {
      const [mounted, setMounted] = React.useState(false);
      React.useEffect(() => setMounted(true), []);
      return (
        <html lang="en">
          <head>
            <Meta />
            <Links />
          </head>
          <body>
            <h1>Root</h1>
            {!mounted ? <h3>Unmounted</h3> : <h3 data-mounted>Mounted</h3>}
            <nav>
            <Link to="/">Home</Link><br/>
            <Link to="/about">About</Link><br/>
            <Link to="/not-found">Not Found</Link><br/>
            </nav>
            {children}
            <Scripts />
          </body>
        </html>
      );
    }

    export default function Root() {
      return <Outlet />
    }

    export function ErrorBoundary() {
      let error = useRouteError();
      let msg = 'status' in error ?
        error.status + " " + error.statusText :
        error.message;
      return <p data-error>{msg}</p>;
    }
  `,
  "app/routes/_index.tsx": js`
    import * as React  from "react";
    import { useLoaderData } from "react-router";

    export function meta({ data }) {
      return [{
        title: "Index Title: " + data
      }];
    }

    export async function loader() {
      return "Index Loader Data";
    }

    export default function Component() {
      let data = useLoaderData();

      return (
        <>
          <h2 data-route>Index</h2>
          <p data-loader-data>{data}</p>
        </>
      );
    }
  `,
  "app/routes/about.tsx": js`
    import { useActionData, useLoaderData } from "react-router";

    export function meta({ data }) {
      return [{
        title: "About Title: " + data
      }];
    }

    export async function loader() {
      return "About Loader Data";
    }

    export default function Component() {
      let data = useLoaderData();

      return (
        <>
          <h2 data-route>About</h2>
          <p data-loader-data>{data}</p>
        </>
      );
    }
  `,
};

function listAllFiles(_dir: string) {
  let files: string[] = [];

  function recurse(dir: string) {
    fs.readdirSync(dir).forEach((file) => {
      // Join with posix separator for consistency
      const absolute = dir + "/" + file;
      if (fs.statSync(absolute).isDirectory()) {
        if (![".vite", "assets"].includes(file)) {
          return recurse(absolute);
        }
      } else {
        return files.push(absolute);
      }
    });
  }

  recurse(_dir);

  // Normalize *nix/windows paths
  return files.map((f) => f.replace(_dir, "").replace(/^\//, ""));
}

test.describe("Prerendering", () => {
  let fixture: Fixture;
  let appFixture: AppFixture;

  test.afterAll(() => {
    appFixture.close();
  });

  test("Prerenders known static routes when true is specified", async () => {
    fixture = await createFixture({
<<<<<<< HEAD
      prerender: true,
      files,
=======
      files: {
        ...files,
        "app/routes/parent.tsx": js`
          import { Outlet } from 'react-router'
          export default function Component() {
            return <Outlet/>
          }
        `,
        "app/routes/parent.child.tsx": js`
          import { Outlet } from 'react-router'
          export function loader() {
            return null;
          }
          export default function Component() {
            return <Outlet/>
          }
        `,
        "app/routes/$slug.tsx": js`
          import { Outlet } from 'react-router'
          export function loader() {
            return null;
          }
          export default function Component() {
            return <Outlet/>
          }
        `,
        "app/routes/$.tsx": js`
          import { Outlet } from 'react-router'
          export function loader() {
            return null;
          }
          export default function Component() {
            return <Outlet/>
          }
        `,
      },
>>>>>>> e534217f
    });
    appFixture = await createAppFixture(fixture);

    let clientDir = path.join(fixture.projectDir, "build", "client");
<<<<<<< HEAD
    expect(fs.readdirSync(clientDir).sort()).toEqual([
      ".vite",
      "__manifest",
=======
    expect(listAllFiles(clientDir).sort()).toEqual([
>>>>>>> e534217f
      "_root.data",
      "about.data",
      "about/index.html",
      "favicon.ico",
      "index.html",
      "parent/child.data",
      "parent/child/index.html",
      "parent/index.html",
    ]);

    let res = await fixture.requestDocument("/");
    let html = await res.text();
    expect(html).toMatch("<title>Index Title: Index Loader Data</title>");
    expect(html).toMatch("<h1>Root</h1>");
    expect(html).toMatch('<h2 data-route="true">Index</h2>');
    expect(html).toMatch('<p data-loader-data="true">Index Loader Data</p>');

    res = await fixture.requestDocument("/about");
    html = await res.text();
    expect(html).toMatch("<title>About Title: About Loader Data</title>");
    expect(html).toMatch("<h1>Root</h1>");
    expect(html).toMatch('<h2 data-route="true">About</h2>');
    expect(html).toMatch('<p data-loader-data="true">About Loader Data</p>');
  });

  test("Prerenders a static array of routes", async () => {
    fixture = await createFixture({
      prerender: true,
      files: {
        ...files,
        "vite.config.ts": js`
          import { defineConfig } from "vite";
          import { reactRouter } from "@react-router/dev/vite";

          export default defineConfig({
            build: { manifest: true },
            plugins: [
              reactRouter({
                async prerender() {
                  await new Promise(r => setTimeout(r, 1));
                  return ['/', '/about'];
                },
              })
            ],
          });
        `,
      },
    });
    appFixture = await createAppFixture(fixture);

    let clientDir = path.join(fixture.projectDir, "build", "client");
<<<<<<< HEAD
    expect(fs.readdirSync(clientDir).sort()).toEqual([
      ".vite",
      "__manifest",
=======
    expect(listAllFiles(clientDir).sort()).toEqual([
>>>>>>> e534217f
      "_root.data",
      "about.data",
      "about/index.html",
      "favicon.ico",
      "index.html",
    ]);

    let res = await fixture.requestDocument("/");
    let html = await res.text();
    expect(html).toMatch("<title>Index Title: Index Loader Data</title>");
    expect(html).toMatch("<h1>Root</h1>");
    expect(html).toMatch('<h2 data-route="true">Index</h2>');
    expect(html).toMatch('<p data-loader-data="true">Index Loader Data</p>');

    res = await fixture.requestDocument("/about");
    html = await res.text();
    expect(html).toMatch("<title>About Title: About Loader Data</title>");
    expect(html).toMatch("<h1>Root</h1>");
    expect(html).toMatch('<h2 data-route="true">About</h2>');
    expect(html).toMatch('<p data-loader-data="true">About Loader Data</p>');
  });

  test("Prerenders a dynamic array of routes based on the static routes", async () => {
    fixture = await createFixture({
      files: {
        ...files,
        "vite.config.ts": js`
          import { defineConfig } from "vite";
          import { reactRouter } from "@react-router/dev/vite";

          export default defineConfig({
            build: { manifest: true },
            plugins: [
              reactRouter({
                async prerender({ getStaticPaths }) {
                  return [...getStaticPaths(), "/a", "/b"];
                },
              })
            ],
          });
        `,
        "app/routes/$slug.tsx": js`
          export function loader() {
            return null
          }
          export default function component() {
            return null;
          }
        `,
      },
    });
    appFixture = await createAppFixture(fixture);

    let clientDir = path.join(fixture.projectDir, "build", "client");
    expect(listAllFiles(clientDir).sort()).toEqual([
      "_root.data",
      "a.data",
      "a/index.html",
      "about.data",
      "about/index.html",
      "b.data",
      "b/index.html",
      "favicon.ico",
      "index.html",
    ]);

    let res = await fixture.requestDocument("/");
    let html = await res.text();
    expect(html).toMatch("<title>Index Title: Index Loader Data</title>");
    expect(html).toMatch("<h1>Root</h1>");
    expect(html).toMatch('<h2 data-route="true">Index</h2>');
    expect(html).toMatch('<p data-loader-data="true">Index Loader Data</p>');

    res = await fixture.requestDocument("/about");
    html = await res.text();
    expect(html).toMatch("<title>About Title: About Loader Data</title>");
    expect(html).toMatch("<h1>Root</h1>");
    expect(html).toMatch('<h2 data-route="true">About</h2>');
    expect(html).toMatch('<p data-loader-data="true">About Loader Data</p>');
  });

  test("Hydrates into a navigable app", async ({ page }) => {
    fixture = await createFixture({
      prerender: true,
      files,
    });
    appFixture = await createAppFixture(fixture);

    let requests: string[] = [];
    page.on("request", (request) => {
      let pathname = new URL(request.url()).pathname;
      if (pathname.endsWith(".data") || pathname.endsWith("__manifest")) {
        requests.push(pathname);
      }
    });

    let app = new PlaywrightFixture(appFixture, page);
    await app.goto("/");
    await page.waitForSelector("[data-mounted]");
    await app.clickLink("/about");
    await page.waitForSelector("[data-route]:has-text('About')");
    expect(requests).toEqual(["/__manifest", "/about.data"]);
  });

  test("Serves the prerendered HTML file alongside runtime routes", async ({
    page,
  }) => {
    fixture = await createFixture({
      // Even thogh we are prerendering, we want a running server so we can
      // hit the pre-rendered HTML file and a non-prerendered route
      prerender: false,
      files: {
        ...files,
        "vite.config.ts": js`
          import { defineConfig } from "vite";
          import { reactRouter } from "@react-router/dev/vite";

          export default defineConfig({
            build: { manifest: true },
            plugins: [
              reactRouter({
                // Don't prerender the /not-prerendered route
                prerender: ["/", "/about"],
              })
            ],
          });
        `,
        "app/routes/about.tsx": js`
          import { useLoaderData } from 'react-router';
          export function loader({ request }) {
            return "ABOUT-" + request.headers.has('X-React-Router-Prerender');
          }

          export default function Comp() {
            let data = useLoaderData();
            return <h1>About: <span>{data}</span></h1>
          }
        `,
        "app/routes/not-prerendered.tsx": js`
          import { useLoaderData } from 'react-router';
          export function loader({ request }) {
            return "NOT-PRERENDERED-" + request.headers.has('X-React-Router-Prerender');
          }

          export default function Comp() {
            let data = useLoaderData();
            return <h1>Not-Prerendered: <span>{data}</span></h1>
          }
        `,
      },
    });
    appFixture = await createAppFixture(fixture);

    let app = new PlaywrightFixture(appFixture, page);
    await app.goto("/about");
    await page.waitForSelector("[data-mounted]");
    expect(await app.getHtml()).toContain("<span>ABOUT-true</span>");

    await app.goto("/not-prerendered");
    await page.waitForSelector("[data-mounted]");
    expect(await app.getHtml()).toContain("<span>NOT-PRERENDERED-false</span>");
  });

  test("Renders down to the proper HydrateFallback", async ({ page }) => {
    fixture = await createFixture({
      prerender: true,
      files: {
        ...files,
        "vite.config.ts": js`
          import { defineConfig } from "vite";
          import { reactRouter } from "@react-router/dev/vite";

          export default defineConfig({
            build: { manifest: true },
            plugins: [
              reactRouter({
                prerender: ['/', '/parent', '/parent/child'],
              })
            ],
          });
        `,
        "app/routes/parent.tsx": js`
          import { Outlet, useLoaderData } from 'react-router';
          export function loader() {
            return "PARENT";
          }
          export default function Comp() {
            let data = useLoaderData();
            return <><p>Parent: {data}</p><Outlet/></>
          }
        `,
        "app/routes/parent.child.tsx": js`
          import { Outlet, useLoaderData } from 'react-router';
          export function loader() {
            return "CHILD";
          }
          export function HydrateFallback() {
            return <p>Child loading...</p>
          }
          export default function Comp() {
            let data = useLoaderData();
            return <><p>Child: {data}</p><Outlet/></>
          }
        `,
        "app/routes/parent.child._index.tsx": js`
          import { Outlet, useLoaderData } from 'react-router';
          export function clientLoader() {
            return "INDEX";
          }
          export default function Comp() {
            let data = useLoaderData();
            return <><p>Index: {data}</p><Outlet/></>
          }
        `,
      },
    });
    appFixture = await createAppFixture(fixture);

    let res = await fixture.requestDocument("/parent/child");
    let html = await res.text();
    expect(html).toContain("<p>Child loading...</p>");

    let app = new PlaywrightFixture(appFixture, page);
    await app.goto("/parent/child");
    await page.waitForSelector("[data-mounted]");
    expect(await app.getHtml()).toMatch("Index: INDEX");
  });

  test("Handles 404s on data requests", async ({ page }) => {
    fixture = await createFixture({
      prerender: true,
      files: {
        ...files,
        "app/routes/$slug.tsx": js`
          import * as React  from "react";
          import { useLoaderData } from "react-router";

          export async function loader() {
            return null;
          }

          export default function Component() {
            return <h2>Slug</h2>
          }
        `,
      },
    });
    appFixture = await createAppFixture(fixture);

    let requests: string[] = [];
    page.on("request", (request) => {
      let pathname = new URL(request.url()).pathname;
      if (pathname.endsWith(".data")) {
        requests.push(pathname);
      }
    });

    let app = new PlaywrightFixture(appFixture, page);
    await app.goto("/");
    await page.waitForSelector("[data-mounted]");
    await app.clickLink("/not-found");
    await page.waitForSelector("[data-error]:has-text('404 Not Found')");
    expect(requests).toEqual(["/not-found.data"]);
  });
});<|MERGE_RESOLUTION|>--- conflicted
+++ resolved
@@ -154,10 +154,7 @@
 
   test("Prerenders known static routes when true is specified", async () => {
     fixture = await createFixture({
-<<<<<<< HEAD
       prerender: true,
-      files,
-=======
       files: {
         ...files,
         "app/routes/parent.tsx": js`
@@ -194,18 +191,12 @@
           }
         `,
       },
->>>>>>> e534217f
     });
     appFixture = await createAppFixture(fixture);
 
     let clientDir = path.join(fixture.projectDir, "build", "client");
-<<<<<<< HEAD
-    expect(fs.readdirSync(clientDir).sort()).toEqual([
-      ".vite",
+    expect(listAllFiles(clientDir).sort()).toEqual([
       "__manifest",
-=======
-    expect(listAllFiles(clientDir).sort()).toEqual([
->>>>>>> e534217f
       "_root.data",
       "about.data",
       "about/index.html",
@@ -257,13 +248,8 @@
     appFixture = await createAppFixture(fixture);
 
     let clientDir = path.join(fixture.projectDir, "build", "client");
-<<<<<<< HEAD
-    expect(fs.readdirSync(clientDir).sort()).toEqual([
-      ".vite",
+    expect(listAllFiles(clientDir).sort()).toEqual([
       "__manifest",
-=======
-    expect(listAllFiles(clientDir).sort()).toEqual([
->>>>>>> e534217f
       "_root.data",
       "about.data",
       "about/index.html",
