import { test, expect } from "@playwright/test";
import type { Readable } from "node:stream";
<<<<<<< HEAD
import { spawn, type ChildProcessWithoutNullStreams } from "node:child_process";
=======
import type { ChildProcessWithoutNullStreams } from "node:child_process";
import { spawn } from "node:child_process";
>>>>>>> 1bfa3123
import fs from "node:fs/promises";
import path from "node:path";
import getPort from "get-port";
import waitOn from "wait-on";

import { createFixtureProject, js } from "./helpers/create-fixture.js";
import { killtree } from "./helpers/killtree.js";

test.describe("Vite dev", () => {
  let projectDir: string;
  let devProc: ChildProcessWithoutNullStreams;
  let devPort: number;

  test.beforeAll(async () => {
    devPort = await getPort();
    projectDir = await createFixtureProject({
      files: {
        "remix.config.js": js`
          throw new Error("Remix should not access remix.config.js when using Vite");
          export default {};
        `,
        "vite.config.ts": js`
          import { defineConfig } from "vite";
          import { vitePlugin as remix } from "@remix-run/dev";
          import mdx from "@mdx-js/rollup";

          export default defineConfig({
            server: {
              port: ${devPort},
              strictPort: true,
            },
            plugins: [
              mdx(),
              remix(),
            ],
          });
        `,
        "app/root.tsx": js`
          import { Links, Meta, Outlet, Scripts } from "@remix-run/react";

          export default function Root() {
            return (
              <html lang="en">
                <head>
                  <Meta />
                  <Links />
                </head>
                <body>
                  <div id="content">
                    <h1>Root</h1>
                    <Outlet />
                  </div>
                  <Scripts />
                </body>
              </html>
            );
          }
        `,
        "app/routes/_index.tsx": js`
          import { Suspense } from "react";
          import { defer } from "@remix-run/node";
          import { Await, useLoaderData } from "@remix-run/react";

          export function loader() {
            let deferred = new Promise((resolve) => {
              setTimeout(() => resolve(true), 1000)
            });
            return defer({ deferred });
          }

          export default function IndexRoute() {
            const { deferred } = useLoaderData<typeof loader>();

            return (
              <div id="index">
                <h2 data-title>Index</h2>
                <input />
                <p data-hmr>HMR updated: no</p>
                <Suspense fallback={<p data-defer>Defer finished: no</p>}>
                  <Await resolve={deferred}>{() => <p data-defer>Defer finished: yes</p>}</Await>
                </Suspense>
              </div>
            );
          }
        `,
        "app/routes/set-cookies.tsx": js`
          import { LoaderFunction } from "@remix-run/node";

          export const loader: LoaderFunction = () => {
            const headers = new Headers();

            headers.append(
              "Set-Cookie",
              "first=one; Domain=localhost; Path=/; SameSite=Lax"
            );

            headers.append(
              "Set-Cookie",
              "second=two; Domain=localhost; Path=/; SameSite=Lax"
            );

            headers.append(
              "Set-Cookie",
              "third=three; Domain=localhost; Path=/; SameSite=Lax"
            );

            headers.set("location", "http://localhost:${devPort}/get-cookies");

            const response = new Response(null, {
              headers,
              status: 302,
            });

            return response;
          };
        `,
        "app/routes/get-cookies.tsx": js`
          import { json, LoaderFunctionArgs } from "@remix-run/node";
          import { useLoaderData } from "@remix-run/react"

          export const loader = ({ request }: LoaderFunctionArgs) => json({cookies: request.headers.get("Cookie")});

          export default function IndexRoute() {
            const { cookies } = useLoaderData<typeof loader>();

            return (
              <div id="get-cookies">
                <h2 data-title>Get Cookies</h2>
                <p data-cookies>{cookies}</p>
              </div>
            );
          }
        `,
        "app/routes/jsx.jsx": js`
          export default function JsxRoute() {
            return (
              <div id="jsx">
                <p data-hmr>HMR updated: no</p>
              </div>
            );
          }
        `,
        "app/routes/mdx.mdx": js`
          import { json } from "@remix-run/node";
          import { useLoaderData } from "@remix-run/react";

          export const loader = () => {
            return json({
              content: "MDX route content from loader",
            })
          }

          export function MdxComponent() {
            const { content } = useLoaderData();
            return <div data-mdx-route>{content}</div>
          }

          ## MDX Route

          <MdxComponent />
        `,
        ".env": `
          ENV_VAR_FROM_DOTENV_FILE=Content from .env file
        `,
        "app/routes/dotenv.tsx": js`
          import { useState, useEffect } from "react";
          import { json } from "@remix-run/node";
          import { useLoaderData } from "@remix-run/react";

          export const loader = () => {
            return json({
              loaderContent: process.env.ENV_VAR_FROM_DOTENV_FILE,
            })
          }

          export default function DotenvRoute() {
            const { loaderContent } = useLoaderData();

            const [clientContent, setClientContent] = useState('');
            useEffect(() => {
              try {
                setClientContent("process.env.ENV_VAR_FROM_DOTENV_FILE shouldn't be available on the client, found: " + process.env.ENV_VAR_FROM_DOTENV_FILE);
              } catch (err) {
                setClientContent("process.env.ENV_VAR_FROM_DOTENV_FILE not available on the client, which is a good thing");
              }
            }, []);

            return <>
              <div data-dotenv-route-loader-content>{loaderContent}</div>
              <div data-dotenv-route-client-content>{clientContent}</div>
            </>
          }
        `,
        "app/routes/error-stacktrace.tsx": js`
          import type { LoaderFunction, MetaFunction } from "@remix-run/node";
          import { Link, useLocation } from "@remix-run/react";

          export const loader: LoaderFunction = ({ request }) => {
            if (request.url.includes("crash-loader")) {
              throw new Error("crash-loader");
            }
            return null;
          };

          export default function TestRoute() {
            const location = useLocation();

            if (import.meta.env.SSR && location.search.includes("crash-server-render")) {
              throw new Error("crash-server-render");
            }

            return (
              <div>
                <ul>
                  {["crash-loader", "crash-server-render"].map(
                    (v) => (
                      <li key={v}>
                        <Link to={"/?" + v}>{v}</Link>
                      </li>
                    )
                  )}
                </ul>
              </div>
            );
          }
        `,
        "app/routes/known-route-exports.tsx": js`
          import { useMatches } from "@remix-run/react";

          export const meta = () => [{
            title: "HMR meta: 0"
          }]

          export const links = () => [{
            rel: "icon",
            href: "/favicon.ico",
            type: "image/png",
            "data-link": "HMR links: 0",
          }]

          export const handle = {
            data: "HMR handle: 0"
          };

          export default function TestRoute() {
            const matches = useMatches();

            return (
              <div id="known-route-export-hmr">
                <input />
                <p data-hmr>HMR component: 0</p>
                <p data-handle>{matches[1].handle.data}</p>
              </div>
            );
          }
        `,
      },
    });

    let nodeBin = process.argv[0];
    let remixBin = "node_modules/@remix-run/dev/dist/cli.js";
    devProc = spawn(nodeBin, [remixBin, "vite:dev"], {
      cwd: projectDir,
      env: process.env,
      stdio: "pipe",
    });
    let devStdout = bufferize(devProc.stdout);
    let devStderr = bufferize(devProc.stderr);

    await waitOn({
      resources: [`http://localhost:${devPort}/`],
      timeout: 10000,
    }).catch((err) => {
      let stdout = devStdout();
      let stderr = devStderr();
      throw new Error(
        [
          err.message,
          "",
          "exit code: " + devProc.exitCode,
          "stdout: " + stdout ? `\n${stdout}\n` : "<empty>",
          "stderr: " + stderr ? `\n${stderr}\n` : "<empty>",
        ].join("\n")
      );
    });
  });

  test.afterAll(async () => {
    devProc.pid && (await killtree(devProc.pid));
  });

  test("renders matching routes", async ({ page }) => {
    let pageErrors: unknown[] = [];
    page.on("pageerror", (error) => pageErrors.push(error));

    await page.goto(`http://localhost:${devPort}/`, {
      waitUntil: "networkidle",
    });

    // Ensure no errors on page load
    expect(pageErrors).toEqual([]);

    await expect(page.locator("#index [data-title]")).toHaveText("Index");
    await expect(page.locator("#index [data-defer]")).toHaveText(
      "Defer finished: yes"
    );

    let hmrStatus = page.locator("#index [data-hmr]");
    await expect(hmrStatus).toHaveText("HMR updated: no");

    let input = page.locator("#index input");
    await expect(input).toBeVisible();
    await input.type("stateful");

    let indexRouteContents = await fs.readFile(
      path.join(projectDir, "app/routes/_index.tsx"),
      "utf8"
    );
    await fs.writeFile(
      path.join(projectDir, "app/routes/_index.tsx"),
      indexRouteContents.replace("HMR updated: no", "HMR updated: yes"),
      "utf8"
    );
    await page.waitForLoadState("networkidle");
    await expect(hmrStatus).toHaveText("HMR updated: yes");
    await expect(input).toHaveValue("stateful");

    // Ensure no errors after HMR
    expect(pageErrors).toEqual([]);
  });

  test("handles multiple set-cookie headers", async ({ page }) => {
    let pageErrors: Error[] = [];
    page.on("pageerror", (error) => pageErrors.push(error));

    await page.goto(`http://localhost:${devPort}/set-cookies`, {
      waitUntil: "networkidle",
    });

    expect(pageErrors).toEqual([]);

    // Ensure we redirected
    expect(new URL(page.url()).pathname).toBe("/get-cookies");

    await expect(page.locator("#get-cookies [data-cookies]")).toHaveText(
      "first=one; second=two; third=three"
    );
  });

  test("handles JSX in .jsx file without React import", async ({ page }) => {
    let pageErrors: unknown[] = [];
    page.on("pageerror", (error) => pageErrors.push(error));

    await page.goto(`http://localhost:${devPort}/jsx`, {
      waitUntil: "networkidle",
    });
    expect(pageErrors).toEqual([]);

    let hmrStatus = page.locator("#jsx [data-hmr]");
    await expect(hmrStatus).toHaveText("HMR updated: no");

    let indexRouteContents = await fs.readFile(
      path.join(projectDir, "app/routes/jsx.jsx"),
      "utf8"
    );
    await fs.writeFile(
      path.join(projectDir, "app/routes/jsx.jsx"),
      indexRouteContents.replace("HMR updated: no", "HMR updated: yes"),
      "utf8"
    );
    await page.waitForLoadState("networkidle");
    await expect(hmrStatus).toHaveText("HMR updated: yes");

    expect(pageErrors).toEqual([]);
  });

  test("handles MDX routes", async ({ page }) => {
    let pageErrors: unknown[] = [];
    page.on("pageerror", (error) => pageErrors.push(error));

    await page.goto(`http://localhost:${devPort}/mdx`, {
      waitUntil: "networkidle",
    });
    expect(pageErrors).toEqual([]);

    let mdxContent = page.locator("[data-mdx-route]");
    await expect(mdxContent).toHaveText("MDX route content from loader");

    expect(pageErrors).toEqual([]);
  });

  test("loads .env file", async ({ page }) => {
    let pageErrors: unknown[] = [];
    page.on("pageerror", (error) => pageErrors.push(error));

    await page.goto(`http://localhost:${devPort}/dotenv`, {
      waitUntil: "networkidle",
    });
    expect(pageErrors).toEqual([]);

    let loaderContent = page.locator("[data-dotenv-route-loader-content]");
    await expect(loaderContent).toHaveText("Content from .env file");

    let clientContent = page.locator("[data-dotenv-route-client-content]");
    await expect(clientContent).toHaveText(
      "process.env.ENV_VAR_FROM_DOTENV_FILE not available on the client, which is a good thing"
    );

    expect(pageErrors).toEqual([]);
  });

  test("request errors map to original source code", async ({ page }) => {
    let pageErrors: unknown[] = [];
    page.on("pageerror", (error) => pageErrors.push(error));

    await page.goto(
      `http://localhost:${devPort}/error-stacktrace?crash-server-render`
    );
    await expect(page.locator("main")).toContainText(
      "Error: crash-server-render"
    );
    await expect(page.locator("main")).toContainText(
      "error-stacktrace.tsx:16:11"
    );

    await page.goto(
      `http://localhost:${devPort}/error-stacktrace?crash-loader`
    );
    await expect(page.locator("main")).toContainText("Error: crash-loader");
    await expect(page.locator("main")).toContainText(
      "error-stacktrace.tsx:7:11"
    );
  });

  test("handle known route exports with HMR", async ({ page }) => {
    let pageErrors: unknown[] = [];
    page.on("pageerror", (error) => pageErrors.push(error));

    await page.goto(`http://localhost:${devPort}/known-route-exports`, {
      waitUntil: "networkidle",
    });
    expect(pageErrors).toEqual([]);

    // file editing utils
    let filepath = path.join(projectDir, "app/routes/known-route-exports.tsx");
    let filedata = await fs.readFile(filepath, "utf8");
    async function editFile(edit: (data: string) => string) {
      filedata = edit(filedata);
      await fs.writeFile(filepath, filedata, "utf8");
    }

    // verify input state is preserved after each update
    let input = page.locator("input");
    await input.type("stateful");
    await expect(input).toHaveValue("stateful");

    // component
    await editFile((data) =>
      data.replace("HMR component: 0", "HMR component: 1")
    );
    await expect(page.locator("[data-hmr]")).toHaveText("HMR component: 1");
    await expect(input).toHaveValue("stateful");

    // handle
    await editFile((data) => data.replace("HMR handle: 0", "HMR handle: 1"));
    await expect(page.locator("[data-handle]")).toHaveText("HMR handle: 1");
    await expect(input).toHaveValue("stateful");

    // meta
    await editFile((data) => data.replace("HMR meta: 0", "HMR meta: 1"));
    await expect(page).toHaveTitle("HMR meta: 1");
    await expect(input).toHaveValue("stateful");

    // links
    await editFile((data) => data.replace("HMR links: 0", "HMR links: 1"));
    await expect(page.locator("[data-link]")).toHaveAttribute(
      "data-link",
      "HMR links: 1"
    );

    expect(pageErrors).toEqual([]);
  });
});

let bufferize = (stream: Readable): (() => string) => {
  let buffer = "";
  stream.on("data", (data) => (buffer += data.toString()));
  return () => buffer;
};<|MERGE_RESOLUTION|>--- conflicted
+++ resolved
@@ -1,11 +1,6 @@
 import { test, expect } from "@playwright/test";
 import type { Readable } from "node:stream";
-<<<<<<< HEAD
 import { spawn, type ChildProcessWithoutNullStreams } from "node:child_process";
-=======
-import type { ChildProcessWithoutNullStreams } from "node:child_process";
-import { spawn } from "node:child_process";
->>>>>>> 1bfa3123
 import fs from "node:fs/promises";
 import path from "node:path";
 import getPort from "get-port";
