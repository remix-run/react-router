import { test, expect } from "@playwright/test";

import { UNSAFE_ServerMode as ServerMode } from "react-router";
import { createFixture, js } from "./helpers/create-fixture.js";
import type { Fixture } from "./helpers/create-fixture.js";

test.describe.skip("headers export", () => {
  let ROOT_HEADER_KEY = "X-Test";
  let ROOT_HEADER_VALUE = "SUCCESS";
  let ACTION_HKEY = "X-Test-Action";
  let ACTION_HVALUE = "SUCCESS";

  let appFixture: Fixture;

  test.beforeAll(async () => {
    appFixture = await createFixture(
      {
        files: {
          "app/root.tsx": js`
            import { json } from "@react-router/node";
            import { Links, Meta, Outlet, Scripts } from "react-router";

            export const loader = () => json({});

            export default function Root() {
              return (
                <html lang="en">
                  <head>
                    <Meta />
                    <Links />
                  </head>
                  <body>
                    <Outlet />
                    <Scripts />
                  </body>
                </html>
              );
            }
          `,

          "app/routes/_index.tsx": js`
            import { json } from "@react-router/node";

            export function loader() {
              return json(null, {
                headers: {
                  "${ROOT_HEADER_KEY}": "${ROOT_HEADER_VALUE}"
                }
              })
            }

            export function headers({ loaderHeaders }) {
              return {
                "${ROOT_HEADER_KEY}": loaderHeaders.get("${ROOT_HEADER_KEY}")
              }
            }

            export default function Index() {
              return <div>Heyo!</div>
            }
          `,

          "app/routes/action.tsx": js`
            import { json } from "@react-router/node";

            export function action() {
              return json(null, {
                headers: {
                  "${ACTION_HKEY}": "${ACTION_HVALUE}"
                }
              })
            }

            export function headers({ actionHeaders }) {
              return {
                "${ACTION_HKEY}": actionHeaders.get("${ACTION_HKEY}")
              }
            }

            export default function Action() { return <div/> }
          `,

          "app/routes/parent.tsx": js`
            export function headers({ actionHeaders, errorHeaders, loaderHeaders, parentHeaders }) {
              return new Headers([
                ...(parentHeaders ? Array.from(parentHeaders.entries()) : []),
                ...(actionHeaders ? Array.from(actionHeaders.entries()) : []),
                ...(loaderHeaders ? Array.from(loaderHeaders.entries()) : []),
                ...(errorHeaders ? Array.from(errorHeaders.entries()) : []),
              ]);
            }

            export function loader({ request }) {
              if (new URL(request.url).searchParams.get('throw') === "parent") {
                throw new Response(null, {
                  status: 400,
                  headers: { 'X-Parent-Loader': 'error' },
                })
              }
              return new Response(null, {
                headers: { 'X-Parent-Loader': 'success' },
              })
            }

            export async function action({ request }) {
              let fd = await request.formData();
              if (fd.get('throw') === "parent") {
                throw new Response(null, {
                  status: 400,
                  headers: { 'X-Parent-Action': 'error' },
                })
              }
              return new Response(null, {
                headers: { 'X-Parent-Action': 'success' },
              })
            }

            export default function Component() { return <div/> }

            export function ErrorBoundary() {
              return <h1>Error!</h1>
            }
          `,

          "app/routes/parent.child.tsx": js`
            export function loader({ request }) {
              if (new URL(request.url).searchParams.get('throw') === "child") {
                throw new Response(null, {
                  status: 400,
                  headers: { 'X-Child-Loader': 'error' },
                })
              }
              return null
            }

            export async function action({ request }) {
              let fd = await request.formData();
              if (fd.get('throw') === "child") {
                throw new Response(null, {
                  status: 400,
                  headers: { 'X-Child-Action': 'error' },
                })
              }
              return null
            }

            export default function Component() { return <div/> }
          `,

          "app/routes/parent.child.grandchild.tsx": js`
            export function loader({ request }) {
              throw new Response(null, {
                status: 400,
                headers: { 'X-Child-Grandchild': 'error' },
              })
            }

            export default function Component() { return <div/> }
          `,

          "app/routes/cookie.tsx": js`
<<<<<<< HEAD
            import { json } from "react-router";
            import { Outlet } from "react-router-dom";
=======
            import { json } from "@react-router/server-runtime";
            import { Outlet } from "react-router";
>>>>>>> 97be8abe

            export function loader({ request }) {
              if (new URL(request.url).searchParams.has("parent-throw")) {
                throw json(null, { headers: { "Set-Cookie": "parent-thrown-cookie=true" } });
              }
              return null
            };

            export default function Parent() {
              return <Outlet />;
            }

            export function ErrorBoundary() {
              return <h1>Caught!</h1>;
            }
          `,

          "app/routes/cookie.child.tsx": js`
            import { json } from "@react-router/node";

            export function loader({ request }) {
              if (new URL(request.url).searchParams.has("throw")) {
                throw json(null, { headers: { "Set-Cookie": "thrown-cookie=true" } });
              }
              return json(null, {
                headers: { "Set-Cookie": "normal-cookie=true" },
              });
            };

            export default function Child() {
              return <p>Child</p>;
            }
          `,
        },
      },
      ServerMode.Test
    );
  });

  test("can use `action` headers", async () => {
    let response = await appFixture.postDocument(
      "/action",
      new URLSearchParams()
    );
    expect(response.headers.get(ACTION_HKEY)).toBe(ACTION_HVALUE);
  });

  test("can use the loader headers when all routes have loaders", async () => {
    let response = await appFixture.requestDocument("/");
    expect(response.headers.get(ROOT_HEADER_KEY)).toBe(ROOT_HEADER_VALUE);
  });

  test("can use the loader headers when parents don't have loaders", async () => {
    let HEADER_KEY = "X-Test";
    let HEADER_VALUE = "SUCCESS";

    let fixture = await createFixture(
      {
        files: {
          "app/root.tsx": js`
            import { Links, Meta, Outlet, Scripts } from "react-router";

            export default function Root() {
              return (
                <html lang="en">
                  <head>
                    <Meta />
                    <Links />
                  </head>
                  <body>
                    <Outlet />
                    <Scripts />
                  </body>
                </html>
              );
            }
          `,

          "app/routes/_index.tsx": js`
            import { json } from "@react-router/node";

            export function loader() {
              return json(null, {
                headers: {
                  "${HEADER_KEY}": "${HEADER_VALUE}"
                }
              })
            }

            export function headers({ loaderHeaders }) {
              return {
                "${HEADER_KEY}": loaderHeaders.get("${HEADER_KEY}")
              }
            }

            export default function Index() {
              return <div>Heyo!</div>
            }
          `,
        },
      },
      ServerMode.Test
    );
    let response = await fixture.requestDocument("/");
    expect(response.headers.get(HEADER_KEY)).toBe(HEADER_VALUE);
  });

  test("returns headers from successful /parent GET requests", async () => {
    let response = await appFixture.requestDocument("/parent");
    expect(JSON.stringify(Array.from(response.headers.entries()))).toBe(
      JSON.stringify([
        ["content-type", "text/html"],
        ["x-parent-loader", "success"],
      ])
    );
  });

  test("returns headers from successful /parent/child GET requests", async () => {
    let response = await appFixture.requestDocument("/parent/child");
    expect(JSON.stringify(Array.from(response.headers.entries()))).toBe(
      JSON.stringify([
        ["content-type", "text/html"],
        ["x-parent-loader", "success"],
      ])
    );
  });

  test("returns headers from successful /parent POST requests", async () => {
    let response = await appFixture.postDocument(
      "/parent",
      new URLSearchParams()
    );
    expect(JSON.stringify(Array.from(response.headers.entries()))).toBe(
      JSON.stringify([
        ["content-type", "text/html"],
        ["x-parent-action", "success"],
        ["x-parent-loader", "success"],
      ])
    );
  });

  test("returns headers from successful /parent/child POST requests", async () => {
    let response = await appFixture.postDocument(
      "/parent/child",
      new URLSearchParams()
    );
    expect(JSON.stringify(Array.from(response.headers.entries()))).toBe(
      JSON.stringify([
        ["content-type", "text/html"],
        ["x-parent-loader", "success"],
      ])
    );
  });

  test("returns headers from failed /parent GET requests", async () => {
    let response = await appFixture.requestDocument("/parent?throw=parent");
    expect(JSON.stringify(Array.from(response.headers.entries()))).toBe(
      JSON.stringify([
        ["content-type", "text/html"],
        ["x-parent-loader", "error, error"], // Shows up in loaderHeaders and errorHeaders
      ])
    );
  });

  test("returns bubbled headers from failed /parent/child GET requests", async () => {
    let response = await appFixture.requestDocument(
      "/parent/child?throw=child"
    );
    expect(JSON.stringify(Array.from(response.headers.entries()))).toBe(
      JSON.stringify([
        ["content-type", "text/html"],
        ["x-child-loader", "error"],
        ["x-parent-loader", "success"],
      ])
    );
  });

  test("ignores headers from successful non-rendered loaders", async () => {
    let response = await appFixture.requestDocument(
      "/parent/child?throw=parent"
    );
    expect(JSON.stringify(Array.from(response.headers.entries()))).toBe(
      JSON.stringify([
        ["content-type", "text/html"],
        ["x-parent-loader", "error, error"], // Shows up in loaderHeaders and errorHeaders
      ])
    );
  });

  test("chooses higher thrown errors when multiple loaders throw", async () => {
    let response = await appFixture.requestDocument(
      "/parent/child/grandchild?throw=child"
    );
    expect(JSON.stringify(Array.from(response.headers.entries()))).toBe(
      JSON.stringify([
        ["content-type", "text/html"],
        ["x-child-loader", "error"],
        ["x-parent-loader", "success"],
      ])
    );
  });

  test("returns headers from failed /parent POST requests", async () => {
    let response = await appFixture.postDocument(
      "/parent?throw=parent",
      new URLSearchParams("throw=parent")
    );
    expect(JSON.stringify(Array.from(response.headers.entries()))).toBe(
      JSON.stringify([
        ["content-type", "text/html"],
        ["x-parent-action", "error, error"], // Shows up in actionHeaders and errorHeaders
      ])
    );
  });

  test("returns bubbled headers from failed /parent/child POST requests", async () => {
    let response = await appFixture.postDocument(
      "/parent/child",
      new URLSearchParams("throw=child")
    );
    expect(JSON.stringify(Array.from(response.headers.entries()))).toBe(
      JSON.stringify([
        ["content-type", "text/html"],
        ["x-child-action", "error"],
      ])
    );
  });

  test("automatically includes cookie headers from normal responses", async () => {
    let response = await appFixture.requestDocument("/cookie/child");
    expect(JSON.stringify(Array.from(response.headers.entries()))).toBe(
      JSON.stringify([
        ["content-type", "text/html"],
        ["set-cookie", "normal-cookie=true"],
      ])
    );
  });

  test("automatically includes cookie headers from thrown responses", async () => {
    let response = await appFixture.requestDocument("/cookie/child?throw");
    expect(JSON.stringify(Array.from(response.headers.entries()))).toBe(
      JSON.stringify([
        ["content-type", "text/html"],
        ["set-cookie", "thrown-cookie=true"],
      ])
    );
  });

  test("does not duplicate thrown cookie headers from boundary route", async () => {
    let response = await appFixture.requestDocument("/cookie?parent-throw");
    expect(JSON.stringify(Array.from(response.headers.entries()))).toBe(
      JSON.stringify([
        ["content-type", "text/html"],
        ["set-cookie", "parent-thrown-cookie=true"],
      ])
    );
  });
});<|MERGE_RESOLUTION|>--- conflicted
+++ resolved
@@ -159,13 +159,7 @@
           `,
 
           "app/routes/cookie.tsx": js`
-<<<<<<< HEAD
-            import { json } from "react-router";
-            import { Outlet } from "react-router-dom";
-=======
-            import { json } from "@react-router/server-runtime";
-            import { Outlet } from "react-router";
->>>>>>> 97be8abe
+            import { json, Outlet } from "react-router";
 
             export function loader({ request }) {
               if (new URL(request.url).searchParams.has("parent-throw")) {
