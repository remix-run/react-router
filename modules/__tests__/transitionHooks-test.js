import expect, { spyOn } from 'expect'
import React, { Component } from 'react'
import { render, cleanup } from '@testing-library/react'
import createHistory from '../createMemoryHistory'
import execSteps from './execSteps'
import Router from '../Router'
import Route from '../Route'
import match from '../match'
import { routerContext } from '../RouterContext'

describe('When a router enters a branch', function () {
    let newsLeaveHookSpy,
        removeNewsLeaveHook,
        userLeaveHookSpy,
        DashboardRoute,
        NewsFeedRoute,
        InboxRoute,
        RedirectToInboxRoute,
        MessageRoute,
        UserRoute,
        AssignmentRoute,
        routes

    beforeEach(function () {
        node = document.createElement('div')
        newsLeaveHookSpy = expect.createSpy()
        userLeaveHookSpy = expect.createSpy()

        class Dashboard extends Component {
            render() {
                return (
                    <div className="Dashboard">
                        <h1>The Dashboard</h1>
                        {this.props.children}
                    </div>
                )
            }
        }

        class NewsFeed extends Component {
            static contextType = routerContext

            componentDidMount() {
                removeNewsLeaveHook = this.context.setRouteLeaveHook(
                    this.props.route,
                    () => newsLeaveHookSpy() // Break reference equality.
                )
            }

            render() {
                return <div>News</div>
            }
        }

        class Inbox extends Component {
            render() {
                return <div>Inbox</div>
            }
        }

        class UserAssignment extends Component {
            render() {
                return <div>assignment {this.props.params.assignmentId}</div>
            }
        }

        class User extends Component {
            static contextType = routerContext

            componentDidMount() {
                this.context.setRouteLeaveHook(this.props.route, userLeaveHookSpy)
            }

            render() {
                return (
                    <div>
            User {this.props.params.userId} {this.props.children}
                    </div>
                )
            }
        }

        NewsFeedRoute = {
            path: 'news',
            component: NewsFeed,
            onEnter(nextState, replace) {
                expect(this).toBe(NewsFeedRoute)
                expect(nextState.routes).toContain(NewsFeedRoute)
                expect(replace).toBeA('function')
            },
            onChange(prevState, nextState, replace) {
                expect(this).toBe(NewsFeedRoute)
                expect(prevState).toNotEqual(nextState)
                expect(prevState.routes).toContain(NewsFeedRoute)
                expect(nextState.routes).toContain(NewsFeedRoute)
                expect(replace).toBeA('function')
            },
            onLeave(prevState) {
                expect(this).toBe(NewsFeedRoute)
                expect(prevState.routes).toContain(NewsFeedRoute)
            }
        }

        InboxRoute = {
            path: 'inbox',
            component: Inbox,
            onEnter(nextState, replace) {
                expect(this).toBe(InboxRoute)
                expect(nextState.routes).toContain(InboxRoute)
                expect(replace).toBeA('function')
            },
            onLeave(prevState) {
                expect(this).toBe(InboxRoute)
                expect(prevState.routes).toContain(InboxRoute)
            }
        }

        RedirectToInboxRoute = {
            path: 'redirect-to-inbox',
            onEnter(nextState, replace) {
                expect(this).toBe(RedirectToInboxRoute)
                expect(nextState.routes).toContain(RedirectToInboxRoute)
                expect(replace).toBeA('function')

                replace('/inbox')
            },
            onLeave(prevState) {
                expect(this).toBe(RedirectToInboxRoute)
                expect(prevState.routes).toContain(RedirectToInboxRoute)
            }
        }

        MessageRoute = {
            path: 'messages/:messageID',
            onEnter(nextState, replace) {
                expect(this).toBe(MessageRoute)
                expect(nextState.routes).toContain(MessageRoute)
                expect(replace).toBeA('function')
            },
            onChange(prevState, nextState, replace) {
                expect(this).toBe(MessageRoute)
                expect(prevState.routes).toContain(MessageRoute)
                expect(nextState.routes).toContain(MessageRoute)
                expect(replace).toBeA('function')
            },
            onLeave(prevState) {
                expect(this).toBe(MessageRoute)
                expect(prevState.routes).toContain(MessageRoute)
            }
        }

        AssignmentRoute = {
            path: 'assignments/:assignmentId',
            component: UserAssignment,
            onEnter() {
                expect(this).toBe(AssignmentRoute)
            },
            onLeave() {
                expect(this).toBe(AssignmentRoute)
            }
        }

        UserRoute = {
            path: 'users/:userId',
            component: User,
            childRoutes: [ AssignmentRoute ],
            onEnter() {
                expect(this).toBe(UserRoute)
            },
            onLeave() {
                expect(this).toBe(UserRoute)
            }
        }

        DashboardRoute = {
            path: '/',
            component: Dashboard,
            onEnter(nextState, replace) {
                expect(this).toBe(DashboardRoute)
                expect(nextState.routes).toContain(DashboardRoute)
                expect(replace).toBeA('function')
            },
            onChange(prevState, nextState, replace) {
                expect(this).toBe(DashboardRoute)
                expect(prevState).toNotEqual(nextState)
                expect(prevState.routes).toContain(DashboardRoute)
                expect(nextState.routes).toContain(DashboardRoute)
                expect(replace).toBeA('function')
            },
            onLeave(prevState) {
                expect(this).toBe(DashboardRoute)
                expect(prevState.routes).toContain(DashboardRoute)
            },
            childRoutes: [
                NewsFeedRoute,
                InboxRoute,
                RedirectToInboxRoute,
                MessageRoute,
                UserRoute
            ]
        }

        routes = [ DashboardRoute ]
    })

    afterEach(function () {
        cleanup()
    })

    it('calls the onEnter hooks of all routes in that branch', function () {
        const dashboardRouteEnterSpy = spyOn(
            DashboardRoute,
            'onEnter'
        ).andCallThrough()
        const newsFeedRouteEnterSpy = spyOn(
            NewsFeedRoute,
            'onEnter'
        ).andCallThrough()

        render(<Router history={createHistory('/news')} routes={routes} />)

        expect(dashboardRouteEnterSpy).toHaveBeenCalled()
        expect(newsFeedRouteEnterSpy).toHaveBeenCalled()
    })

    it('calls the route leave hooks when leaving the route', function (done) {
        const history = createHistory('/news')

        const steps = [
            () => {
                expect(newsLeaveHookSpy.calls.length).toEqual(0)
                history.push('/inbox')
            },
            () => {
                expect(newsLeaveHookSpy.calls.length).toEqual(1)
                history.push('/news')
            },
            () => {
                expect(newsLeaveHookSpy.calls.length).toEqual(1)
                history.push('/inbox')
            },
            () => {
                expect(newsLeaveHookSpy.calls.length).toEqual(2)
            }
        ]

        const execNextStep = execSteps(steps, done)

        render(
            <Router history={history} routes={routes} onUpdate={execNextStep} />
        )
    })

    it('does not call removed route leave hooks', function (done) {
        const history = createHistory('/news')

        const execNextStep = execSteps(
            [
                () => {
                    removeNewsLeaveHook()
                    history.push('/inbox')
                },
                () => {
                    expect(newsLeaveHookSpy).toNotHaveBeenCalled()
                }
            ],
            done
        )

        render(
            <Router history={history} routes={routes} onUpdate={execNextStep} />
        )
    })

    it('does not remove route leave hooks when changing params', function () {
        const history = createHistory('/users/foo')

        // Stub this function to exercise the code path.
        history.listenBeforeUnload = () => () => {}

        render(<Router history={history} routes={routes} />)

<<<<<<< HEAD
        expect(userLeaveHookSpy.calls.length).toEqual(0)
        history.push('/users/bar')
        expect(userLeaveHookSpy.calls.length).toEqual(1)
        history.push('/users/baz')
        expect(userLeaveHookSpy.calls.length).toEqual(2)
=======
      render(
        <Router history={history}
          routes={routes}
          onUpdate={execNextStep}
        />, node, execNextStep)
>>>>>>> 44602203
    })

    describe('and one of the transition hooks navigates to another route', function () {
        it('immediately transitions to the new route', function () {
            const redirectRouteEnterSpy = spyOn(
                RedirectToInboxRoute,
                'onEnter'
            ).andCallThrough()
            const redirectRouteLeaveSpy = spyOn(
                RedirectToInboxRoute,
                'onLeave'
            ).andCallThrough()
            const inboxEnterSpy = spyOn(InboxRoute, 'onEnter').andCallThrough()

            const history = createHistory('/redirect-to-inbox')
            render(<Router history={history} routes={routes} />)

            expect(history.getCurrentLocation().pathname).toEqual('/inbox')
            expect(redirectRouteEnterSpy).toHaveBeenCalled()
            expect(redirectRouteLeaveSpy.calls.length).toEqual(0)
            expect(inboxEnterSpy).toHaveBeenCalled()
        })
    })

<<<<<<< HEAD
    describe('and then navigates to another branch', function () {
        it('calls the onLeave hooks of all routes in the previous branch that are not in the next branch', function (done) {
            const dashboardRouteLeaveSpy = spyOn(
                DashboardRoute,
                'onLeave'
            ).andCallThrough()
            const inboxRouteEnterSpy = spyOn(InboxRoute, 'onEnter').andCallThrough()
            const inboxRouteLeaveSpy = spyOn(InboxRoute, 'onLeave').andCallThrough()
            const history = createHistory('/inbox')

            const steps = [
                function () {
                    expect(inboxRouteEnterSpy).toHaveBeenCalled(
                        'InboxRoute.onEnter was not called'
                    )
                    history.push('/news')
                },
                function () {
                    expect(inboxRouteLeaveSpy).toHaveBeenCalled(
                        'InboxRoute.onLeave was not called'
                    )
                    expect(dashboardRouteLeaveSpy.calls.length).toEqual(
                        0,
                        'DashboardRoute.onLeave was called'
                    )
                }
            ]

            const execNextStep = execSteps(steps, done)

            render(
                <Router history={history} routes={routes} onUpdate={execNextStep} />
            )
            execNextStep()
        })
=======
      render(
        <Router history={history}
          routes={routes}
          onUpdate={execNextStep}
        />, node, execNextStep)
>>>>>>> 44602203
    })

    describe('and then navigates to the same branch, but with different params', function () {
        it('calls the onLeave and onEnter hooks of all routes whose params have changed', function (done) {
            const dashboardRouteLeaveSpy = spyOn(
                DashboardRoute,
                'onLeave'
            ).andCallThrough()
            const dashboardRouteChangeSpy = spyOn(
                DashboardRoute,
                'onChange'
            ).andCallThrough()
            const dashboardRouteEnterSpy = spyOn(
                DashboardRoute,
                'onEnter'
            ).andCallThrough()

            const messageRouteLeaveSpy = spyOn(
                MessageRoute,
                'onLeave'
            ).andCallThrough()
            const messageRouteChangeSpy = spyOn(
                MessageRoute,
                'onChange'
            ).andCallThrough()
            const messageRouteEnterSpy = spyOn(
                MessageRoute,
                'onEnter'
            ).andCallThrough()
            const history = createHistory('/messages/123')

            const steps = [
                function () {
                    expect(dashboardRouteEnterSpy).toHaveBeenCalled(
                        'DashboardRoute.onEnter was not called'
                    )
                    expect(messageRouteEnterSpy).toHaveBeenCalled(
                        'InboxRoute.onEnter was not called'
                    )
                    history.push('/messages/456')
                },
                function () {
                    expect(messageRouteLeaveSpy).toHaveBeenCalled(
                        'MessageRoute.onLeave was not called'
                    )
                    expect(messageRouteEnterSpy).toHaveBeenCalled(
                        'MessageRoute.onEnter was not called'
                    )
                    expect(messageRouteChangeSpy.calls.length).toEqual(
                        0,
                        'DashboardRoute.onChange was called'
                    )

                    expect(dashboardRouteChangeSpy).toHaveBeenCalled(
                        'DashboardRoute.onChange was not called'
                    )
                    expect(dashboardRouteLeaveSpy.calls.length).toEqual(
                        0,
                        'DashboardRoute.onLeave was called'
                    )
                }
            ]

            const execNextStep = execSteps(steps, done)

            render(
                <Router history={history} routes={routes} onUpdate={execNextStep} />
            )
            execNextStep()
        })
    })

<<<<<<< HEAD
    describe('and then navigates to the same branch, but with different parent params', function () {
        it('calls the onLeave and onEnter hooks of the parent and children', function (done) {
            const parentLeaveSpy = spyOn(UserRoute, 'onLeave').andCallThrough()
            const parentEnterSpy = spyOn(UserRoute, 'onEnter').andCallThrough()
            const childLeaveSpy = spyOn(AssignmentRoute, 'onLeave').andCallThrough()
            const childEnterSpy = spyOn(AssignmentRoute, 'onEnter').andCallThrough()
            const history = createHistory('/users/123/assignments/456')

            const steps = [
                function () {
                    expect(parentEnterSpy).toHaveBeenCalled()
                    expect(childEnterSpy).toHaveBeenCalled()
                    history.push('/users/789/assignments/456')
                },
                function () {
                    expect(parentLeaveSpy).toHaveBeenCalled()
                    expect(childLeaveSpy).toHaveBeenCalled()
                    expect(parentEnterSpy).toHaveBeenCalled()
                    expect(childEnterSpy).toHaveBeenCalled()
                }
            ]

            const execNextStep = execSteps(steps, done)

            render(
                <Router history={history} routes={routes} onUpdate={execNextStep} />
            )
            execNextStep()
        })
=======
      render(
        <Router history={history}
          routes={routes}
          onUpdate={execNextStep}
        />, node, execNextStep)
>>>>>>> 44602203
    })

    describe('and then the query changes', function () {
        it('calls the onEnter hooks of all routes in that branch', function () {
            const newsFeedRouteEnterSpy = spyOn(
                NewsFeedRoute,
                'onEnter'
            ).andCallThrough()
            const newsFeedRouteChangeSpy = spyOn(
                NewsFeedRoute,
                'onChange'
            ).andCallThrough()
            const history = createHistory('/inbox')

            render(<Router history={history} routes={routes} />)

            history.push({ pathname: '/news', query: { q: 1 } })
            expect(newsFeedRouteChangeSpy.calls.length).toEqual(
                0,
                'NewsFeedRoute.onChange was called'
            )
            expect(newsFeedRouteEnterSpy.calls.length).toEqual(1)

            history.push({ pathname: '/news', query: { q: 2 } })
            expect(newsFeedRouteChangeSpy).toHaveBeenCalled(
                'NewsFeedRoute.onChange was not called'
            )
            expect(newsFeedRouteEnterSpy.calls.length).toEqual(1)
        })
    })
})

describe('Changing location', () => {
    let node, onEnterSpy, onChangeSpy

    const Text = (text) => () => <p>{text}</p>
    const noop = () => {}

    const onEnter = (state, replace, cb) => {
        setTimeout(() => {
            onEnterSpy()
            replace('/bar')
            cb()
        })
    }
    const onChange = (prevState, nextState, replace, cb) => {
        setTimeout(() => {
            onChangeSpy()
            replace('/bar')
            cb()
        })
    }
    const onEnterError = (state, replace, cb) => {
        cb(new Error('transition error'))
    }
    const createRoutes = ({ enter, change }) => [
        <Route
            path="/"
            onChange={change ? onChange : noop}
            component={Text('Home')}
        >
            <Route path="child1" component={Text('Child1')} />
            <Route path="child2" component={Text('Child2')} />
        </Route>,
        <Route
            path="/foo"
            onEnter={enter ? onEnter : noop}
            component={Text('Foo')}
        />,
        <Route path="/bar" component={Text('Bar')} />,
        <Route
            path="/error"
            onEnter={enter ? onEnterError : noop}
            component={Text('Error')}
        />
    ]

    beforeEach(() => {
        node = document.createElement('div')
        onEnterSpy = expect.createSpy()
        onChangeSpy = expect.createSpy()
    })

    it('cancels pending async onEnter hook', (done) => {
        const history = createHistory('/')
        const routes = createRoutes({ enter: true })

        render(<Router history={history} routes={routes} />, { container: node })

        history.push('/foo')
        history.push('/')
        expect(onEnterSpy.calls.length).toEqual(0)
        setTimeout(() => {
            expect(onEnterSpy.calls.length).toEqual(1)
            expect(node.innerHTML).toContain('Home')
            done()
        })
    })

    it('cancels pending async onChange hook', (done) => {
        const history = createHistory('/')
        const routes = createRoutes({ change: true })

        render(<Router history={history} routes={routes} />, { container: node })

        history.push('/child1')
        history.push('/bar')
        expect(onChangeSpy.calls.length).toEqual(0)
        setTimeout(() => {
            expect(onChangeSpy.calls.length).toEqual(1)
            expect(node.innerHTML).toContain('Bar')
            done()
        })
    })

    it('should pass error correctly', (done) => {
        const routes = createRoutes({ enter: true })

        match(
            { routes, location: '/error' },
            (error, redirectLocation, renderProps) => {
                expect(error).toExist()
                expect(error.message).toEqual('transition error')
                expect(redirectLocation).toNotExist()
                expect(renderProps).toNotExist()
                done()
            }
        )
    })
})<|MERGE_RESOLUTION|>--- conflicted
+++ resolved
@@ -9,593 +9,569 @@
 import { routerContext } from '../RouterContext'
 
 describe('When a router enters a branch', function () {
-    let newsLeaveHookSpy,
-        removeNewsLeaveHook,
-        userLeaveHookSpy,
-        DashboardRoute,
+  let newsLeaveHookSpy,
+    removeNewsLeaveHook,
+    userLeaveHookSpy,
+    DashboardRoute,
+    NewsFeedRoute,
+    InboxRoute,
+    RedirectToInboxRoute,
+    MessageRoute,
+    UserRoute,
+    AssignmentRoute,
+    routes
+
+  beforeEach(function () {
+    node = document.createElement('div')
+    newsLeaveHookSpy = expect.createSpy()
+    userLeaveHookSpy = expect.createSpy()
+
+    class Dashboard extends Component {
+      render() {
+        return (
+          <div className="Dashboard">
+            <h1>The Dashboard</h1>
+            {this.props.children}
+          </div>
+        )
+      }
+    }
+
+    class NewsFeed extends Component {
+      static contextType = routerContext
+
+      componentDidMount() {
+        removeNewsLeaveHook = this.context.setRouteLeaveHook(
+          this.props.route,
+          () => newsLeaveHookSpy() // Break reference equality.
+        )
+      }
+
+      render() {
+        return <div>News</div>
+      }
+    }
+
+    class Inbox extends Component {
+      render() {
+        return <div>Inbox</div>
+      }
+    }
+
+    class UserAssignment extends Component {
+      render() {
+        return <div>assignment {this.props.params.assignmentId}</div>
+      }
+    }
+
+    class User extends Component {
+      static contextType = routerContext
+
+      componentDidMount() {
+        this.context.setRouteLeaveHook(this.props.route, userLeaveHookSpy)
+      }
+
+      render() {
+        return (
+          <div>
+            User {this.props.params.userId} {this.props.children}
+          </div>
+        )
+      }
+    }
+
+    NewsFeedRoute = {
+      path: 'news',
+      component: NewsFeed,
+      onEnter(nextState, replace) {
+        expect(this).toBe(NewsFeedRoute)
+        expect(nextState.routes).toContain(NewsFeedRoute)
+        expect(replace).toBeA('function')
+      },
+      onChange(prevState, nextState, replace) {
+        expect(this).toBe(NewsFeedRoute)
+        expect(prevState).toNotEqual(nextState)
+        expect(prevState.routes).toContain(NewsFeedRoute)
+        expect(nextState.routes).toContain(NewsFeedRoute)
+        expect(replace).toBeA('function')
+      },
+      onLeave(prevState) {
+        expect(this).toBe(NewsFeedRoute)
+        expect(prevState.routes).toContain(NewsFeedRoute)
+      }
+    }
+
+    InboxRoute = {
+      path: 'inbox',
+      component: Inbox,
+      onEnter(nextState, replace) {
+        expect(this).toBe(InboxRoute)
+        expect(nextState.routes).toContain(InboxRoute)
+        expect(replace).toBeA('function')
+      },
+      onLeave(prevState) {
+        expect(this).toBe(InboxRoute)
+        expect(prevState.routes).toContain(InboxRoute)
+      }
+    }
+
+    RedirectToInboxRoute = {
+      path: 'redirect-to-inbox',
+      onEnter(nextState, replace) {
+        expect(this).toBe(RedirectToInboxRoute)
+        expect(nextState.routes).toContain(RedirectToInboxRoute)
+        expect(replace).toBeA('function')
+
+        replace('/inbox')
+      },
+      onLeave(prevState) {
+        expect(this).toBe(RedirectToInboxRoute)
+        expect(prevState.routes).toContain(RedirectToInboxRoute)
+      }
+    }
+
+    MessageRoute = {
+      path: 'messages/:messageID',
+      onEnter(nextState, replace) {
+        expect(this).toBe(MessageRoute)
+        expect(nextState.routes).toContain(MessageRoute)
+        expect(replace).toBeA('function')
+      },
+      onChange(prevState, nextState, replace) {
+        expect(this).toBe(MessageRoute)
+        expect(prevState.routes).toContain(MessageRoute)
+        expect(nextState.routes).toContain(MessageRoute)
+        expect(replace).toBeA('function')
+      },
+      onLeave(prevState) {
+        expect(this).toBe(MessageRoute)
+        expect(prevState.routes).toContain(MessageRoute)
+      }
+    }
+
+    AssignmentRoute = {
+      path: 'assignments/:assignmentId',
+      component: UserAssignment,
+      onEnter() {
+        expect(this).toBe(AssignmentRoute)
+      },
+      onLeave() {
+        expect(this).toBe(AssignmentRoute)
+      }
+    }
+
+    UserRoute = {
+      path: 'users/:userId',
+      component: User,
+      childRoutes: [ AssignmentRoute ],
+      onEnter() {
+        expect(this).toBe(UserRoute)
+      },
+      onLeave() {
+        expect(this).toBe(UserRoute)
+      }
+    }
+
+    DashboardRoute = {
+      path: '/',
+      component: Dashboard,
+      onEnter(nextState, replace) {
+        expect(this).toBe(DashboardRoute)
+        expect(nextState.routes).toContain(DashboardRoute)
+        expect(replace).toBeA('function')
+      },
+      onChange(prevState, nextState, replace) {
+        expect(this).toBe(DashboardRoute)
+        expect(prevState).toNotEqual(nextState)
+        expect(prevState.routes).toContain(DashboardRoute)
+        expect(nextState.routes).toContain(DashboardRoute)
+        expect(replace).toBeA('function')
+      },
+      onLeave(prevState) {
+        expect(this).toBe(DashboardRoute)
+        expect(prevState.routes).toContain(DashboardRoute)
+      },
+      childRoutes: [
         NewsFeedRoute,
         InboxRoute,
         RedirectToInboxRoute,
         MessageRoute,
-        UserRoute,
-        AssignmentRoute,
-        routes
-
-    beforeEach(function () {
-        node = document.createElement('div')
-        newsLeaveHookSpy = expect.createSpy()
-        userLeaveHookSpy = expect.createSpy()
-
-        class Dashboard extends Component {
-            render() {
-                return (
-                    <div className="Dashboard">
-                        <h1>The Dashboard</h1>
-                        {this.props.children}
-                    </div>
-                )
-            }
+        UserRoute
+      ]
+    }
+
+    routes = [ DashboardRoute ]
+  })
+
+  afterEach(function () {
+    cleanup()
+  })
+
+  it('calls the onEnter hooks of all routes in that branch', function () {
+    const dashboardRouteEnterSpy = spyOn(
+      DashboardRoute,
+      'onEnter'
+    ).andCallThrough()
+    const newsFeedRouteEnterSpy = spyOn(
+      NewsFeedRoute,
+      'onEnter'
+    ).andCallThrough()
+
+    render(<Router history={createHistory('/news')} routes={routes} />)
+
+    expect(dashboardRouteEnterSpy).toHaveBeenCalled()
+    expect(newsFeedRouteEnterSpy).toHaveBeenCalled()
+  })
+
+  it('calls the route leave hooks when leaving the route', function (done) {
+    const history = createHistory('/news')
+
+    const steps = [
+      () => {
+        expect(newsLeaveHookSpy.calls.length).toEqual(0)
+        history.push('/inbox')
+      },
+      () => {
+        expect(newsLeaveHookSpy.calls.length).toEqual(1)
+        history.push('/news')
+      },
+      () => {
+        expect(newsLeaveHookSpy.calls.length).toEqual(1)
+        history.push('/inbox')
+      },
+      () => {
+        expect(newsLeaveHookSpy.calls.length).toEqual(2)
+      }
+    ]
+
+    const execNextStep = execSteps(steps, done)
+
+    render(
+      <Router history={history} routes={routes} onUpdate={execNextStep} />
+    )
+  })
+
+  it('does not call removed route leave hooks', function (done) {
+    const history = createHistory('/news')
+
+    const execNextStep = execSteps(
+      [
+        () => {
+          removeNewsLeaveHook()
+          history.push('/inbox')
+        },
+        () => {
+          expect(newsLeaveHookSpy).toNotHaveBeenCalled()
         }
-
-        class NewsFeed extends Component {
-            static contextType = routerContext
-
-            componentDidMount() {
-                removeNewsLeaveHook = this.context.setRouteLeaveHook(
-                    this.props.route,
-                    () => newsLeaveHookSpy() // Break reference equality.
-                )
-            }
-
-            render() {
-                return <div>News</div>
-            }
+      ],
+      done
+    )
+
+    render(
+      <Router history={history} routes={routes} onUpdate={execNextStep} />
+    )
+  })
+
+  it('does not remove route leave hooks when changing params', function () {
+    const history = createHistory('/users/foo')
+
+    // Stub this function to exercise the code path.
+    history.listenBeforeUnload = () => () => {}
+
+    render(<Router history={history} routes={routes} />)
+
+    expect(userLeaveHookSpy.calls.length).toEqual(0)
+    history.push('/users/bar')
+    expect(userLeaveHookSpy.calls.length).toEqual(1)
+    history.push('/users/baz')
+    expect(userLeaveHookSpy.calls.length).toEqual(2)
+  })
+
+  describe('and one of the transition hooks navigates to another route', function () {
+    it('immediately transitions to the new route', function () {
+      const redirectRouteEnterSpy = spyOn(
+        RedirectToInboxRoute,
+        'onEnter'
+      ).andCallThrough()
+      const redirectRouteLeaveSpy = spyOn(
+        RedirectToInboxRoute,
+        'onLeave'
+      ).andCallThrough()
+      const inboxEnterSpy = spyOn(InboxRoute, 'onEnter').andCallThrough()
+
+      const history = createHistory('/redirect-to-inbox')
+      render(<Router history={history} routes={routes} />)
+
+      expect(history.getCurrentLocation().pathname).toEqual('/inbox')
+      expect(redirectRouteEnterSpy).toHaveBeenCalled()
+      expect(redirectRouteLeaveSpy.calls.length).toEqual(0)
+      expect(inboxEnterSpy).toHaveBeenCalled()
+    })
+  })
+
+  describe('and then navigates to another branch', function () {
+    it('calls the onLeave hooks of all routes in the previous branch that are not in the next branch', function (done) {
+      const dashboardRouteLeaveSpy = spyOn(
+        DashboardRoute,
+        'onLeave'
+      ).andCallThrough()
+      const inboxRouteEnterSpy = spyOn(InboxRoute, 'onEnter').andCallThrough()
+      const inboxRouteLeaveSpy = spyOn(InboxRoute, 'onLeave').andCallThrough()
+      const history = createHistory('/inbox')
+
+      const steps = [
+        function () {
+          expect(inboxRouteEnterSpy).toHaveBeenCalled(
+            'InboxRoute.onEnter was not called'
+          )
+          history.push('/news')
+        },
+        function () {
+          expect(inboxRouteLeaveSpy).toHaveBeenCalled(
+            'InboxRoute.onLeave was not called'
+          )
+          expect(dashboardRouteLeaveSpy.calls.length).toEqual(
+            0,
+            'DashboardRoute.onLeave was called'
+          )
         }
-
-        class Inbox extends Component {
-            render() {
-                return <div>Inbox</div>
-            }
+      ]
+
+      const execNextStep = execSteps(steps, done)
+
+      render(
+        <Router history={history} routes={routes} onUpdate={execNextStep} />
+      )
+      execNextStep()
+    })
+  })
+
+  describe('and then navigates to the same branch, but with different params', function () {
+    it('calls the onLeave and onEnter hooks of all routes whose params have changed', function (done) {
+      const dashboardRouteLeaveSpy = spyOn(
+        DashboardRoute,
+        'onLeave'
+      ).andCallThrough()
+      const dashboardRouteChangeSpy = spyOn(
+        DashboardRoute,
+        'onChange'
+      ).andCallThrough()
+      const dashboardRouteEnterSpy = spyOn(
+        DashboardRoute,
+        'onEnter'
+      ).andCallThrough()
+
+      const messageRouteLeaveSpy = spyOn(
+        MessageRoute,
+        'onLeave'
+      ).andCallThrough()
+      const messageRouteChangeSpy = spyOn(
+        MessageRoute,
+        'onChange'
+      ).andCallThrough()
+      const messageRouteEnterSpy = spyOn(
+        MessageRoute,
+        'onEnter'
+      ).andCallThrough()
+      const history = createHistory('/messages/123')
+
+      const steps = [
+        function () {
+          expect(dashboardRouteEnterSpy).toHaveBeenCalled(
+            'DashboardRoute.onEnter was not called'
+          )
+          expect(messageRouteEnterSpy).toHaveBeenCalled(
+            'InboxRoute.onEnter was not called'
+          )
+          history.push('/messages/456')
+        },
+        function () {
+          expect(messageRouteLeaveSpy).toHaveBeenCalled(
+            'MessageRoute.onLeave was not called'
+          )
+          expect(messageRouteEnterSpy).toHaveBeenCalled(
+            'MessageRoute.onEnter was not called'
+          )
+          expect(messageRouteChangeSpy.calls.length).toEqual(
+            0,
+            'DashboardRoute.onChange was called'
+          )
+
+          expect(dashboardRouteChangeSpy).toHaveBeenCalled(
+            'DashboardRoute.onChange was not called'
+          )
+          expect(dashboardRouteLeaveSpy.calls.length).toEqual(
+            0,
+            'DashboardRoute.onLeave was called'
+          )
         }
-
-        class UserAssignment extends Component {
-            render() {
-                return <div>assignment {this.props.params.assignmentId}</div>
-            }
+      ]
+
+      const execNextStep = execSteps(steps, done)
+
+      render(
+        <Router history={history} routes={routes} onUpdate={execNextStep} />
+      )
+      execNextStep()
+    })
+  })
+
+  describe('and then navigates to the same branch, but with different parent params', function () {
+    it('calls the onLeave and onEnter hooks of the parent and children', function (done) {
+      const parentLeaveSpy = spyOn(UserRoute, 'onLeave').andCallThrough()
+      const parentEnterSpy = spyOn(UserRoute, 'onEnter').andCallThrough()
+      const childLeaveSpy = spyOn(AssignmentRoute, 'onLeave').andCallThrough()
+      const childEnterSpy = spyOn(AssignmentRoute, 'onEnter').andCallThrough()
+      const history = createHistory('/users/123/assignments/456')
+
+      const steps = [
+        function () {
+          expect(parentEnterSpy).toHaveBeenCalled()
+          expect(childEnterSpy).toHaveBeenCalled()
+          history.push('/users/789/assignments/456')
+        },
+        function () {
+          expect(parentLeaveSpy).toHaveBeenCalled()
+          expect(childLeaveSpy).toHaveBeenCalled()
+          expect(parentEnterSpy).toHaveBeenCalled()
+          expect(childEnterSpy).toHaveBeenCalled()
         }
-
-        class User extends Component {
-            static contextType = routerContext
-
-            componentDidMount() {
-                this.context.setRouteLeaveHook(this.props.route, userLeaveHookSpy)
-            }
-
-            render() {
-                return (
-                    <div>
-            User {this.props.params.userId} {this.props.children}
-                    </div>
-                )
-            }
-        }
-
-        NewsFeedRoute = {
-            path: 'news',
-            component: NewsFeed,
-            onEnter(nextState, replace) {
-                expect(this).toBe(NewsFeedRoute)
-                expect(nextState.routes).toContain(NewsFeedRoute)
-                expect(replace).toBeA('function')
-            },
-            onChange(prevState, nextState, replace) {
-                expect(this).toBe(NewsFeedRoute)
-                expect(prevState).toNotEqual(nextState)
-                expect(prevState.routes).toContain(NewsFeedRoute)
-                expect(nextState.routes).toContain(NewsFeedRoute)
-                expect(replace).toBeA('function')
-            },
-            onLeave(prevState) {
-                expect(this).toBe(NewsFeedRoute)
-                expect(prevState.routes).toContain(NewsFeedRoute)
-            }
-        }
-
-        InboxRoute = {
-            path: 'inbox',
-            component: Inbox,
-            onEnter(nextState, replace) {
-                expect(this).toBe(InboxRoute)
-                expect(nextState.routes).toContain(InboxRoute)
-                expect(replace).toBeA('function')
-            },
-            onLeave(prevState) {
-                expect(this).toBe(InboxRoute)
-                expect(prevState.routes).toContain(InboxRoute)
-            }
-        }
-
-        RedirectToInboxRoute = {
-            path: 'redirect-to-inbox',
-            onEnter(nextState, replace) {
-                expect(this).toBe(RedirectToInboxRoute)
-                expect(nextState.routes).toContain(RedirectToInboxRoute)
-                expect(replace).toBeA('function')
-
-                replace('/inbox')
-            },
-            onLeave(prevState) {
-                expect(this).toBe(RedirectToInboxRoute)
-                expect(prevState.routes).toContain(RedirectToInboxRoute)
-            }
-        }
-
-        MessageRoute = {
-            path: 'messages/:messageID',
-            onEnter(nextState, replace) {
-                expect(this).toBe(MessageRoute)
-                expect(nextState.routes).toContain(MessageRoute)
-                expect(replace).toBeA('function')
-            },
-            onChange(prevState, nextState, replace) {
-                expect(this).toBe(MessageRoute)
-                expect(prevState.routes).toContain(MessageRoute)
-                expect(nextState.routes).toContain(MessageRoute)
-                expect(replace).toBeA('function')
-            },
-            onLeave(prevState) {
-                expect(this).toBe(MessageRoute)
-                expect(prevState.routes).toContain(MessageRoute)
-            }
-        }
-
-        AssignmentRoute = {
-            path: 'assignments/:assignmentId',
-            component: UserAssignment,
-            onEnter() {
-                expect(this).toBe(AssignmentRoute)
-            },
-            onLeave() {
-                expect(this).toBe(AssignmentRoute)
-            }
-        }
-
-        UserRoute = {
-            path: 'users/:userId',
-            component: User,
-            childRoutes: [ AssignmentRoute ],
-            onEnter() {
-                expect(this).toBe(UserRoute)
-            },
-            onLeave() {
-                expect(this).toBe(UserRoute)
-            }
-        }
-
-        DashboardRoute = {
-            path: '/',
-            component: Dashboard,
-            onEnter(nextState, replace) {
-                expect(this).toBe(DashboardRoute)
-                expect(nextState.routes).toContain(DashboardRoute)
-                expect(replace).toBeA('function')
-            },
-            onChange(prevState, nextState, replace) {
-                expect(this).toBe(DashboardRoute)
-                expect(prevState).toNotEqual(nextState)
-                expect(prevState.routes).toContain(DashboardRoute)
-                expect(nextState.routes).toContain(DashboardRoute)
-                expect(replace).toBeA('function')
-            },
-            onLeave(prevState) {
-                expect(this).toBe(DashboardRoute)
-                expect(prevState.routes).toContain(DashboardRoute)
-            },
-            childRoutes: [
-                NewsFeedRoute,
-                InboxRoute,
-                RedirectToInboxRoute,
-                MessageRoute,
-                UserRoute
-            ]
-        }
-
-        routes = [ DashboardRoute ]
-    })
-
-    afterEach(function () {
-        cleanup()
-    })
-
+      ]
+
+      const execNextStep = execSteps(steps, done)
+
+      render(
+        <Router history={history} routes={routes} onUpdate={execNextStep} />
+      )
+      execNextStep()
+    })
+  })
+
+  describe('and then the query changes', function () {
     it('calls the onEnter hooks of all routes in that branch', function () {
-        const dashboardRouteEnterSpy = spyOn(
-            DashboardRoute,
-            'onEnter'
-        ).andCallThrough()
-        const newsFeedRouteEnterSpy = spyOn(
-            NewsFeedRoute,
-            'onEnter'
-        ).andCallThrough()
-
-        render(<Router history={createHistory('/news')} routes={routes} />)
-
-        expect(dashboardRouteEnterSpy).toHaveBeenCalled()
-        expect(newsFeedRouteEnterSpy).toHaveBeenCalled()
-    })
-
-    it('calls the route leave hooks when leaving the route', function (done) {
-        const history = createHistory('/news')
-
-        const steps = [
-            () => {
-                expect(newsLeaveHookSpy.calls.length).toEqual(0)
-                history.push('/inbox')
-            },
-            () => {
-                expect(newsLeaveHookSpy.calls.length).toEqual(1)
-                history.push('/news')
-            },
-            () => {
-                expect(newsLeaveHookSpy.calls.length).toEqual(1)
-                history.push('/inbox')
-            },
-            () => {
-                expect(newsLeaveHookSpy.calls.length).toEqual(2)
-            }
-        ]
-
-        const execNextStep = execSteps(steps, done)
-
-        render(
-            <Router history={history} routes={routes} onUpdate={execNextStep} />
-        )
-    })
-
-    it('does not call removed route leave hooks', function (done) {
-        const history = createHistory('/news')
-
-        const execNextStep = execSteps(
-            [
-                () => {
-                    removeNewsLeaveHook()
-                    history.push('/inbox')
-                },
-                () => {
-                    expect(newsLeaveHookSpy).toNotHaveBeenCalled()
-                }
-            ],
-            done
-        )
-
-        render(
-            <Router history={history} routes={routes} onUpdate={execNextStep} />
-        )
-    })
-
-    it('does not remove route leave hooks when changing params', function () {
-        const history = createHistory('/users/foo')
-
-        // Stub this function to exercise the code path.
-        history.listenBeforeUnload = () => () => {}
-
-        render(<Router history={history} routes={routes} />)
-
-<<<<<<< HEAD
-        expect(userLeaveHookSpy.calls.length).toEqual(0)
-        history.push('/users/bar')
-        expect(userLeaveHookSpy.calls.length).toEqual(1)
-        history.push('/users/baz')
-        expect(userLeaveHookSpy.calls.length).toEqual(2)
-=======
-      render(
-        <Router history={history}
-          routes={routes}
-          onUpdate={execNextStep}
-        />, node, execNextStep)
->>>>>>> 44602203
-    })
-
-    describe('and one of the transition hooks navigates to another route', function () {
-        it('immediately transitions to the new route', function () {
-            const redirectRouteEnterSpy = spyOn(
-                RedirectToInboxRoute,
-                'onEnter'
-            ).andCallThrough()
-            const redirectRouteLeaveSpy = spyOn(
-                RedirectToInboxRoute,
-                'onLeave'
-            ).andCallThrough()
-            const inboxEnterSpy = spyOn(InboxRoute, 'onEnter').andCallThrough()
-
-            const history = createHistory('/redirect-to-inbox')
-            render(<Router history={history} routes={routes} />)
-
-            expect(history.getCurrentLocation().pathname).toEqual('/inbox')
-            expect(redirectRouteEnterSpy).toHaveBeenCalled()
-            expect(redirectRouteLeaveSpy.calls.length).toEqual(0)
-            expect(inboxEnterSpy).toHaveBeenCalled()
-        })
-    })
-
-<<<<<<< HEAD
-    describe('and then navigates to another branch', function () {
-        it('calls the onLeave hooks of all routes in the previous branch that are not in the next branch', function (done) {
-            const dashboardRouteLeaveSpy = spyOn(
-                DashboardRoute,
-                'onLeave'
-            ).andCallThrough()
-            const inboxRouteEnterSpy = spyOn(InboxRoute, 'onEnter').andCallThrough()
-            const inboxRouteLeaveSpy = spyOn(InboxRoute, 'onLeave').andCallThrough()
-            const history = createHistory('/inbox')
-
-            const steps = [
-                function () {
-                    expect(inboxRouteEnterSpy).toHaveBeenCalled(
-                        'InboxRoute.onEnter was not called'
-                    )
-                    history.push('/news')
-                },
-                function () {
-                    expect(inboxRouteLeaveSpy).toHaveBeenCalled(
-                        'InboxRoute.onLeave was not called'
-                    )
-                    expect(dashboardRouteLeaveSpy.calls.length).toEqual(
-                        0,
-                        'DashboardRoute.onLeave was called'
-                    )
-                }
-            ]
-
-            const execNextStep = execSteps(steps, done)
-
-            render(
-                <Router history={history} routes={routes} onUpdate={execNextStep} />
-            )
-            execNextStep()
-        })
-=======
-      render(
-        <Router history={history}
-          routes={routes}
-          onUpdate={execNextStep}
-        />, node, execNextStep)
->>>>>>> 44602203
-    })
-
-    describe('and then navigates to the same branch, but with different params', function () {
-        it('calls the onLeave and onEnter hooks of all routes whose params have changed', function (done) {
-            const dashboardRouteLeaveSpy = spyOn(
-                DashboardRoute,
-                'onLeave'
-            ).andCallThrough()
-            const dashboardRouteChangeSpy = spyOn(
-                DashboardRoute,
-                'onChange'
-            ).andCallThrough()
-            const dashboardRouteEnterSpy = spyOn(
-                DashboardRoute,
-                'onEnter'
-            ).andCallThrough()
-
-            const messageRouteLeaveSpy = spyOn(
-                MessageRoute,
-                'onLeave'
-            ).andCallThrough()
-            const messageRouteChangeSpy = spyOn(
-                MessageRoute,
-                'onChange'
-            ).andCallThrough()
-            const messageRouteEnterSpy = spyOn(
-                MessageRoute,
-                'onEnter'
-            ).andCallThrough()
-            const history = createHistory('/messages/123')
-
-            const steps = [
-                function () {
-                    expect(dashboardRouteEnterSpy).toHaveBeenCalled(
-                        'DashboardRoute.onEnter was not called'
-                    )
-                    expect(messageRouteEnterSpy).toHaveBeenCalled(
-                        'InboxRoute.onEnter was not called'
-                    )
-                    history.push('/messages/456')
-                },
-                function () {
-                    expect(messageRouteLeaveSpy).toHaveBeenCalled(
-                        'MessageRoute.onLeave was not called'
-                    )
-                    expect(messageRouteEnterSpy).toHaveBeenCalled(
-                        'MessageRoute.onEnter was not called'
-                    )
-                    expect(messageRouteChangeSpy.calls.length).toEqual(
-                        0,
-                        'DashboardRoute.onChange was called'
-                    )
-
-                    expect(dashboardRouteChangeSpy).toHaveBeenCalled(
-                        'DashboardRoute.onChange was not called'
-                    )
-                    expect(dashboardRouteLeaveSpy.calls.length).toEqual(
-                        0,
-                        'DashboardRoute.onLeave was called'
-                    )
-                }
-            ]
-
-            const execNextStep = execSteps(steps, done)
-
-            render(
-                <Router history={history} routes={routes} onUpdate={execNextStep} />
-            )
-            execNextStep()
-        })
-    })
-
-<<<<<<< HEAD
-    describe('and then navigates to the same branch, but with different parent params', function () {
-        it('calls the onLeave and onEnter hooks of the parent and children', function (done) {
-            const parentLeaveSpy = spyOn(UserRoute, 'onLeave').andCallThrough()
-            const parentEnterSpy = spyOn(UserRoute, 'onEnter').andCallThrough()
-            const childLeaveSpy = spyOn(AssignmentRoute, 'onLeave').andCallThrough()
-            const childEnterSpy = spyOn(AssignmentRoute, 'onEnter').andCallThrough()
-            const history = createHistory('/users/123/assignments/456')
-
-            const steps = [
-                function () {
-                    expect(parentEnterSpy).toHaveBeenCalled()
-                    expect(childEnterSpy).toHaveBeenCalled()
-                    history.push('/users/789/assignments/456')
-                },
-                function () {
-                    expect(parentLeaveSpy).toHaveBeenCalled()
-                    expect(childLeaveSpy).toHaveBeenCalled()
-                    expect(parentEnterSpy).toHaveBeenCalled()
-                    expect(childEnterSpy).toHaveBeenCalled()
-                }
-            ]
-
-            const execNextStep = execSteps(steps, done)
-
-            render(
-                <Router history={history} routes={routes} onUpdate={execNextStep} />
-            )
-            execNextStep()
-        })
-=======
-      render(
-        <Router history={history}
-          routes={routes}
-          onUpdate={execNextStep}
-        />, node, execNextStep)
->>>>>>> 44602203
-    })
-
-    describe('and then the query changes', function () {
-        it('calls the onEnter hooks of all routes in that branch', function () {
-            const newsFeedRouteEnterSpy = spyOn(
-                NewsFeedRoute,
-                'onEnter'
-            ).andCallThrough()
-            const newsFeedRouteChangeSpy = spyOn(
-                NewsFeedRoute,
-                'onChange'
-            ).andCallThrough()
-            const history = createHistory('/inbox')
-
-            render(<Router history={history} routes={routes} />)
-
-            history.push({ pathname: '/news', query: { q: 1 } })
-            expect(newsFeedRouteChangeSpy.calls.length).toEqual(
-                0,
-                'NewsFeedRoute.onChange was called'
-            )
-            expect(newsFeedRouteEnterSpy.calls.length).toEqual(1)
-
-            history.push({ pathname: '/news', query: { q: 2 } })
-            expect(newsFeedRouteChangeSpy).toHaveBeenCalled(
-                'NewsFeedRoute.onChange was not called'
-            )
-            expect(newsFeedRouteEnterSpy.calls.length).toEqual(1)
-        })
-    })
+      const newsFeedRouteEnterSpy = spyOn(
+        NewsFeedRoute,
+        'onEnter'
+      ).andCallThrough()
+      const newsFeedRouteChangeSpy = spyOn(
+        NewsFeedRoute,
+        'onChange'
+      ).andCallThrough()
+      const history = createHistory('/inbox')
+
+      render(<Router history={history} routes={routes} />)
+
+      history.push({ pathname: '/news', query: { q: 1 } })
+      expect(newsFeedRouteChangeSpy.calls.length).toEqual(
+        0,
+        'NewsFeedRoute.onChange was called'
+      )
+      expect(newsFeedRouteEnterSpy.calls.length).toEqual(1)
+
+      history.push({ pathname: '/news', query: { q: 2 } })
+      expect(newsFeedRouteChangeSpy).toHaveBeenCalled(
+        'NewsFeedRoute.onChange was not called'
+      )
+      expect(newsFeedRouteEnterSpy.calls.length).toEqual(1)
+    })
+  })
 })
 
 describe('Changing location', () => {
-    let node, onEnterSpy, onChangeSpy
-
-    const Text = (text) => () => <p>{text}</p>
-    const noop = () => {}
-
-    const onEnter = (state, replace, cb) => {
-        setTimeout(() => {
-            onEnterSpy()
-            replace('/bar')
-            cb()
-        })
-    }
-    const onChange = (prevState, nextState, replace, cb) => {
-        setTimeout(() => {
-            onChangeSpy()
-            replace('/bar')
-            cb()
-        })
-    }
-    const onEnterError = (state, replace, cb) => {
-        cb(new Error('transition error'))
-    }
-    const createRoutes = ({ enter, change }) => [
-        <Route
-            path="/"
-            onChange={change ? onChange : noop}
-            component={Text('Home')}
-        >
-            <Route path="child1" component={Text('Child1')} />
-            <Route path="child2" component={Text('Child2')} />
-        </Route>,
-        <Route
-            path="/foo"
-            onEnter={enter ? onEnter : noop}
-            component={Text('Foo')}
-        />,
-        <Route path="/bar" component={Text('Bar')} />,
-        <Route
-            path="/error"
-            onEnter={enter ? onEnterError : noop}
-            component={Text('Error')}
-        />
-    ]
-
-    beforeEach(() => {
-        node = document.createElement('div')
-        onEnterSpy = expect.createSpy()
-        onChangeSpy = expect.createSpy()
-    })
-
-    it('cancels pending async onEnter hook', (done) => {
-        const history = createHistory('/')
-        const routes = createRoutes({ enter: true })
-
-        render(<Router history={history} routes={routes} />, { container: node })
-
-        history.push('/foo')
-        history.push('/')
-        expect(onEnterSpy.calls.length).toEqual(0)
-        setTimeout(() => {
-            expect(onEnterSpy.calls.length).toEqual(1)
-            expect(node.innerHTML).toContain('Home')
-            done()
-        })
-    })
-
-    it('cancels pending async onChange hook', (done) => {
-        const history = createHistory('/')
-        const routes = createRoutes({ change: true })
-
-        render(<Router history={history} routes={routes} />, { container: node })
-
-        history.push('/child1')
-        history.push('/bar')
-        expect(onChangeSpy.calls.length).toEqual(0)
-        setTimeout(() => {
-            expect(onChangeSpy.calls.length).toEqual(1)
-            expect(node.innerHTML).toContain('Bar')
-            done()
-        })
-    })
-
-    it('should pass error correctly', (done) => {
-        const routes = createRoutes({ enter: true })
-
-        match(
-            { routes, location: '/error' },
-            (error, redirectLocation, renderProps) => {
-                expect(error).toExist()
-                expect(error.message).toEqual('transition error')
-                expect(redirectLocation).toNotExist()
-                expect(renderProps).toNotExist()
-                done()
-            }
-        )
-    })
+  let node, onEnterSpy, onChangeSpy
+
+  const Text = (text) => () => <p>{text}</p>
+  const noop = () => {}
+
+  const onEnter = (state, replace, cb) => {
+    setTimeout(() => {
+      onEnterSpy()
+      replace('/bar')
+      cb()
+    })
+  }
+  const onChange = (prevState, nextState, replace, cb) => {
+    setTimeout(() => {
+      onChangeSpy()
+      replace('/bar')
+      cb()
+    })
+  }
+  const onEnterError = (state, replace, cb) => {
+    cb(new Error('transition error'))
+  }
+  const createRoutes = ({ enter, change }) => [
+    <Route
+      path="/"
+      onChange={change ? onChange : noop}
+      component={Text('Home')}
+    >
+      <Route path="child1" component={Text('Child1')} />
+      <Route path="child2" component={Text('Child2')} />
+    </Route>,
+    <Route
+      path="/foo"
+      onEnter={enter ? onEnter : noop}
+      component={Text('Foo')}
+    />,
+    <Route path="/bar" component={Text('Bar')} />,
+    <Route
+      path="/error"
+      onEnter={enter ? onEnterError : noop}
+      component={Text('Error')}
+    />
+  ]
+
+  beforeEach(() => {
+    node = document.createElement('div')
+    onEnterSpy = expect.createSpy()
+    onChangeSpy = expect.createSpy()
+  })
+
+  it('cancels pending async onEnter hook', (done) => {
+    const history = createHistory('/')
+    const routes = createRoutes({ enter: true })
+
+    render(<Router history={history} routes={routes} />, { container: node })
+
+    history.push('/foo')
+    history.push('/')
+    expect(onEnterSpy.calls.length).toEqual(0)
+    setTimeout(() => {
+      expect(onEnterSpy.calls.length).toEqual(1)
+      expect(node.innerHTML).toContain('Home')
+      done()
+    })
+  })
+
+  it('cancels pending async onChange hook', (done) => {
+    const history = createHistory('/')
+    const routes = createRoutes({ change: true })
+
+    render(<Router history={history} routes={routes} />, { container: node })
+
+    history.push('/child1')
+    history.push('/bar')
+    expect(onChangeSpy.calls.length).toEqual(0)
+    setTimeout(() => {
+      expect(onChangeSpy.calls.length).toEqual(1)
+      expect(node.innerHTML).toContain('Bar')
+      done()
+    })
+  })
+
+  it('should pass error correctly', (done) => {
+    const routes = createRoutes({ enter: true })
+
+    match(
+      { routes, location: '/error' },
+      (error, redirectLocation, renderProps) => {
+        expect(error).toExist()
+        expect(error.message).toEqual('transition error')
+        expect(redirectLocation).toNotExist()
+        expect(renderProps).toNotExist()
+        done()
+      }
+    )
+  })
 })