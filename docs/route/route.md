--- conflicted
+++ resolved
@@ -328,7 +328,6 @@
 
 Any application-specific data. Please see the [useMatches][usematches] documentation for details and examples.
 
-<<<<<<< HEAD
 ## `lazy`
 
 In order to keep your application bundles small and support code-splitting of your routes, each route can provide an async function that resolves the non-route-matching portions of your route definition (`loader`, `action`, `element`, `errorElement`, etc.).
@@ -370,9 +369,6 @@
 
 Please see the [lazy][lazy] documentation for more details.
 
-[outlet]: ./outlet
-=======
->>>>>>> c4fa61a7
 [remix]: https://remix.run
 [indexroute]: ../start/concepts#index-routes
 [outlet]: ../components/outlet
