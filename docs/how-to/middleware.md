--- conflicted
+++ resolved
@@ -206,11 +206,7 @@
 }
 ```
 
-<<<<<<< HEAD
-### 3. Add an `getContext` function (optional)
-=======
-### 3. Add an `unstable_getContext` function (optional)
->>>>>>> 796cdffb
+### 3. Add a `getContext` function (optional)
 
 If you wish to include a base context on all navigations/fetches, you can add an [`getContext`][getContext] function to your router. This will be called to populate a fresh context on every navigation/fetch.
 
@@ -218,13 +214,8 @@
 let sessionContext = createContext();
 
 const router = createBrowserRouter(routes, {
-<<<<<<< HEAD
   getContext() {
     let context = new RouterContextProvider();
-=======
-  unstable_getContext() {
-    let context = new unstable_RouterContextProvider();
->>>>>>> 796cdffb
     context.set(sessionContext, getSession());
     return context;
   },
