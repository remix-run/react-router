---
title: createBrowserRouter
new: true
---

# `createBrowserRouter`

This is the recommended router for all React Router web projects. It uses the [DOM History API][historyapi] to update the URL and manage the history stack.

It also enables the v6.4 data APIs like [loaders][loader], [actions][action], [fetchers][fetcher] and more.

<docs-info>Due to the decoupling of fetching and rendering in the design of the data APIs, you should create your router outside of the React tree with a statically defined set of routes. For more information on this design, please see the [Remixing React Router][remixing-react-router] blog post and the [When to Fetch][when-to-fetch] conference talk.</docs-info>

```tsx lines=[4,11-24]
import * as React from "react";
import * as ReactDOM from "react-dom";
import {
  createBrowserRouter,
  RouterProvider,
} from "react-router-dom";

import Root, { rootLoader } from "./routes/root";
import Team, { teamLoader } from "./routes/team";

const router = createBrowserRouter([
  {
    path: "/",
    element: <Root />,
    loader: rootLoader,
    children: [
      {
        path: "team",
        element: <Team />,
        loader: teamLoader,
      },
    ],
  },
]);

ReactDOM.createRoot(document.getElementById("root")).render(
  <RouterProvider router={router} />
);
```

## Type Declaration

```tsx
function createBrowserRouter(
  routes: RouteObject[],
  opts?: {
    basename?: string;
    future?: FutureConfig;
    hydrationData?: HydrationState;
<<<<<<< HEAD
    dataStrategy?: DataStrategyFunction;
    unstable_patchRoutesOnNavigation?: unstable_PatchRoutesOnNavigationFunction;
=======
    unstable_dataStrategy?: unstable_DataStrategyFunction;
    patchRoutesOnNavigation?: PatchRoutesOnNavigationFunction;
>>>>>>> 25e49819
    window?: Window;
  }
): RemixRouter;
```

## `routes`

An array of [`Route`][route] objects with nested routes on the `children` property.

```jsx
createBrowserRouter([
  {
    path: "/",
    element: <Root />,
    loader: rootLoader,
    children: [
      {
        path: "events/:id",
        element: <Event />,
        loader: eventLoader,
      },
    ],
  },
]);
```

## `opts.basename`

The basename of the app for situations where you can't deploy to the root of the domain, but a sub directory.

```jsx
createBrowserRouter(routes, {
  basename: "/app",
});
```

The trailing slash will be respected when linking to the root:

```jsx
createBrowserRouter(routes, {
  basename: "/app",
});
<Link to="/" />; // results in <a href="/app" />

createBrowserRouter(routes, {
  basename: "/app/",
});
<Link to="/" />; // results in <a href="/app/" />
```

## `opts.future`

An optional set of [Future Flags][api-development-strategy] to enable for this Router. We recommend opting into newly released future flags sooner rather than later to ease your eventual migration to v7.

```js
const router = createBrowserRouter(routes, {
  future: {
    // Normalize `useNavigation()`/`useFetcher()` `formMethod` to uppercase
    v7_normalizeFormMethod: true,
  },
});
```

The following future flags are currently available:

| Flag                                        | Description                                                             |
| ------------------------------------------- | ----------------------------------------------------------------------- |
| `v7_fetcherPersist`                         | Delay active fetcher cleanup until they return to an `idle` state       |
| `v7_normalizeFormMethod`                    | Normalize `useNavigation().formMethod` to be an uppercase HTTP Method   |
| `v7_partialHydration`                       | Support partial hydration for Server-rendered apps                      |
| `v7_prependBasename`                        | Prepend the router basename to navigate/fetch paths                     |
| [`v7_relativeSplatPath`][relativesplatpath] | Fix buggy relative path resolution in splat routes                      |
| `v7_skipActionErrorRevalidation`            | Do not revalidate by default if the action returns a 4xx/5xx `Response` |

## `opts.hydrationData`

When [Server-Rendering][ssr] and [opting-out of automatic hydration][hydrate-false], the `hydrationData` option allows you to pass in hydration data from your server-render. This will almost always be a subset of data from the `StaticHandlerContext` value you get back from [handler.query][query]:

```js
const router = createBrowserRouter(routes, {
  hydrationData: {
    loaderData: {
      // [routeId]: serverLoaderData
    },
    // may also include `errors` and/or `actionData`
  },
});
```

### Partial Hydration Data

You will almost always include a complete set of `loaderData` to hydrate a server-rendered app. But in advanced use-cases (such as Remix's [`clientLoader`][clientloader]), you may want to include `loaderData` for only _some_ routes that were rendered on the server. If you want to enable partial `loaderData` and opt-into granular [`route.HydrateFallback`][hydratefallback] usage, you will need to enable the `future.v7_partialHydration` flag. Prior to this flag, any provided `loaderData` was assumed to be complete and would not result in the execution of route loaders on initial hydration.

When this flag is specified, loaders will run on initial hydration in 2 scenarios:

- No hydration data is provided
  - In these cases the `HydrateFallback` component will render on initial hydration
- The `loader.hydrate` property is set to `true`
  - This allows you to run the `loader` even if you did not render a fallback on initial hydration (i.e., to prime a cache with hydration data)

```js
const router = createBrowserRouter(
  [
    {
      id: "root",
      loader: rootLoader,
      Component: Root,
      children: [
        {
          id: "index",
          loader: indexLoader,
          HydrateFallback: IndexSkeleton,
          Component: Index,
        },
      ],
    },
  ],
  {
    future: {
      v7_partialHydration: true,
    },
    hydrationData: {
      loaderData: {
        root: "ROOT DATA",
        // No index data provided
      },
    },
  }
);
```

## `opts.dataStrategy`

<docs-warning>This is a low-level API intended for advanced use-cases. This overrides React Router's internal handling of `loader`/`action` execution, and if done incorrectly will break your app code. Please use with caution and perform the appropriate testing.</docs-warning>

<docs-warning>This API is marked "unstable" so it is subject to breaking API changes in minor releases</docs-warning>

By default, React Router is opinionated about how your data is loaded/submitted - and most notably, executes all of your loaders in parallel for optimal data fetching. While we think this is the right behavior for most use-cases, we realize that there is no "one size fits all" solution when it comes to data fetching for the wide landscape of application requirements.

The `dataStrategy` option gives you full control over how your loaders and actions are executed and lays the foundation to build in more advanced APIs such as middleware, context, and caching layers. Over time, we expect that we'll leverage this API internally to bring more first class APIs to React Router, but until then (and beyond), this is your way to add more advanced functionality for your applications data needs.

### Type Declaration

```ts
interface DataStrategyFunction {
  (args: DataStrategyFunctionArgs): Promise<
    Record<string, DataStrategyResult>
  >;
}

interface DataStrategyFunctionArgs<Context = any> {
  request: Request;
  params: Params;
  context?: Context;
  matches: DataStrategyMatch[];
  fetcherKey: string | null;
}

interface DataStrategyMatch
  extends AgnosticRouteMatch<
    string,
    AgnosticDataRouteObject
  > {
  shouldLoad: boolean;
  resolve: (
    handlerOverride?: (
      handler: (ctx?: unknown) => DataFunctionReturnValue
    ) => Promise<DataStrategyResult>
  ) => Promise<DataStrategyResult>;
}

interface DataStrategyResult {
  type: "data" | "error";
  result: unknown; // data, Error, Response, DeferredData, DataWithResponseInit
}
```

### Overview

`dataStrategy` receives the same arguments as a `loader`/`action` (`request`, `params`) but it also receives 2 new parameters: `matches` and `fetcherKey`:

- **`matches`** - An array of the matched routes where each match is extended with 2 new fields for use in the data strategy function:
  - **`match.shouldLoad`** - A boolean value indicating whether this route handler should be called in this pass
    - The `matches` array always includes _all_ matched routes even when only _some_ route handlers need to be called so that things like middleware can be implemented
    - `shouldLoad` is usually only interesting if you are skipping the route handler entirely and implementing custom handler logic - since it lets you determine if that custom logic should run for this route or not
    - For example:
      - If you are on `/parent/child/a` and you navigate to `/parent/child/b` - you'll get an array of three matches (`[parent, child, b]`), but only `b` will have `shouldLoad=true` because the data for `parent` and `child` is already loaded
      - If you are on `/parent/child/a` and you submit to `a`'s `action`, then only `a` will have `shouldLoad=true` for the action execution of `dataStrategy`
        - After the `action`, `dataStrategy` will be called again for the `loader` revalidation, and all matches will have `shouldLoad=true` (assuming no custom `shouldRevalidate` implementations)
  - **`match.resolve`** - An async function that will resolve any `route.lazy` implementations and execute the route's handler (if necessary), returning a `DataStrategyResult`
    - Calling `match.resolve` does not mean you're calling the `loader`/`action` (the "handler") - `resolve` will only call the `handler` internally if needed _and_ if you don't pass your own `handlerOverride` function parameter
    - It is safe to call `match.resolve` for all matches, even if they have `shouldLoad=false`, and it will no-op if no loading is required
    - You should generally always call `match.resolve()` for `shouldLoad:true` routes to ensure that any `route.lazy` implementations are processed
    - See the examples below for how to implement custom handler execution via `match.resolve`
- **`fetcherKey`** - The key of the fetcher we are calling `dataStrategy` for, otherwise `null` for navigational executions

The `dataStrategy` function should return a key/value object of `routeId -> DataStrategyResult` and should include entries for any routes where a handler was executed. A `DataStrategyResult` indicates if the handler was successful or not based on the `DataStrategyResult["type"]` field. If the returned `DataStrategyResult["result"]` is a `Response`, React Router will unwrap it for you (via `res.json` or `res.text`). If you need to do custom decoding of a `Response` but want to preserve the status code, you can use the `data` utility to return your decoded data along with a `ResponseInit`.

### Example Use Cases

#### Adding logging

In the simplest case, let's look at hooking into this API to add some logging for when our route loaders/actions execute:

```ts
let router = createBrowserRouter(routes, {
  async dataStrategy({ request, matches }) {
    // Grab only the matches we need to run handlers for
    const matchesToLoad = matches.filter(
      (m) => m.shouldLoad
    );
    // Run the handlers in parallel, logging before and after
    const results = await Promise.all(
      matchesToLoad.map(async (match) => {
        console.log(`Processing ${match.route.id}`);
        // Don't override anything - just resolve route.lazy + call loader
        const result = await match.resolve();
        return result;
      })
    );

    // Aggregate the results into a bn object of `routeId -> DataStrategyResult`
    return results.reduce(
      (acc, result, i) =>
        Object.assign(acc, {
          [matchesToLoad[i].route.id]: result,
        }),
      {}
    );
  },
});
```

If you want to avoid the `reduce`, you can manually build up the `results` object, but you'll need to construct the `DataStrategyResult` manually - indicating if the handler was successful or not:

```ts
let router = createBrowserRouter(routes, {
  async dataStrategy({ request, matches }) {
    const matchesToLoad = matches.filter(
      (m) => m.shouldLoad
    );
    const results = {};
    await Promise.all(
      matchesToLoad.map(async (match) => {
        console.log(`Processing ${match.route.id}`);
        try {
          const result = await match.resolve();
          results[match.route.id] = {
            type: "data",
            result,
          };
        } catch (e) {
          results[match.route.id] = {
            type: "error",
            result: e,
          };
        }
      })
    );

    return results;
  },
});
```

#### Middleware

Let's define a middleware on each route via `handle` and call middleware sequentially first, then call all loaders in parallel - providing any data made available via the middleware:

```ts
const routes = [
  {
    id: "parent",
    path: "/parent",
    loader({ request }, context) {
      /*...*/
    },
    handle: {
      async middleware({ request }, context) {
        context.parent = "PARENT MIDDLEWARE";
      },
    },
    children: [
      {
        id: "child",
        path: "child",
        loader({ request }, context) {
          /*...*/
        },
        handle: {
          async middleware({ request }, context) {
            context.child = "CHILD MIDDLEWARE";
          },
        },
      },
    ],
  },
];

let router = createBrowserRouter(routes, {
  async dataStrategy({
    request,
    params,
    matches,
  }) {
    // Run middleware sequentially and let them add data to `context`
    let context = {};
    for (const match of matches) {
      if (match.route.handle?.middleware) {
        await match.route.handle.middleware(
          { request, params },
          context
        );
      }
    }

    // Run loaders in parallel with the `context` value
    let matchesToLoad = matches.filter((m) => m.shouldLoad);
    let results = await Promise.all(
      matchesToLoad.map((match, i) =>
        match.resolve((handler) => {
          // Whatever you pass to `handler` will be passed as the 2nd parameter
          // to your loader/action
          return handler(context);
        })
      )
    );
    return results.reduce(
      (acc, result, i) =>
        Object.assign(acc, {
          [matchesToLoad[i].route.id]: result,
        }),
      {}
    );
  },
});
```

#### Custom Handler

It's also possible you don't even want to define a loader implementation at the route level. Maybe you want to just determine the routes and issue a single GraphQL request for all of your data? You can do that by setting your `route.loader=true` so it qualifies as "having a loader", and then store GQL fragments on `route.handle`:

```ts
const routes = [
  {
    id: "parent",
    path: "/parent",
    loader: true,
    handle: {
      gql: gql`
        fragment Parent on Whatever {
          parentField
        }
      `,
    },
    children: [
      {
        id: "child",
        path: "child",
        loader: true,
        handle: {
          gql: gql`
            fragment Child on Whatever {
              childField
            }
          `,
        },
      },
    ],
  },
];

let router = createBrowserRouter(routes, {
  dataStrategy({ request, params, matches }) {
    // Compose route fragments into a single GQL payload
    let gql = getFragmentsFromRouteHandles(matches);
    let data = await fetchGql(gql);
    // Parse results back out into individual route level `DataStrategyResult`'s
    // keyed by `routeId`
    let results = parseResultsFromGql(data);
    return results;
  },
});
```

## `opts.patchRoutesOnNavigation`

<docs-warning>This API is marked "unstable" so it is subject to breaking API changes in minor releases</docs-warning>

By default, React Router wants you to provide a full route tree up front via `createBrowserRouter(routes)`. This allows React Router to perform synchronous route matching, execute loaders, and then render route components in the most optimistic manner without introducing waterfalls. The tradeoff is that your initial JS bundle is larger by definition - which may slow down application start-up times as your application grows.

To combat this, we introduced [`route.lazy`][route-lazy] in [v6.9.0][6-9-0] which let's you lazily load the route _implementation_ (`loader`, `Component`, etc.) while still providing the route _definition_ aspects up front (`path`, `index`, etc.). This is a good middle ground because React Router still knows about your routes up front and can perform synchronous route matching, but then delay loading any of the route implementation aspects until the route is actually navigated to.

In some cases, even this doesn't go far enough. For very large applications, providing all route definitions up front can be prohibitively expensive. Additionally, it might not even be possible to provide all route definitions up front in certain Micro-Frontend or Module-Federation architectures.

This is where `patchRoutesOnNavigation` comes in ([RFC][fog-of-war-rfc]). This API is for advanced use-cases where you are unable to provide the full route tree up-front and need a way to lazily "discover" portions of the route tree at runtime. This feature is often referred to as ["Fog of War"][fog-of-war] because similar to how video games expand the "world" as you move around - the router would be expanding its routing tree as the user navigated around the app - but would only ever end up loading portions of the tree that the user visited.

### Type Declaration

```ts
export interface PatchRoutesOnNavigationFunction {
  (opts: {
    path: string;
    matches: RouteMatch[];
    patch: (
      routeId: string | null,
      children: RouteObject[]
    ) => void;
  }): void | Promise<void>;
}
```

### Overview

`patchRoutesOnNavigation` will be called anytime React Router is unable to match a `path`. The arguments include the `path`, any partial `matches`, and a `patch` function you can call to patch new routes into the tree at a specific location. This method is executed during the `loading` portion of the navigation for `GET` requests and during the `submitting` portion of the navigation for non-`GET` requests.

**Patching children into an existing route**

```jsx
const router = createBrowserRouter(
  [
    {
      id: "root",
      path: "/",
      Component: RootComponent,
    },
  ],
  {
    async patchRoutesOnNavigation({
      path,
      patch,
    }) {
      if (path === "/a") {
        // Load/patch the `a` route as a child of the route with id `root`
        let route = await getARoute();
        //  ^ { path: 'a', Component: A }
        patch("root", [route]);
      }
    },
  }
);
```

In the above example, if the user clicks a link to `/a`, React Router won't be able to match it initially and will call `patchRoutesOnNavigation` with `/a` and a `matches` array containing the root route match. By calling `patch`, the `a` route will be added to the route tree and React Router will perform matching again. This time it will successfully match the `/a` path and the navigation will complete successfully.

**Patching new root-level routes**

If you need to patch a new route to the top of the tree (i.e., it doesn't have a parent), you can pass `null` as the `routeId`:

```jsx
const router = createBrowserRouter(
  [
    {
      id: "root",
      path: "/",
      Component: RootComponent,
    },
  ],
  {
    async patchRoutesOnNavigation({
      path,
      patch,
    }) {
      if (path === "/root-sibling") {
        // Load/patch the `/root-sibling` route as a sibling of the root route
        let route = await getRootSiblingRoute();
        //  ^ { path: '/root-sibling', Component: RootSibling }
        patch(null, [route]);
      }
    },
  }
);
```

**Patching sub-trees asyncronously**

You can also perform asynchronous matching to lazily fetch entire sections of your application:

```jsx
let router = createBrowserRouter(
  [
    {
      path: "/",
      Component: Home,
    },
  ],
  {
    async patchRoutesOnNavigation({
      path,
      patch,
    }) {
      if (path.startsWith("/dashboard")) {
        let children = await import("./dashboard");
        patch(null, children);
      }
      if (path.startsWith("/account")) {
        let children = await import("./account");
        patch(null, children);
      }
    },
  }
);
```

**Co-locating route discovery with route definition**

If you don't wish to perform your own pseudo-matching, you can leverage the partial `matches` array and the `handle` field on a route to keep the children definitions co-located:

```jsx
let router = createBrowserRouter(
  [
    {
      path: "/",
      Component: Home,
    },
    {
      path: "/dashboard",
      children: [
        {
          // If we want to include /dashboard in the critical routes, we need to
          // also include it's index route since patchRoutesOnNavigation will not be
          // called on a navigation to `/dashboard` because it will have successfully
          // matched the `/dashboard` parent route
          index: true,
          // ...
        },
      ],
      handle: {
        lazyChildren: () => import("./dashboard"),
      },
    },
    {
      path: "/account",
      children: [
        {
          index: true,
          // ...
        },
      ],
      handle: {
        lazyChildren: () => import("./account"),
      },
    },
  ],
  {
    async patchRoutesOnNavigation({
      matches,
      patch,
    }) {
      let leafRoute = matches[matches.length - 1]?.route;
      if (leafRoute?.handle?.lazyChildren) {
        let children =
          await leafRoute.handle.lazyChildren();
        patch(leafRoute.id, children);
      }
    },
  }
);
```

## `opts.window`

Useful for environments like browser devtool plugins or testing to use a different window than the global `window`.

[loader]: ../route/loader
[action]: ../route/action
[fetcher]: ../hooks/use-fetcher
[route]: ../route/route
[historyapi]: https://developer.mozilla.org/en-US/docs/Web/API/History
[api-development-strategy]: ../guides/api-development-strategy
[remixing-react-router]: https://remix.run/blog/remixing-react-router
[when-to-fetch]: https://www.youtube.com/watch?v=95B8mnhzoCM
[ssr]: ../guides/ssr
[hydrate-false]: ../routers/static-router-provider#hydrate
[query]: ./create-static-handler#handlerqueryrequest-opts
[clientloader]: https://remix.run/route/client-loader
[hydratefallback]: ../route/hydrate-fallback-element
[relativesplatpath]: ../hooks/use-resolved-path#splat-paths
[route-lazy]: ../route/lazy
[6-9-0]: https://github.com/remix-run/react-router/blob/main/CHANGELOG.md#v690
[fog-of-war]: https://en.wikipedia.org/wiki/Fog_of_war
[fog-of-war-rfc]: https://github.com/remix-run/react-router/discussions/11113<|MERGE_RESOLUTION|>--- conflicted
+++ resolved
@@ -51,13 +51,8 @@
     basename?: string;
     future?: FutureConfig;
     hydrationData?: HydrationState;
-<<<<<<< HEAD
     dataStrategy?: DataStrategyFunction;
-    unstable_patchRoutesOnNavigation?: unstable_PatchRoutesOnNavigationFunction;
-=======
-    unstable_dataStrategy?: unstable_DataStrategyFunction;
     patchRoutesOnNavigation?: PatchRoutesOnNavigationFunction;
->>>>>>> 25e49819
     window?: Window;
   }
 ): RemixRouter;
@@ -358,11 +353,7 @@
 ];
 
 let router = createBrowserRouter(routes, {
-  async dataStrategy({
-    request,
-    params,
-    matches,
-  }) {
+  async dataStrategy({ request, params, matches }) {
     // Run middleware sequentially and let them add data to `context`
     let context = {};
     for (const match of matches) {
@@ -486,10 +477,7 @@
     },
   ],
   {
-    async patchRoutesOnNavigation({
-      path,
-      patch,
-    }) {
+    async patchRoutesOnNavigation({ path, patch }) {
       if (path === "/a") {
         // Load/patch the `a` route as a child of the route with id `root`
         let route = await getARoute();
@@ -517,10 +505,7 @@
     },
   ],
   {
-    async patchRoutesOnNavigation({
-      path,
-      patch,
-    }) {
+    async patchRoutesOnNavigation({ path, patch }) {
       if (path === "/root-sibling") {
         // Load/patch the `/root-sibling` route as a sibling of the root route
         let route = await getRootSiblingRoute();
@@ -545,10 +530,7 @@
     },
   ],
   {
-    async patchRoutesOnNavigation({
-      path,
-      patch,
-    }) {
+    async patchRoutesOnNavigation({ path, patch }) {
       if (path.startsWith("/dashboard")) {
         let children = await import("./dashboard");
         patch(null, children);
@@ -603,10 +585,7 @@
     },
   ],
   {
-    async patchRoutesOnNavigation({
-      matches,
-      patch,
-    }) {
+    async patchRoutesOnNavigation({ matches, patch }) {
       let leafRoute = matches[matches.length - 1]?.route;
       if (leafRoute?.handle?.lazyChildren) {
         let children =
