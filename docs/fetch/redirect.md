---
title: redirect
new: true
---

# `redirect`

<<<<<<< HEAD
<docs-info>TODO: This doc is a stub</docs-info>
=======
Because you can return or throw responses in loaders and actions, you can use `redirect` to redirect to another route.

```jsx
import { redirect } from "react-router-dom";

const loader = async () => {
  const user = await getUser();
  if (!user) {
    return redirect("/login");
  }
};
```

It's really just a shortcut for this:

```jsx
new Response("", {
  status: 302,
  headers: {
    Location: someUrl,
  },
});
```

It's recommended to use `redirect` in loaders and actions rather than `useNavigate` in your components when the redirect is in response to data.

See also:

- [Returning Responses from Loaders][responses]

## Type Declaration

```ts
type RedirectFunction = (
  url: string,
  init?: number | ResponseInit
) => Response;
```

## `url`

The URL to redirect to.

```js
redirect("/login");
```

## `init`

The [Response][response] options to be used in the response.

[responses]: ../route/loader#returning-responses
[response]: https://developer.mozilla.org/en-US/docs/Web/API/Response/Response
>>>>>>> 01638cac
<|MERGE_RESOLUTION|>--- conflicted
+++ resolved
@@ -5,9 +5,6 @@
 
 # `redirect`
 
-<<<<<<< HEAD
-<docs-info>TODO: This doc is a stub</docs-info>
-=======
 Because you can return or throw responses in loaders and actions, you can use `redirect` to redirect to another route.
 
 ```jsx
@@ -60,5 +57,4 @@
 The [Response][response] options to be used in the response.
 
 [responses]: ../route/loader#returning-responses
-[response]: https://developer.mozilla.org/en-US/docs/Web/API/Response/Response
->>>>>>> 01638cac
+[response]: https://developer.mozilla.org/en-US/docs/Web/API/Response/Response