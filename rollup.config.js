import babel from "rollup-plugin-babel";
// import compiler from "@ampproject/rollup-plugin-closure-compiler";
import copy from "rollup-plugin-copy";
import prettier from "rollup-plugin-prettier";
import replace from "@rollup/plugin-replace";
import { terser } from "rollup-plugin-terser";

const PRETTY = !!process.env.PRETTY;

function createBanner(libraryName, version) {
  return `/**
 * ${libraryName} v${version}
 *
 * Copyright (c) Remix Software Inc.
 *
 * This source code is licensed under the MIT license found in the
 * LICENSE.md file in the root directory of this source tree.
 *
 * @license MIT
 */`;
}

function getVersion(sourceDir) {
  return require(`./${sourceDir}/package.json`).version;
}

function addTypeModule(contents) {
  return JSON.stringify(
    {
      type: "module",
      ...JSON.parse(contents.toString())
    },
    null,
    2
  );
}

function addTypeCommonjsFile(srcDir, destDir) {
  return copy({
    targets: [
      {
        src: `${srcDir}/package.json`,
        dest: `${destDir}/umd`,
        transform: () => JSON.stringify({ type: "commonjs" }, null, 2)
      }
    ]
  });
}

function reactRouter() {
  const SOURCE_DIR = "packages/react-router";
  const OUTPUT_DIR = "build/node_modules/react-router";
  const version = getVersion(SOURCE_DIR);

  // JS modules for bundlers
  const modules = [
    {
      input: `${SOURCE_DIR}/index.tsx`,
      output: {
        file: `${OUTPUT_DIR}/index.js`,
        format: "esm",
        sourcemap: !PRETTY,
        banner: createBanner("React Router", version),
      },
      external: ["history", "react"],
      plugins: [
        babel({
          exclude: /node_modules/,
          presets: [
            ["@babel/preset-env", { loose: true }],
            "@babel/preset-react",
            "@babel/preset-typescript",
          ],
          plugins: ["babel-plugin-dev-expression"],
          extensions: [".ts", ".tsx"],
        }),
        copy({
          targets: [
            {
              src: `${SOURCE_DIR}/package.json`,
              dest: OUTPUT_DIR,
              transform: addTypeModule
            },
            { src: `${SOURCE_DIR}/README.md`, dest: OUTPUT_DIR },
            { src: "LICENSE.md", dest: OUTPUT_DIR },
          ],
          verbose: true,
        }),
      ].concat(PRETTY ? prettier({ parser: "babel" }) : []),
    },
  ];

  // JS modules for <script type=module>
  const webModules = [
    {
      input: `${SOURCE_DIR}/index.tsx`,
      output: {
        file: `${OUTPUT_DIR}/react-router.development.js`,
        format: "esm",
        sourcemap: !PRETTY,
        banner: createBanner("React Router", version),
      },
      external: ["history", "react"],
      plugins: [
        babel({
          exclude: /node_modules/,
          presets: [
            "@babel/preset-modules",
            "@babel/preset-react",
            "@babel/preset-typescript",
          ],
          plugins: ["babel-plugin-dev-expression"],
          extensions: [".ts", ".tsx"],
        }),
        replace({
          preventAssignment: true,
          values: { "process.env.NODE_ENV": JSON.stringify("development") },
        }),
      ].concat(PRETTY ? prettier({ parser: "babel" }) : []),
    },
    {
      input: `${SOURCE_DIR}/index.tsx`,
      output: {
        file: `${OUTPUT_DIR}/react-router.production.min.js`,
        format: "esm",
        sourcemap: !PRETTY,
        banner: createBanner("React Router", version),
      },
      external: ["history", "react"],
      plugins: [
        babel({
          exclude: /node_modules/,
          presets: [
            [
              "@babel/preset-modules",
              {
                // Don't spoof `.name` for Arrow Functions, which breaks when minified anyway.
                loose: true,
              },
            ],
            [
              "@babel/preset-react",
              {
                // Compile JSX Spread to Object.assign(), which is reliable in ESM browsers.
                useBuiltIns: true,
              },
            ],
            "@babel/preset-typescript",
          ],
          plugins: ["babel-plugin-dev-expression"],
          extensions: [".ts", ".tsx"],
        }),
        replace({
          preventAssignment: true,
          values: { "process.env.NODE_ENV": JSON.stringify("production") },
        }),
        // compiler(),
        terser({ ecma: 8, safari10: true }),
      ].concat(PRETTY ? prettier({ parser: "babel" }) : []),
    },
  ];

  // UMD modules for <script> tags and CommonJS (node)
  const globals = [
    {
      input: `${SOURCE_DIR}/index.tsx`,
      output: {
        file: `${OUTPUT_DIR}/umd/react-router.development.js`,
        format: "umd",
        sourcemap: !PRETTY,
        banner: createBanner("React Router", version),
        globals: { history: "HistoryLibrary", react: "React" },
        name: "ReactRouter",
      },
      external: ["history", "react"],
      plugins: [
        babel({
          exclude: /node_modules/,
          presets: [
            ["@babel/preset-env", { loose: true }],
            "@babel/preset-react",
            "@babel/preset-typescript",
          ],
          plugins: ["babel-plugin-dev-expression"],
          extensions: [".ts", ".tsx"],
        }),
        replace({
          preventAssignment: true,
          values: { "process.env.NODE_ENV": JSON.stringify("development") },
        }),
      ].concat(PRETTY ? prettier({ parser: "babel" }) : []),
    },
    {
      input: `${SOURCE_DIR}/index.tsx`,
      output: {
        file: `${OUTPUT_DIR}/umd/react-router.production.min.js`,
        format: "umd",
        sourcemap: !PRETTY,
        banner: createBanner("React Router", version),
        globals: { history: "HistoryLibrary", react: "React" },
        name: "ReactRouter",
      },
      external: ["history", "react"],
      plugins: [
        babel({
          exclude: /node_modules/,
          presets: [
            ["@babel/preset-env", { loose: true }],
            "@babel/preset-react",
            "@babel/preset-typescript",
          ],
          plugins: ["babel-plugin-dev-expression"],
          extensions: [".ts", ".tsx"],
        }),
        replace({
          preventAssignment: true,
          values: { "process.env.NODE_ENV": JSON.stringify("production") },
        }),
        // compiler(),
        terser(),
      ].concat(PRETTY ? prettier({ parser: "babel" }) : []),
    },
  ];

  // Node entry points
  const node = [
    {
      input: `${SOURCE_DIR}/node-main.js`,
      output: {
        file: `${OUTPUT_DIR}/index.cjs`,
        format: "cjs",
        banner: createBanner("React Router", version),
      },
<<<<<<< HEAD
      plugins: [addTypeCommonjsFile(SOURCE_DIR, OUTPUT_DIR)].concat(
        PRETTY ? prettier({ parser: "babel" }) : []
      )
    }
=======
      plugins: [].concat(PRETTY ? prettier({ parser: "babel" }) : []),
    },
>>>>>>> 51316274
  ];

  return [...modules, ...webModules, ...globals, ...node];
}

function reactRouterDom() {
  const SOURCE_DIR = "packages/react-router-dom";
  const OUTPUT_DIR = "build/node_modules/react-router-dom";
  const version = getVersion(SOURCE_DIR);

  // JS modules for bundlers
  const modules = [
    {
      input: `${SOURCE_DIR}/index.tsx`,
      output: {
        file: `${OUTPUT_DIR}/index.js`,
        format: "esm",
        sourcemap: !PRETTY,
        banner: createBanner("React Router DOM", version),
      },
      external: ["history", "react", "react-dom", "react-router"],
      plugins: [
        babel({
          exclude: /node_modules/,
          presets: [
            ["@babel/preset-env", { loose: true }],
            "@babel/preset-react",
            "@babel/preset-typescript",
          ],
          plugins: ["babel-plugin-dev-expression"],
          extensions: [".ts", ".tsx"],
        }),
        copy({
          targets: [
            {
              src: `${SOURCE_DIR}/package.json`,
              dest: OUTPUT_DIR,
              transform: addTypeModule
            },
            { src: `${SOURCE_DIR}/README.md`, dest: OUTPUT_DIR },
            { src: "LICENSE.md", dest: OUTPUT_DIR },
          ],
          verbose: true,
        }),
      ].concat(PRETTY ? prettier({ parser: "babel" }) : []),
    },
  ];

  // JS modules for <script type=module>
  // Note: These are experimental. You may not even get them to work
  // unless you are using a React build with JS modules like es-react.
  const webModules = [
    {
      input: `${SOURCE_DIR}/index.tsx`,
      output: {
        file: `${OUTPUT_DIR}/react-router-dom.development.js`,
        format: "esm",
        sourcemap: !PRETTY,
        banner: createBanner("React Router DOM", version),
      },
      external: ["history", "react", "react-router"],
      plugins: [
        babel({
          exclude: /node_modules/,
          presets: [
            "@babel/preset-modules",
            "@babel/preset-react",
            "@babel/preset-typescript",
          ],
          plugins: ["babel-plugin-dev-expression"],
          extensions: [".ts", ".tsx"],
        }),
        replace({
          preventAssignment: true,
          values: { "process.env.NODE_ENV": JSON.stringify("development") },
        }),
      ].concat(PRETTY ? prettier({ parser: "babel" }) : []),
    },
    {
      input: `${SOURCE_DIR}/index.tsx`,
      output: {
        file: `${OUTPUT_DIR}/react-router-dom.production.min.js`,
        format: "esm",
        sourcemap: !PRETTY,
        banner: createBanner("React Router DOM", version),
      },
      external: ["history", "react", "react-router"],
      plugins: [
        babel({
          exclude: /node_modules/,
          presets: [
            [
              "@babel/preset-modules",
              {
                // Don't spoof `.name` for Arrow Functions, which breaks when minified anyway.
                loose: true,
              },
            ],
            [
              "@babel/preset-react",
              {
                // Compile JSX Spread to Object.assign(), which is reliable in ESM browsers.
                useBuiltIns: true,
              },
            ],
            "@babel/preset-typescript",
          ],
          plugins: ["babel-plugin-dev-expression"],
          extensions: [".ts", ".tsx"],
        }),
        replace({
          preventAssignment: true,
          values: { "process.env.NODE_ENV": JSON.stringify("production") },
        }),
        // compiler(),
        terser({ ecma: 8, safari10: true }),
      ].concat(PRETTY ? prettier({ parser: "babel" }) : []),
    },
  ];

  // UMD modules for <script> tags and CommonJS (node)
  const globals = [
    {
      input: `${SOURCE_DIR}/index.tsx`,
      output: {
        file: `${OUTPUT_DIR}/umd/react-router-dom.development.js`,
        format: "umd",
        sourcemap: !PRETTY,
        banner: createBanner("React Router DOM", version),
        globals: {
          history: "HistoryLibrary",
          react: "React",
          "react-router": "ReactRouter",
        },
        name: "ReactRouterDOM",
      },
      external: ["history", "react", "react-router"],
      plugins: [
        babel({
          exclude: /node_modules/,
          presets: [
            ["@babel/preset-env", { loose: true }],
            "@babel/preset-react",
            "@babel/preset-typescript",
          ],
          plugins: ["babel-plugin-dev-expression"],
          extensions: [".ts", ".tsx"],
        }),
        replace({
          preventAssignment: true,
          values: { "process.env.NODE_ENV": JSON.stringify("development") },
        }),
      ].concat(PRETTY ? prettier({ parser: "babel" }) : []),
    },
    {
      input: `${SOURCE_DIR}/index.tsx`,
      output: {
        file: `${OUTPUT_DIR}/umd/react-router-dom.production.min.js`,
        format: "umd",
        sourcemap: !PRETTY,
        banner: createBanner("React Router DOM", version),
        globals: {
          history: "HistoryLibrary",
          react: "React",
          "react-router": "ReactRouter",
        },
        name: "ReactRouterDOM",
      },
      external: ["history", "react", "react-router"],
      plugins: [
        babel({
          exclude: /node_modules/,
          presets: [
            ["@babel/preset-env", { loose: true }],
            "@babel/preset-react",
            "@babel/preset-typescript",
          ],
          plugins: ["babel-plugin-dev-expression"],
          extensions: [".ts", ".tsx"],
        }),
        replace({
          preventAssignment: true,
          values: { "process.env.NODE_ENV": JSON.stringify("production") },
        }),
        // compiler(),
        terser(),
      ].concat(PRETTY ? prettier({ parser: "babel" }) : []),
    },
  ];

  // Node entry points
  const node = [
    {
      input: `${SOURCE_DIR}/node-main.js`,
      output: {
        file: `${OUTPUT_DIR}/index.cjs`,
        format: "cjs",
        banner: createBanner("React Router DOM", version),
      },
<<<<<<< HEAD
      plugins: [addTypeCommonjsFile(SOURCE_DIR, OUTPUT_DIR)].concat(
        PRETTY ? prettier({ parser: "babel" }) : []
      )
=======
      plugins: [].concat(PRETTY ? prettier({ parser: "babel" }) : []),
>>>>>>> 51316274
    },
    {
      input: `${SOURCE_DIR}/server.tsx`,
      output: {
<<<<<<< HEAD
        file: `${OUTPUT_DIR}/server.cjs`,
        format: "cjs"
=======
        file: `${OUTPUT_DIR}/server.js`,
        format: "cjs",
>>>>>>> 51316274
      },
      external: [
        "url",
        "history",
        "react",
        "react-dom/server",
        "react-router-dom",
      ],
      plugins: [
        babel({
          exclude: /node_modules/,
          presets: [
            ["@babel/preset-env", { loose: true, targets: { node: true } }],
            "@babel/preset-react",
            "@babel/preset-typescript",
          ],
          plugins: ["babel-plugin-dev-expression"],
          extensions: [".ts", ".tsx"],
        }),
        // compiler()
      ].concat(PRETTY ? prettier({ parser: "babel" }) : []),
    },
    {
      input: `${SOURCE_DIR}/server.tsx`,
      output: {
<<<<<<< HEAD
        file: `${OUTPUT_DIR}/server.js`,
        format: "esm"
=======
        file: `${OUTPUT_DIR}/server.mjs`,
        format: "esm",
>>>>>>> 51316274
      },
      external: [
        "url",
        "history",
        "react",
        "react-dom/server",
        "react-router-dom",
      ],
      plugins: [
        babel({
          exclude: /node_modules/,
          presets: [
            [
              "@babel/preset-modules",
              {
                // Don't spoof `.name` for Arrow Functions, which breaks when minified anyway.
                loose: true,
              },
            ],
            "@babel/preset-react",
            "@babel/preset-typescript",
          ],
          plugins: ["babel-plugin-dev-expression"],
          extensions: [".ts", ".tsx"],
        }),
        // compiler()
      ].concat(PRETTY ? prettier({ parser: "babel" }) : []),
    },
  ];

  return [...modules, ...webModules, ...globals, ...node];
}

function reactRouterNative() {
  const SOURCE_DIR = "packages/react-router-native";
  const OUTPUT_DIR = "build/node_modules/react-router-native";
  const version = getVersion(SOURCE_DIR);

  const modules = [
    {
      input: `${SOURCE_DIR}/index.tsx`,
      output: {
        file: `${OUTPUT_DIR}/index.js`,
        format: "esm",
        sourcemap: !PRETTY,
        banner: createBanner("React Router Native", version),
      },
      external: [
        "@babel/runtime/helpers/esm/extends",
        "@babel/runtime/helpers/esm/objectWithoutPropertiesLoose",
        "@ungap/url-search-params",
        "history",
        "react",
        "react-native",
        "react-router",
      ],
      plugins: [
        babel({
          exclude: /node_modules/,
          runtimeHelpers: true,
          presets: [
            [
              "module:metro-react-native-babel-preset",
              {
                disableImportExportTransform: true,
                enableBabelRuntime: false,
              },
            ],
            "@babel/preset-typescript",
          ],
          plugins: ["babel-plugin-dev-expression"],
          extensions: [".ts", ".tsx"],
        }),
        copy({
          targets: [
            { src: `${SOURCE_DIR}/package.json`, dest: OUTPUT_DIR },
            { src: `${SOURCE_DIR}/README.md`, dest: OUTPUT_DIR },
            { src: "LICENSE.md", dest: OUTPUT_DIR },
          ],
          verbose: true,
        }),
      ].concat(PRETTY ? prettier({ parser: "babel" }) : []),
    },
  ];

  return modules;
}

export default function rollup(options) {
  let builds = [
    ...reactRouter(options),
    ...reactRouterDom(options),
    ...reactRouterNative(options),
  ];

  return builds;
}<|MERGE_RESOLUTION|>--- conflicted
+++ resolved
@@ -231,15 +231,10 @@
         format: "cjs",
         banner: createBanner("React Router", version),
       },
-<<<<<<< HEAD
       plugins: [addTypeCommonjsFile(SOURCE_DIR, OUTPUT_DIR)].concat(
         PRETTY ? prettier({ parser: "babel" }) : []
       )
-    }
-=======
-      plugins: [].concat(PRETTY ? prettier({ parser: "babel" }) : []),
-    },
->>>>>>> 51316274
+    },
   ];
 
   return [...modules, ...webModules, ...globals, ...node];
@@ -439,24 +434,15 @@
         format: "cjs",
         banner: createBanner("React Router DOM", version),
       },
-<<<<<<< HEAD
       plugins: [addTypeCommonjsFile(SOURCE_DIR, OUTPUT_DIR)].concat(
         PRETTY ? prettier({ parser: "babel" }) : []
-      )
-=======
-      plugins: [].concat(PRETTY ? prettier({ parser: "babel" }) : []),
->>>>>>> 51316274
+      ),
     },
     {
       input: `${SOURCE_DIR}/server.tsx`,
       output: {
-<<<<<<< HEAD
         file: `${OUTPUT_DIR}/server.cjs`,
-        format: "cjs"
-=======
-        file: `${OUTPUT_DIR}/server.js`,
         format: "cjs",
->>>>>>> 51316274
       },
       external: [
         "url",
@@ -482,13 +468,8 @@
     {
       input: `${SOURCE_DIR}/server.tsx`,
       output: {
-<<<<<<< HEAD
         file: `${OUTPUT_DIR}/server.js`,
-        format: "esm"
-=======
-        file: `${OUTPUT_DIR}/server.mjs`,
-        format: "esm",
->>>>>>> 51316274
+        format: "esm",
       },
       external: [
         "url",
