--- conflicted
+++ resolved
@@ -300,10 +300,7 @@
 - rtmann
 - rtzll
 - rubeonline
-<<<<<<< HEAD
-=======
 - ruidi-huang
->>>>>>> 42d4b355
 - rururux
 - ryanflorence
 - ryanhiebert
