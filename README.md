--- conflicted
+++ resolved
@@ -7,11 +7,8 @@
 [![Coveralls][coveralls-badge]][coveralls]
 [![Discord][discord-badge]][discord]
 
-<<<<<<< HEAD
 > **Important:** *This is the `next` branch of React Router and may contain changes that are not yet released. To see the code for stable releases, browse [the `master` branch](https://github.com/reactjs/react-router/tree/master).*
 
-=======
->>>>>>> e02c08a4
 ### Docs & Help
 
 - [Tutorial - Do This First!](https://github.com/reactjs/react-router-tutorial)
