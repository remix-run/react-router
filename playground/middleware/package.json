{
  "name": "@playground/framework",
  "version": "0.0.0",
  "private": true,
  "sideEffects": false,
  "type": "module",
  "scripts": {
    "build": "react-router build",
    "dev": "cross-env NODE_ENV=development tsx dev-server.ts",
    "start": "cross-env NODE_ENV=production node build/server/index.js",
    "typecheck": "react-router typegen && tsc"
  },
  "dependencies": {
    "@react-router/express": "workspace:*",
    "@react-router/node": "workspace:*",
    "compression": "^1.8.1",
    "cross-env": "^7.0.3",
    "express": "^4.19.2",
    "isbot": "^5.1.11",
<<<<<<< HEAD
    "morgan": "^1.10.0",
    "react": "catalog:",
    "react-dom": "catalog:",
=======
    "morgan": "^1.10.1",
    "react": "^19.1.0",
    "react-dom": "^19.1.0",
>>>>>>> 9ef8664c
    "react-router": "workspace:*"
  },
  "devDependencies": {
    "@react-router/dev": "workspace:*",
    "@react-router/fs-routes": "workspace:*",
    "@types/compression": "^1.8.1",
    "@types/express": "^4.17.21",
    "@types/express-serve-static-core": "^5.0.6",
    "@types/morgan": "^1.9.10",
    "@types/node": "^20.0.0",
    "@types/react": "^18.2.20",
    "@types/react-dom": "^18.2.7",
    "tsx": "^4.19.3",
    "typescript": "catalog:",
    "vite": "^6.3.0",
    "vite-tsconfig-paths": "^4.2.1"
  },
  "engines": {
    "node": ">=20.0.0"
  }
}<|MERGE_RESOLUTION|>--- conflicted
+++ resolved
@@ -17,15 +17,9 @@
     "cross-env": "^7.0.3",
     "express": "^4.19.2",
     "isbot": "^5.1.11",
-<<<<<<< HEAD
-    "morgan": "^1.10.0",
+    "morgan": "^1.10.1",
     "react": "catalog:",
     "react-dom": "catalog:",
-=======
-    "morgan": "^1.10.1",
-    "react": "^19.1.0",
-    "react-dom": "^19.1.0",
->>>>>>> 9ef8664c
     "react-router": "workspace:*"
   },
   "devDependencies": {
